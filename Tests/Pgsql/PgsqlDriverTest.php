--- conflicted
+++ resolved
@@ -18,7 +18,6 @@
  */
 class PgsqlDriverTest extends AbstractDatabaseDriverTestCase
 {
-<<<<<<< HEAD
     /**
      * This method is called before the first test of this test class is run.
      *
@@ -231,14 +230,14 @@
         );
 
         // Check index change
-        $subquery = static::$connection->getQuery(true)
+        $subquery = static::$connection->createQuery()
             ->select('indexrelid')
             ->from('pg_index')
             ->from('pg_class')
             ->where('pg_class.relname = ' . static::$connection->quote($newTableName))
             ->where('pg_class.oid = pg_index.indrelid');
 
-        $query = static::$connection->getQuery(true)
+        $query = static::$connection->createQuery()
             ->select('relname')
             ->from('pg_class')
             ->where('oid IN (' . (string) $subquery . ')');
@@ -254,13 +253,13 @@
         );
 
         // Check sequence change
-        $subquery = static::$connection->getQuery(true)
+        $subquery = static::$connection->createQuery()
             ->select('oid')
             ->from('pg_namespace')
             ->where('nspname NOT LIKE ' . static::$connection->quote('pg_%'))
             ->where('nspname != ' . static::$connection->quote('information_schema'));
 
-        $query = static::$connection->getQuery(true)
+        $query = static::$connection->createQuery()
             ->select('relname')
             ->from('pg_class')
             ->where('relkind = ' . static::$connection->quote('S'))
@@ -424,7 +423,7 @@
 
         // Insert row
         static::$connection->setQuery(
-            static::$connection->getQuery(true)
+            static::$connection->createQuery()
                 ->insert('#__dbtest')
                 ->columns(['id', 'title', 'start_date', 'description'])
                 ->values(':id, :title, :start_date, :description')
@@ -440,7 +439,7 @@
         $this->assertSame(1, static::$connection->getAffectedRows());
 
         $row = static::$connection->setQuery(
-            static::$connection->getQuery(true)
+            static::$connection->createQuery()
                 ->select('*')
                 ->from('#__dbtest')
                 ->where('id = :id')
@@ -483,7 +482,7 @@
         $description = 'testRollbackSp';
 
         static::$connection->setQuery(
-            static::$connection->getQuery(true)
+            static::$connection->createQuery()
                 ->insert('#__dbtest')
                 ->columns(['id', 'title', 'start_date', 'description'])
                 ->values(':id, :title, :start_date, :description')
@@ -503,7 +502,7 @@
         $startDate = '2019-10-27';
 
         static::$connection->setQuery(
-            static::$connection->getQuery(true)
+            static::$connection->createQuery()
                 ->insert('#__dbtest')
                 ->columns(['id', 'title', 'start_date', 'description'])
                 ->values(':id, :title, :start_date, :description')
@@ -527,7 +526,7 @@
          * - 1 if a savepoint exists
          */
         $transactionRows = static::$connection->setQuery(
-            static::$connection->getQuery(true)
+            static::$connection->createQuery()
                 ->select('*')
                 ->from('#__dbtest')
                 ->where('description = :description')
@@ -555,7 +554,7 @@
         $this->loadExampleData();
 
         // Add binary data with null byte
-        $query = static::$connection->getQuery(true)
+        $query = static::$connection->createQuery()
             ->update('#__dbtest')
             ->set('data = ' . static::$connection->quoteBinary("\x00\x01\x02\xff"))
             ->where('id = 3');
@@ -563,19 +562,19 @@
         static::$connection->setQuery($query)->execute();
 
         // Add binary data with invalid UTF-8
-        $query = static::$connection->getQuery(true)
+        $query = static::$connection->createQuery()
             ->update('#__dbtest')
             ->set('data = ' . static::$connection->quoteBinary("\x01\x01\x02\xff"))
             ->where('id = 4');
 
         static::$connection->setQuery($query)->execute();
 
-        $selectRow3 = static::$connection->getQuery(true)
+        $selectRow3 = static::$connection->createQuery()
             ->select('id')
             ->from('#__dbtest')
             ->where('data = ' . static::$connection->quoteBinary("\x00\x01\x02\xff"));
 
-        $selectRow4 = static::$connection->getQuery(true)
+        $selectRow4 = static::$connection->createQuery()
             ->select('id')
             ->from('#__dbtest')
             ->where('data = ' . static::$connection->quoteBinary("\x01\x01\x02\xff"));
@@ -586,7 +585,7 @@
         $result = static::$connection->setQuery($selectRow4)->loadResult();
         $this->assertEquals(4, $result);
 
-        $selectRows = static::$connection->getQuery(true)
+        $selectRows = static::$connection->createQuery()
             ->select('data')
             ->from('#__dbtest')
             ->order('id');
@@ -709,711 +708,7 @@
     {
         $this->assertInstanceOf(
             PgsqlQuery::class,
-            static::$connection->getQuery(true)
-        );
-    }
-=======
-	/**
-	 * This method is called before the first test of this test class is run.
-	 *
-	 * @return  void
-	 */
-	public static function setUpBeforeClass(): void
-	{
-		// Give the container a chance to get ready
-		sleep(20);
-
-		parent::setUpBeforeClass();
-
-		if (!static::$connection || static::$connection->getName() !== 'pgsql')
-		{
-			self::markTestSkipped('PostgreSQL database not configured.');
-		}
-	}
-
-	/**
-	 * Tears down the fixture.
-	 *
-	 * This method is called after a test is executed.
-	 */
-	protected function tearDown(): void
-	{
-		foreach (static::$connection->getTableList() as $table)
-		{
-			static::$connection->truncateTable($table);
-		}
-	}
-
-	/*
-	 * Overrides for data providers from the parent test case
-	 */
-
-	/**
-	 * Data provider for fetching table column test cases
-	 *
-	 * @return  \Generator
-	 */
-	public function dataGetTableColumns(): \Generator
-	{
-		yield 'only column types' => [
-			'#__dbtest',
-			true,
-			[
-				'id'          => 'integer',
-				'title'       => 'character varying',
-				'start_date'  => 'timestamp without time zone',
-				'description' => 'text',
-				'data'        => 'bytea',
-			],
-		];
-
-		yield 'full column information' => [
-			'#__dbtest',
-			false,
-			[
-				'id'          => (object) [
-					'column_name' => 'id',
-					'Field'       => 'id',
-					'type'        => 'integer',
-					'Type'        => 'integer',
-					'null'        => 'NO',
-					'Null'        => 'NO',
-					'Default'     => 'nextval(\'dbtest_id_seq\'::regclass)',
-					'comments'    => '',
-				],
-				'title'       => (object) [
-					'column_name' => 'title',
-					'Field'       => 'title',
-					'type'        => 'character varying(50)',
-					'Type'        => 'character varying(50)',
-					'null'        => 'NO',
-					'Null'        => 'NO',
-					'Default'     => null,
-					'comments'    => '',
-				],
-				'start_date'  => (object) [
-					'column_name' => 'start_date',
-					'Field'       => 'start_date',
-					'type'        => 'timestamp without time zone',
-					'Type'        => 'timestamp without time zone',
-					'null'        => 'NO',
-					'Null'        => 'NO',
-					'Default'     => null,
-					'comments'    => '',
-				],
-				'description' => (object) [
-					'column_name' => 'description',
-					'Field'       => 'description',
-					'type'        => 'text',
-					'Type'        => 'text',
-					'null'        => 'NO',
-					'Null'        => 'NO',
-					'Default'     => null,
-					'comments'    => '',
-				],
-				'data'        => (object) [
-					'column_name' => 'data',
-					'Field'       => 'data',
-					'type'        => 'bytea',
-					'Type'        => 'bytea',
-					'null'        => 'YES',
-					'Null'        => 'YES',
-					'Default'     => null,
-					'comments'    => '',
-				],
-			],
-		];
-	}
-
-	/**
-	 * Data provider for binary quoting test cases
-	 *
-	 * @return  \Generator
-	 */
-	public function dataQuoteBinary(): \Generator
-	{
-		yield ['DATA', "decode('44415441', 'hex')"];
-		yield ["\x00\x01\x02\xff", "decode('000102ff', 'hex')"];
-		yield ["\x01\x01\x02\xff", "decode('010102ff', 'hex')"];
-	}
-
-	/**
-	 * Data provider for table dropping test cases
-	 *
-	 * @return  \Generator
-	 */
-	public function dataDropTable()
-	{
-		yield 'database does not exist before query' => ['#__foo', false];
-	}
-
-	/**
-	 * Data provider for escaping test cases
-	 *
-	 * @return  \Generator
-	 */
-	public function dataEscape(): \Generator
-	{
-		yield ["'%_abc123", false, '\'\'%_abc123'];
-		yield ["'%_abc123", true, '\'\'%_abc123'];
-		yield ["\'%_abc123", false, '\\\\\'\'%_abc123'];
-		yield ["\'%_abc123", true, '\\\\\'\'%_abc123'];
-		yield [3, false, 3];
-		yield [3.14, false, '3.14'];
-	}
-
-	/**
-	 * Data provider for name quoting test cases
-	 *
-	 * @return  \Generator
-	 */
-	public function dataQuoteName(): \Generator
-	{
-		yield ['protected`title', null, '"protected`title"'];
-		yield ['protected"title', null, '"protected""title"'];
-		yield ['protected]title', null, '"protected]title"'];
-	}
-
-	/*
-	 * Overrides for parent class test cases
-	 */
-
-	/**
-	 * @testdox  An object can be inserted into the database
-	 */
-	public function testInsertObject()
-	{
-		$this->loadExampleData();
-
-		static::$connection->setQuery(
-			\sprintf(
-				'ALTER SEQUENCE %s RESTART WITH 5',
-				static::$connection->replacePrefix('#__dbtest_id_seq')
-			)
-		)->execute();
-
-		$data = (object) [
-			'id'          => null,
-			'title'       => 'Testing insertObject',
-			'start_date'  => '2019-10-26 00:00:00',
-			'description' => 'test insertObject row',
-		];
-
-		static::$connection->insertObject(
-			'#__dbtest',
-			$data,
-			'id'
-		);
-
-		$this->assertNotNull($data->id, 'When given a key, the insertObject method should set the row ID');
-	}
-
-	/**
-	 * @testdox  A database table can be renamed
-	 */
-	public function testRenameTable()
-	{
-		$oldTableName = '#__dbtest';
-		$newTableName = 'bak_dbtest';
-
-		$this->assertSame(
-			static::$connection,
-			static::$connection->renameTable($oldTableName, $newTableName),
-			'The database driver supports method chaining'
-		);
-
-		$this->assertTrue(
-			\in_array($newTableName, static::$connection->getTableList())
-		);
-
-		// Check index change
-		$subquery = static::$connection->createQuery()
-			->select('indexrelid')
-			->from('pg_index')
-			->from('pg_class')
-			->where('pg_class.relname = ' . static::$connection->quote($newTableName))
-			->where('pg_class.oid = pg_index.indrelid');
-
-		$query = static::$connection->createQuery()
-			->select('relname')
-			->from('pg_class')
-			->where('oid IN (' . (string) $subquery . ')');
-
-		$oldIndexes = static::$connection->setQuery($query)
-			->loadColumn();
-
-		$this->assertEquals(
-			[
-				'bak_dbtest_pkey',
-			],
-			$oldIndexes
-		);
-
-		// Check sequence change
-		$subquery = static::$connection->createQuery()
-			->select('oid')
-			->from('pg_namespace')
-			->where('nspname NOT LIKE ' . static::$connection->quote('pg_%'))
-			->where('nspname != ' . static::$connection->quote('information_schema'));
-
-		$query = static::$connection->createQuery()
-			->select('relname')
-			->from('pg_class')
-			->where('relkind = ' . static::$connection->quote('S'))
-			->where('relnamespace IN (' . (string) $subquery . ')')
-			->where('relname LIKE ' . static::$connection->quote('%' . $newTableName . '%'));
-
-		$oldSequences = static::$connection->setQuery($query)
-			->loadColumn();
-
-		$this->assertEquals(
-			[
-				'bak_dbtest_id_seq',
-			],
-			$oldSequences
-		);
-
-		// Restore initial state
-		static::$connection->renameTable($newTableName, $oldTableName);
-
-		$this->assertFalse(
-			\in_array($newTableName, static::$connection->getTableList())
-		);
-	}
-
-	/*
-	 * Test cases for this subclass
-	 */
-
-	/**
-	 * @testdox  The database collation can be retrieved
-	 */
-	public function testGetCollation()
-	{
-		$this->assertNotFalse(
-			static::$connection->getCollation()
-		);
-	}
-
-	/**
-	 * @testdox  The database connection collation can be retrieved
-	 */
-	public function testGetConnectionCollation()
-	{
-		$this->assertNotFalse(
-			static::$connection->getConnectionCollation()
-		);
-	}
-
-	/**
-	 * @testdox  The database connection encryption can be retrieved
-	 */
-	public function testGetConnectionEncryption()
-	{
-		$expectedResult = '';
-
-		if (\getenv('TRAVIS') === 'true' && in_array(\getenv('PGSQL_VERSION'), ['9.5', '9.6', '10.0']))
-		{
-			$expectedResult = 'TLSv1.2 (ECDHE-RSA-AES256-GCM-SHA384)';
-		}
-
-		$this->assertSame(
-			$expectedResult,
-			static::$connection->getConnectionEncryption(),
-			'The database connection is not encrypted by default'
-		);
-	}
-
-	/**
-	 * @testdox  A list of queries to create the given tables is returned
-	 */
-	public function testGetTableCreate()
-	{
-		$this->assertEmpty(
-			static::$connection->getTableCreate('#__dbtest'),
-			'Retrieving the queries to create a list of tables is not supported in PostgreSQL'
-		);
-	}
-
-	/**
-	 * @testdox  Information about the keys of a database table is returned
-	 */
-	public function testGetTableKeys()
-	{
-		$this->assertEquals(
-			[
-				(object) [
-					'idxName' => static::$connection->replacePrefix('#__dbtest_pkey'),
-					'isPrimary' => true,
-					'isUnique' => true,
-					'indKey' => '1',
-					'Query' => \sprintf('ALTER TABLE %s ADD PRIMARY KEY (id)', static::$connection->replacePrefix('#__dbtest'))
-				]
-			],
-			static::$connection->getTableKeys('#__dbtest')
-		);
-	}
-
-	/**
-	 * @testdox  Information about the sequences of a database table is returned
-	 */
-	public function testGetTableSequences()
-	{
-		$sequence = [
-			'sequence'      => static::$connection->replacePrefix('#__dbtest_id_seq'),
-			'schema'        => 'public',
-			'table'         => static::$connection->replacePrefix('#__dbtest'),
-			'column'        => 'id',
-			'data_type'     => 'bigint',
-			'minimum_value' => '1',
-			'maximum_value' => '9223372036854775807',
-			'increment'     => '1',
-			'cycle_option'  => 'NO',
-			'start_value'   => '1',
-		];
-
-		if (version_compare(static::$connection->getVersion(), '10', 'ge'))
-		{
-			$sequence['data_type']     = 'integer';
-			$sequence['maximum_value'] = '2147483647';
-		}
-
-		$this->assertEquals(
-			[
-				(object) $sequence
-			],
-			static::$connection->getTableSequences('#__dbtest')
-		);
-	}
-
-	/**
-	 * @testdox  The last value of a table sequence is returned
-	 */
-	public function testGetSequenceLastValue()
-	{
-		$this->assertTrue(
-			\is_int(static::$connection->getSequenceLastValue(static::$connection->replacePrefix('#__dbtest_id_seq')))
-		);
-	}
-
-	/**
-	 * @testdox  The last value of a table sequence is returned
-	 */
-	public function testGetSequenceIsCalled()
-	{
-		$this->assertTrue(
-			\is_bool(static::$connection->getSequenceIsCalled(static::$connection->replacePrefix('#__dbtest_id_seq')))
-		);
-	}
-
-	/**
-	 * @testdox  A transaction can be started and committed
-	 */
-	public function testTransactionCommit()
-	{
-		$this->loadExampleData();
-
-		static::$connection->transactionStart();
-
-		$id          = 6;
-		$title       = 'Test Title';
-		$startDate   = '2019-10-26';
-		$description = 'Test Description';
-
-		// Insert row
-		static::$connection->setQuery(
-			static::$connection->createQuery()
-				->insert('#__dbtest')
-				->columns(['id', 'title', 'start_date', 'description'])
-				->values(':id, :title, :start_date, :description')
-				->bind(':id', $id, ParameterType::INTEGER)
-				->bind(':title', $title)
-				->bind(':start_date', $startDate)
-				->bind(':description', $description)
-		)->execute();
-
-		static::$connection->transactionCommit();
-
-		// Validate row is present
-		$this->assertSame(1, static::$connection->getAffectedRows());
-
-		$row = static::$connection->setQuery(
-			static::$connection->createQuery()
-				->select('*')
-				->from('#__dbtest')
-				->where('id = :id')
-				->bind(':id', $id, ParameterType::INTEGER)
-		)->loadObject();
-
-		$this->assertEquals($id, $row->id);
-	}
-
-	/**
-	 * Data provider for transaction rollback test cases
-	 *
-	 * @return  \Generator
-	 */
-	public function dataTransactionRollback()
-	{
-		yield 'rollback without savepoint' => [null, 0];
-
-		yield 'rollback with savepoint' => ['transactionSavepoint', 1];
-	}
-
-	/**
-	 * @testdox  A transaction can be started and committed
-	 *
-	 * @param   string|null  $toSavepoint  Savepoint name to rollback transaction to
-	 * @param   integer      $tupleCount   Number of tuples found after insertion and rollback
-	 *
-	 * @dataProvider  dataTransactionRollback
-	 */
-	public function testTransactionRollback(?string $toSavepoint, int $tupleCount)
-	{
-		$this->loadExampleData();
-
-		static::$connection->transactionStart();
-
-		// Try to insert this tuple, inserted only when savepoint != null
-		$id          = 6;
-		$title       = 'testRollback';
-		$startDate   = '2019-10-26';
-		$description = 'testRollbackSp';
-
-		static::$connection->setQuery(
-			static::$connection->createQuery()
-				->insert('#__dbtest')
-				->columns(['id', 'title', 'start_date', 'description'])
-				->values(':id, :title, :start_date, :description')
-				->bind(':id', $id, ParameterType::INTEGER)
-				->bind(':title', $title)
-				->bind(':start_date', $startDate)
-				->bind(':description', $description)
-		)->execute();
-
-		// Create savepoint only if is passed by data provider
-		if ($toSavepoint !== null)
-		{
-			static::$connection->transactionStart(true);
-		}
-
-		// Try to insert this tuple, always rolled back
-		$id        = 7;
-		$startDate = '2019-10-27';
-
-		static::$connection->setQuery(
-			static::$connection->createQuery()
-				->insert('#__dbtest')
-				->columns(['id', 'title', 'start_date', 'description'])
-				->values(':id, :title, :start_date, :description')
-				->bind(':id', $id, ParameterType::INTEGER)
-				->bind(':title', $title)
-				->bind(':start_date', $startDate)
-				->bind(':description', $description)
-		)->execute();
-
-		static::$connection->transactionRollback($toSavepoint !== null);
-
-		// Release savepoint and commit only if a savepoint exists
-		if ($toSavepoint !== null)
-		{
-			static::$connection->transactionCommit();
-		}
-
-		/*
-		 * Determine number of rows that should exist, dependent on if a savepoint was created
-		 *
-		 * - 0 if a savepoint doesn't exist
-		 * - 1 if a savepoint exists
-		 */
-		$transactionRows = static::$connection->setQuery(
-			static::$connection->createQuery()
-				->select('*')
-				->from('#__dbtest')
-				->where('description = :description')
-				->bind(':description', $description)
-		)->loadRowList();
-
-		$this->assertCount($tupleCount, $transactionRows);
-	}
-
-	/**
-	 * @testdox  The database driver reports if it is supported in the present environment
-	 */
-	public function testIsSupported()
-	{
-		$this->assertTrue(
-			PgsqlDriver::isSupported()
-		);
-	}
-
-	/**
-	 * @testdox  Binary values are correctly supported
-	 */
-	public function testQuoteAndDecodeBinary()
-	{
-		$this->loadExampleData();
-
-		// Add binary data with null byte
-		$query = static::$connection->createQuery()
-			->update('#__dbtest')
-			->set('data = ' . static::$connection->quoteBinary("\x00\x01\x02\xff"))
-			->where('id = 3');
-
-		static::$connection->setQuery($query)->execute();
-
-		// Add binary data with invalid UTF-8
-		$query = static::$connection->createQuery()
-			->update('#__dbtest')
-			->set('data = ' . static::$connection->quoteBinary("\x01\x01\x02\xff"))
-			->where('id = 4');
-
-		static::$connection->setQuery($query)->execute();
-
-		$selectRow3 = static::$connection->createQuery()
-			->select('id')
-			->from('#__dbtest')
-			->where('data = ' . static::$connection->quoteBinary("\x00\x01\x02\xff"));
-
-		$selectRow4 = static::$connection->createQuery()
-			->select('id')
-			->from('#__dbtest')
-			->where('data = ' . static::$connection->quoteBinary("\x01\x01\x02\xff"));
-
-		$result = static::$connection->setQuery($selectRow3)->loadResult();
-		$this->assertEquals(3, $result);
-
-		$result = static::$connection->setQuery($selectRow4)->loadResult();
-		$this->assertEquals(4, $result);
-
-		$selectRows = static::$connection->createQuery()
-			->select('data')
-			->from('#__dbtest')
-			->order('id');
-
-		// Test loadColumn
-		$result = static::$connection->setQuery($selectRows)->loadColumn();
-
-		foreach ($result as $i => $v)
-		{
-			$result[$i] = static::$connection->decodeBinary($v);
-		}
-
-		$this->assertEquals(
-			[null, null, "\x00\x01\x02\xff", "\x01\x01\x02\xff"],
-			$result
-		);
-
-		// Test loadAssocList
-		$result = static::$connection->setQuery($selectRows)->loadAssocList();
-
-		foreach ($result as $i => $v)
-		{
-			$result[$i]['data'] = static::$connection->decodeBinary($v['data']);
-		}
-
-		$expected = [
-			['data' => null],
-			['data' => null],
-			['data' => "\x00\x01\x02\xff"],
-			['data' => "\x01\x01\x02\xff"],
-		];
-
-		$this->assertEquals($expected, $result);
-
-		// Test loadObjectList
-		$result = static::$connection->setQuery($selectRows)->loadObjectList();
-
-		foreach ($result as $i => $v)
-		{
-			$result[$i]->data = static::$connection->decodeBinary($v->data);
-		}
-
-		$expected = [
-			(object) ['data' => null],
-			(object) ['data' => null],
-			(object) ['data' => "\x00\x01\x02\xff"],
-			(object) ['data' => "\x01\x01\x02\xff"],
-		];
-
-		$this->assertEquals($expected, $result);
-	}
-
-	/**
-	 * @testdox  The database connection can be retrieved
-	 */
-	public function testGetConnection()
-	{
-		$this->assertInstanceOf(
-			\PDO::class,
-			static::$connection->getConnection()
-		);
-	}
-
-	/**
-	 * @testdox  The name of the database driver is retrieved
-	 */
-	public function testGetName()
-	{
-		$this->assertSame(
-			'pgsql',
-			static::$connection->getName()
-		);
-	}
-
-	/**
-	 * @testdox  The type of server for the database driver is retrieved
-	 */
-	public function testGetServerType()
-	{
-		$this->assertSame(
-			'postgresql',
-			static::$connection->getServerType()
-		);
-	}
-
-	/**
-	 * @testdox  The null date for the server type is retrieved
-	 */
-	public function testGetNullDate()
-	{
-		$this->assertSame(
-			'1970-01-01 00:00:00',
-			static::$connection->getNullDate()
-		);
-	}
-
-	/**
-	 * @testdox  An exporter for the database driver can be created
-	 */
-	public function testGetExporter()
-	{
-		$this->assertInstanceOf(
-			PgsqlExporter::class,
-			static::$connection->getExporter()
-		);
-	}
-
-	/**
-	 * @testdox  An importer for the database driver can be created
-	 */
-	public function testGetImporter()
-	{
-		$this->assertInstanceOf(
-			PgsqlImporter::class,
-			static::$connection->getImporter()
-		);
-	}
-
-	/**
-	 * @testdox  A new query instance can be created
-	 */
-	public function testGetQueryNewInstance()
-	{
-		$this->assertInstanceOf(
-			PgsqlQuery::class,
-			static::$connection->createQuery()
-		);
-	}
->>>>>>> 3e05b12e
+            static::$connection->createQuery()
+        );
+    }
 }