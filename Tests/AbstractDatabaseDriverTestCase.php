<?php

/**
 * @copyright  Copyright (C) 2005 - 2021 Open Source Matters, Inc. All rights reserved.
 * @license    GNU General Public License version 2 or later; see LICENSE
 */

namespace Joomla\Database\Tests;

use Joomla\Database\DatabaseIterator;
use Joomla\Database\Monitor\ChainedMonitor;
use Joomla\Database\Monitor\DebugMonitor;
use Joomla\Database\ParameterType;
use Joomla\Database\QueryInterface;
use Joomla\Test\DatabaseTestCase;

/**
 * Base test class for Joomla\Database\DatabaseDriver
 */
abstract class AbstractDatabaseDriverTestCase extends DatabaseTestCase
{
<<<<<<< HEAD
    /**
     * Loads the example data into the database.
     *
     * @return  void
     */
    protected function loadExampleData(): void
    {
        $data = [
            (object) [
                'id'          => 1,
                'title'       => 'Testing1',
                'start_date'  => '2019-10-26 00:00:00',
                'description' => 'test row one',
            ],
            (object) [
                'id'          => 2,
                'title'       => 'Testing2',
                'start_date'  => '2019-10-26 00:00:00',
                'description' => 'test row two',
            ],
            (object) [
                'id'          => 3,
                'title'       => 'Testing3',
                'start_date'  => '2019-10-26 00:00:00',
                'description' => 'test row three',
            ],
            (object) [
                'id'          => 4,
                'title'       => 'Testing4',
                'start_date'  => '2019-10-26 00:00:00',
                'description' => 'test row four',
            ],
        ];

        foreach ($data as $row) {
            static::$connection->insertObject('#__dbtest', $row);
        }
    }

    /**
     * @testdox  The connection can be checked for encryption support
     */
    public function testIsConnectionEncryptionSupported()
    {
        $this->assertTrue(
            \is_bool(static::$connection->isConnectionEncryptionSupported()),
            'The driver should report whether connection encryption is supported.'
        );
    }

    /**
     * Data provider for table dropping test cases
     *
     * @return  \Generator
     */
    public function dataDropTable()
    {
        yield 'database exists before query' => ['#__dbtest', true];

        yield 'database does not exist before query' => ['#__foo', false];
    }

    /**
     * @testdox  A database table can be dropped
     *
     * @param   string   $table          The name of the database table to drop.
     * @param   boolean  $alreadyExists  Flag indicating the table should exist before the DROP TABLE query.
     *
     * @dataProvider  dataDropTable
     */
    public function testDropTable(string $table, bool $alreadyExists)
    {
        $this->assertSame(
            $alreadyExists,
            \in_array(static::$connection->replacePrefix($table), static::$connection->getTableList())
        );

        $this->assertSame(
            static::$connection,
            static::$connection->dropTable($table, true),
            'The database driver supports method chaining'
        );

        $this->assertFalse(
            \in_array(static::$connection->replacePrefix($table), static::$connection->getTableList())
        );
    }

    /**
     * Data provider for escaping test cases
     *
     * @return  \Generator
     */
    abstract public function dataEscape(): \Generator;

    /**
     * @testdox  Text can be escaped
     *
     * @param   string   $text      The string to be escaped.
     * @param   boolean  $extra     Optional parameter to provide extra escaping.
     * @param   string   $expected  The expected result.
     *
     * @dataProvider  dataEscape
     */
    public function testEscape($text, $extra, $expected)
    {
        $this->assertSame(
            $expected,
            static::$connection->escape($text, $extra)
        );
    }

    /**
     * @testdox  Values can be escaped in a locale aware context
     */
    public function testEscapeNonLocaleAware()
    {
        $origin = setlocale(LC_NUMERIC, 0);

        // Test with decimal_point equals to comma
        setlocale(LC_NUMERIC, 'pl_PL');

        $this->assertSame('3.14', static::$connection->escape(3.14));

        // Test with C locale
        setlocale(LC_NUMERIC, 'C');

        $this->assertSame('3.14', static::$connection->escape(3.14));

        // Revert to origin locale
        setlocale(LC_NUMERIC, $origin);
    }

    /**
     * @testdox  The number of executed SQL statements can be retrieved
     */
    public function testGetCount()
    {
        $this->assertTrue(
            is_int(static::$connection->getCount()),
            'The count of the number of executed SQL statements should be retrieved'
        );
    }

    /**
     * @testdox  A PHP DateTime compatible date format for the database driver can be retrieved
     */
    public function testGetDateFormat()
    {
        $this->assertSame(
            'Y-m-d H:i:s',
            static::$connection->getDateFormat()
        );
    }

    /**
     * @testdox  The minimum supported database version is retrieved
     */
    public function testGetMinimum()
    {
        $this->assertTrue(
            \is_string(static::$connection->getMinimum()),
            'The minimum version is returned as a string'
        );
    }

    /**
     * @testdox  The number of rows returned by the query can be retrieved
     */
    public function testGetNumRows()
    {
        $this->loadExampleData();

        static::$connection->setQuery(
            static::$connection->getQuery(true)
                ->select('*')
                ->from('#__dbtest')
                ->where(static::$connection->quoteName('description') . ' = ' . static::$connection->quote('test row one'))
        );

        static::$connection->execute();

        $this->assertSame(1, static::$connection->getNumRows());
    }

    /**
     * @testdox  A cached query instance can be retrieved
     */
    public function testGetQueryCachedQuery()
    {
        $query = static::$connection->getQuery(true)
            ->select('*')
            ->from('#__dbtest');

        static::$connection->setQuery($query);

        $this->assertSame($query, static::$connection->getQuery(false));
    }

    /**
     * @testdox  An iterator for the database driver can be created
     */
    public function testGetIterator()
    {
        $this->loadExampleData();

        static::$connection->setQuery(
            static::$connection->getQuery(true)
                ->select('*')
                ->from('#__dbtest')
        );

        $this->assertInstanceOf(
            DatabaseIterator::class,
            static::$connection->getIterator()
        );
    }

    /**
     * Data provider for fetching table column test cases
     *
     * @return  \Generator
     */
    abstract public function dataGetTableColumns(): \Generator;

    /**
     * @testdox  Information about the columns of a database table is returned
     *
     * @param   string   $table     The name of the database table.
     * @param   boolean  $typeOnly  True (default) to only return field types.
     * @param   array    $expected  Expected result.
     *
     * @dataProvider  dataGetTableColumns
     */
    public function testGetTableColumns(string $table, bool $typeOnly, array $expected)
    {
        $this->assertEquals(
            $expected,
            static::$connection->getTableColumns($table, $typeOnly)
        );
    }

    /**
     * @testdox  The list of tables is returned
     */
    public function testGetTableList()
    {
        $this->assertSame(
            [
                static::$connection->replacePrefix('#__dbtest'),
            ],
            static::$connection->getTableList()
        );
    }

    /**
     * @testdox  The database version is returned
     */
    public function testGetVersion()
    {
        $this->assertNotEmpty(
            static::$connection->getVersion()
        );
    }

    /**
     * @testdox  The connection can be checked for UTF support
     */
    public function testHasUtfSupport()
    {
        $this->assertTrue(
            static::$connection->hasUtfSupport()
        );
    }

    /**
     * @testdox  An object can be inserted into the database
     */
    public function testInsertObject()
    {
        $this->loadExampleData();

        $data = (object) [
            'id'          => null,
            'title'       => 'Testing insertObject',
            'start_date'  => '2019-10-26 00:00:00',
            'description' => 'test insertObject row',
        ];

        static::$connection->insertObject(
            '#__dbtest',
            $data,
            'id'
        );

        $this->assertNotNull($data->id, 'When given a key, the insertObject method should set the row ID');
    }

    /**
     * @testdox  The database server can be checked if it is running a version matching the minimum supported version
     */
    public function testIsMinimumVersion()
    {
        $this->assertTrue(
            static::$connection->isMinimumVersion()
        );
    }

    /**
     * @testdox  The first row of a result set can be loaded as an associative array
     */
    public function testLoadAssoc()
    {
        $this->loadExampleData();

        $result = static::$connection->setQuery(
            static::$connection->getQuery(true)
                ->select('title')
                ->from('#__dbtest')
        )->loadAssoc();

        $this->assertEquals(
            [
                'title' => 'Testing1',
            ],
            $result
        );
    }

    /**
     * @testdox  All rows of a result set can be loaded as an associative array
     */
    public function testLoadAssocList()
    {
        $this->loadExampleData();

        $result = static::$connection->setQuery(
            static::$connection->getQuery(true)
                ->select('title')
                ->from('#__dbtest')
        )->loadAssocList();

        $this->assertEquals(
            [
                ['title' => 'Testing1'],
                ['title' => 'Testing2'],
                ['title' => 'Testing3'],
                ['title' => 'Testing4'],
            ],
            $result
        );
    }

    /**
     * @testdox  The specified column from all rows of a result set can be loaded as an array
     */
    public function testLoadColumn()
    {
        $this->loadExampleData();

        $result = static::$connection->setQuery(
            static::$connection->getQuery(true)
                ->select('title')
                ->from('#__dbtest')
        )->loadColumn();

        $this->assertEquals(
            [
                'Testing1',
                'Testing2',
                'Testing3',
                'Testing4',
            ],
            $result
        );
    }

    /**
     * @testdox  The first row of a result set can be loaded as a PHP object
     */
    public function testLoadObject()
    {
        $this->loadExampleData();

        $result = static::$connection->setQuery(
            static::$connection->getQuery(true)
                ->select('*')
                ->from('#__dbtest')
        )->loadObject();

        $expected = (object) [
            'id'          => '1',
            'title'       => 'Testing1',
            'start_date'  => '2019-10-26 00:00:00',
            'description' => 'test row one',
            'data'        => null,
        ];

        $this->assertEquals($expected, $result);
    }

    /**
     * @testdox  All rows of a result set can be loaded as PHP objects
     */
    public function testLoadObjectList()
    {
        $this->loadExampleData();

        $result = static::$connection->setQuery(
            static::$connection->getQuery(true)
                ->select('*')
                ->from('#__dbtest')
        )->loadObjectList();

        $expected = [
            (object) [
                'id'          => '1',
                'title'       => 'Testing1',
                'start_date'  => '2019-10-26 00:00:00',
                'description' => 'test row one',
                'data'        => null,
            ],
            (object) [
                'id'          => '2',
                'title'       => 'Testing2',
                'start_date'  => '2019-10-26 00:00:00',
                'description' => 'test row two',
                'data'        => null,
            ],
            (object) [
                'id'          => '3',
                'title'       => 'Testing3',
                'start_date'  => '2019-10-26 00:00:00',
                'description' => 'test row three',
                'data'        => null,
            ],
            (object) [
                'id'          => '4',
                'title'       => 'Testing4',
                'start_date'  => '2019-10-26 00:00:00',
                'description' => 'test row four',
                'data'        => null,
            ],
        ];

        $this->assertEquals($expected, $result);
    }

    /**
     * @testdox  The first field from the first row of a result set can be loaded
     */
    public function testLoadResult()
    {
        $this->loadExampleData();

        $result = static::$connection->setQuery(
            static::$connection->getQuery(true)
                ->select('*')
                ->from('#__dbtest')
        )->loadResult();

        $this->assertEquals('1', $result);
    }

    /**
     * @testdox  The first row of a result set can be loaded as an array
     */
    public function testLoadRow()
    {
        $this->loadExampleData();

        $result = static::$connection->setQuery(
            static::$connection->getQuery(true)
                ->select('*')
                ->from('#__dbtest')
        )->loadRow();

        $expected = [
            '1',
            'Testing1',
            '2019-10-26 00:00:00',
            'test row one',
            null,
        ];

        $this->assertEquals($expected, $result);
    }

    /**
     * @testdox  All rows of a result set can be loaded as an array
     */
    public function testLoadRowList()
    {
        $this->loadExampleData();

        $result = static::$connection->setQuery(
            static::$connection->getQuery(true)
                ->select('*')
                ->from('#__dbtest')
        )->loadRowList();

        $expected = [
            [
                '1',
                'Testing1',
                '2019-10-26 00:00:00',
                'test row one',
                null,
            ],
            [
                '2',
                'Testing2',
                '2019-10-26 00:00:00',
                'test row two',
                null,
            ],
            [
                '3',
                'Testing3',
                '2019-10-26 00:00:00',
                'test row three',
                null,
            ],
            [
                '4',
                'Testing4',
                '2019-10-26 00:00:00',
                'test row four',
                null,
            ],
        ];

        $this->assertEquals($expected, $result);
    }

    /**
     * @testdox  A database table can be locked and unlocked
     */
    public function testLockAndUnlockTable()
    {
        $this->assertSame(
            static::$connection,
            static::$connection->lockTable('#__dbtest'),
            'The database driver supports method chaining'
        );

        $this->assertSame(
            static::$connection,
            static::$connection->unlockTables(),
            'The database driver supports method chaining'
        );
    }

    /**
     * Data provider for binary quoting test cases
     *
     * @return  \Generator
     */
    abstract public function dataQuoteBinary(): \Generator;

    /**
     * @testdox  A binary value is quoted properly
     *
     * @param   string  $data      The binary quoted input string.
     * @param   string  $expected  The expected result.
     *
     * @dataProvider  dataQuoteBinary
     */
    public function testQuoteBinary($data, $expected)
    {
        $this->assertSame($expected, static::$connection->quoteBinary($data));
    }

    /**
     * Data provider for name quoting test cases
     *
     * @return  \Generator
     */
    abstract public function dataQuoteName(): \Generator;

    /**
     * @testdox  A value is name quoted properly
     *
     * @param   array|string  $name      The identifier name to wrap in quotes, or an array of identifier names to wrap in quotes.
     * @param   array|string  $as        The AS query part associated to $name.
     * @param   array|string  $expected  The expected result.
     *
     * @dataProvider  dataQuoteName
     */
    public function testQuoteName($name, $as, $expected)
    {
        $this->assertSame(
            $expected,
            static::$connection->quoteName($name, $as)
        );
    }

    /**
     * @testdox  A database table can be renamed
     */
    public function testRenameTable()
    {
        $oldTableName = '#__dbtest';
        $newTableName = 'bak_dbtest';

        $this->assertSame(
            static::$connection,
            static::$connection->renameTable($oldTableName, $newTableName),
            'The database driver supports method chaining'
        );

        $this->assertTrue(
            \in_array($newTableName, static::$connection->getTableList())
        );

        // Restore initial state
        static::$connection->renameTable($newTableName, $oldTableName);

        $this->assertFalse(
            \in_array($newTableName, static::$connection->getTableList())
        );
    }

    /**
     * @testdox  A query monitor can be set and retrieved
     */
    public function testGetAndSetQueryMonitor()
    {
        $this->assertNull(static::$connection->getMonitor(), 'A database driver has no monitor by default');

        $monitor = new ChainedMonitor();

        $this->assertSame(
            static::$connection,
            static::$connection->setMonitor($monitor),
            'The database driver supports method chaining'
        );

        $this->assertSame(
            $monitor,
            static::$connection->getMonitor()
        );
    }

    /**
     * @testdox  A QueryInterface object can be set to the driver without an offset or limit
     */
    public function testSetQueryWithQueryObjectWithoutOffsetOrLimit()
    {
        $query = static::$connection->getQuery(true)
            ->select('*')
            ->from('#__dbtest');

        $this->assertSame(
            static::$connection,
            static::$connection->setQuery($query),
            'The database driver supports method chaining'
        );

        $this->assertSame(
            $query,
            static::$connection->getQuery(false),
            'The injected query object should be returned'
        );
    }

    /**
     * @testdox  A QueryInterface object can be set to the driver with an offset or limit
     */
    public function testSetQueryWithQueryObjectWithOffsetAndLimit()
    {
        $query = static::$connection->getQuery(true)
            ->select('*')
            ->from('#__dbtest');

        $this->assertSame(
            static::$connection,
            static::$connection->setQuery($query, 3, 10),
            'The database driver supports method chaining'
        );

        $queryFromDriver = static::$connection->getQuery(false);

        $this->assertSame(
            $query,
            $queryFromDriver,
            'The injected query object should be returned'
        );

        $this->assertSame(
            3,
            $queryFromDriver->offset,
            'An offset should be set to the query object.'
        );

        $this->assertSame(
            10,
            $queryFromDriver->limit,
            'A limit should be set to the query object.'
        );
    }

    /**
     * @testdox  A QueryInterface object can be set to the driver while retraining the offset and limit from the query
     */
    public function testSetQueryWithQueryObjectWithOffsetAndLimitOnQuery()
    {
        $query = static::$connection->getQuery(true)
            ->select('*')
            ->from('#__dbtest')
            ->setLimit(10, 3);

        $this->assertSame(
            static::$connection,
            static::$connection->setQuery($query),
            'The database driver supports method chaining'
        );

        $queryFromDriver = static::$connection->getQuery(false);

        $this->assertSame(
            $query,
            $queryFromDriver,
            'The injected query object should be returned'
        );

        $this->assertSame(
            3,
            $queryFromDriver->offset,
            'An offset should be set to the query object.'
        );

        $this->assertSame(
            10,
            $queryFromDriver->limit,
            'A limit should be set to the query object.'
        );
    }

    /**
     * @testdox  A string can be set to the driver without an offset or limit
     */
    public function testSetQueryWithStringWithoutOffsetOrLimit()
    {
        $query = 'SELECT * FROM #__dbtest';

        $this->assertSame(
            static::$connection,
            static::$connection->setQuery($query),
            'The database driver supports method chaining'
        );

        $this->assertInstanceOf(
            QueryInterface::class,
            static::$connection->getQuery(false),
            \sprintf('A string should be converted to a %s instance', QueryInterface::class)
        );
    }

    /**
     * @testdox  An invalid query type cannot be set to the driver
     */
    public function testSetQueryWithInvalidQueryType()
    {
        $this->expectException(\InvalidArgumentException::class);

        static::$connection->setQuery(new \stdClass());
    }

    /**
     * @testdox  A database can be selected for use
     */
    public function testSelect()
    {
        $this->assertTrue(
            static::$connection->select(static::$dbManager->getDbName())
        );
    }

    /**
     * @testdox  An object can be used to update a row in the database
     */
    public function testUpdateObject()
    {
        $this->loadExampleData();

        $data = (object) [
            'id'          => 1,
            'title'       => 'Testing updateObject',
            'start_date'  => '2019-10-26 00:00:00',
            'description' => 'test updateObject row',
            'data'        => null,
        ];

        static::$connection->updateObject(
            '#__dbtest',
            $data,
            'id'
        );

        // Fetch row to validate update
        $row = static::$connection->setQuery(
            static::$connection->getQuery(true)
                ->select('*')
                ->from('#__dbtest')
                ->where('id = :id')
                ->bind(':id', $data->id, ParameterType::INTEGER)
        )->loadObject();

        $this->assertSame($row->title, $data->title);
    }

    /**
     * @testdox  Queries using the querySet type are correctly built and executed
     */
    public function testQuerySetWithUnionAll()
    {
        $this->loadExampleData();

        $query  = static::$connection->getQuery(true);
        $union1 = static::$connection->getQuery(true);
        $union2 = static::$connection->getQuery(true);

        $union1->select('id, title')
            ->from('#__dbtest')
            ->where('id = 4')
            ->setLimit(1);

        $union2->select('id, title')
            ->from('#__dbtest')
            ->where('id < 4')
            ->order('id DESC')
            ->setLimit(2, 1);

        $query->querySet($union1)
            ->unionAll($union2)
            ->order('id');

        $result = static::$connection->setQuery($query, 0, 3)->loadAssocList();

        $this->assertEquals(
            [
                ['id' => '1', 'title' => 'Testing1'],
                ['id' => '2', 'title' => 'Testing2'],
                ['id' => '4', 'title' => 'Testing4'],
            ],
            $result
        );
    }

    /**
     * @testdox  Queries converted to the querySet type are correctly built and executed
     */
    public function testSelectToQuerySetWithUnionAll()
    {
        $this->loadExampleData();

        $query = static::$connection->getQuery(true);
        $union = static::$connection->getQuery(true);

        $query->select('id, title')
            ->from('#__dbtest')
            ->where('id = 4')
            ->setLimit(1)
            ->toQuerySet();

        $union->select('id, title')
            ->from('#__dbtest')
            ->where('id < 4')
            ->order('id DESC')
            ->setLimit(2, 1);

        $query->unionAll($union)
            ->order('id');

        $result = static::$connection->setQuery($query)->loadAssocList();

        $this->assertEquals(
            [
                ['id' => '1', 'title' => 'Testing1'],
            ],
            $result
        );
    }

    /**
     * @testdox  Select statements can be prepared once and executed repeatedly
     */
    public function testRepeatedSelectStatement()
    {
        $this->loadExampleData();
        $results = [];

        $query = static::$connection->getQuery(true);
        $query->select('id, title')
            ->from('#__dbtest')
            ->where('id = :id')
            ->bind(':id', $id, ParameterType::INTEGER);

        // Test repeated statements.
        static::$connection->setQuery($query);
        $id        = 1;
        $results[] = static::$connection->loadAssoc();
        $id        = 4;
        $results[] = static::$connection->loadAssoc();

        // Also test that running a new query works.
        static::$connection->setQuery($query);
        $id        = 2;
        $results[] = static::$connection->loadAssoc();

        $this->assertEquals(
            [
                ['id' => '1', 'title' => 'Testing1'],
                ['id' => '4', 'title' => 'Testing4'],
                ['id' => '2', 'title' => 'Testing2'],
            ],
            $results
        );
    }

    /**
     * @testdox  DebugMonitor reports correct parameters with reusable query
     */
    public function testMonitorWithReusableQuery()
    {
        static::$connection->setMonitor(new DebugMonitor());

        $title = 'test';
        $query = static::$connection->getQuery(true)
            ->select('id')
            ->from('#__dbtest')
            ->where('title = :title')
            ->bind(':title', $title);
        static::$connection->setQuery($query);
        static::$connection->loadResult();

        $id = 2;
        $query->clear()
            ->select('id')
            ->from('#__dbtest')
            ->where('id = :id')
            ->bind(':id', $id, ParameterType::INTEGER);
        static::$connection->setQuery($query);
        static::$connection->loadResult();

        $params = [];

        foreach (static::$connection->getMonitor()->getBoundParams() as $queryParams) {
            foreach ($queryParams as $queryParam) {
                $params[] = [$queryParam->value, $queryParam->dataType];
            }
        }

        $this->assertSame(
            [
                ['test', 'string'],
                [2, 'int'],
            ],
            $params
        );
    }

    /**
     * @testdox  DebugMonitor reports correct parameters with repeated statement
     */
    public function testMonitorWithRepeatedStatement()
    {
        static::$connection->setMonitor(new DebugMonitor());

        $query = static::$connection->getQuery(true)
            ->select('id')
            ->from('#__dbtest')
            ->where('id = :id')
            ->bind(':id', $i, ParameterType::INTEGER);
        static::$connection->setQuery($query);

        for ($i = 1; $i <= 3; $i++) {
            static::$connection->loadResult();
        }

        $params = [];

        foreach (static::$connection->getMonitor()->getBoundParams() as $queryParams) {
            $params[] = array_column($queryParams, 'value');
        }

        $this->assertSame(
            [
                [1],
                [2],
                [3],
            ],
            $params
        );
    }
=======
	/**
	 * Loads the example data into the database.
	 *
	 * @return  void
	 */
	protected function loadExampleData(): void
	{
		$data = [
			(object) [
				'id'          => 1,
				'title'       => 'Testing1',
				'start_date'  => '2019-10-26 00:00:00',
				'description' => 'test row one',
			],
			(object) [
				'id'          => 2,
				'title'       => 'Testing2',
				'start_date'  => '2019-10-26 00:00:00',
				'description' => 'test row two',
			],
			(object) [
				'id'          => 3,
				'title'       => 'Testing3',
				'start_date'  => '2019-10-26 00:00:00',
				'description' => 'test row three',
			],
			(object) [
				'id'          => 4,
				'title'       => 'Testing4',
				'start_date'  => '2019-10-26 00:00:00',
				'description' => 'test row four',
			],
		];

		foreach ($data as $row)
		{
			static::$connection->insertObject('#__dbtest', $row);
		}
	}

	/**
	 * @testdox  The connection can be checked for encryption support
	 */
	public function testIsConnectionEncryptionSupported()
	{
		$this->assertTrue(
			\is_bool(static::$connection->isConnectionEncryptionSupported()),
			'The driver should report whether connection encryption is supported.'
		);
	}

	/**
	 * Data provider for table dropping test cases
	 *
	 * @return  \Generator
	 */
	public function dataDropTable()
	{
		yield 'database exists before query' => ['#__dbtest', true];

		yield 'database does not exist before query' => ['#__foo', false];
	}

	/**
	 * @testdox  A database table can be dropped
	 *
	 * @param   string   $table          The name of the database table to drop.
	 * @param   boolean  $alreadyExists  Flag indicating the table should exist before the DROP TABLE query.
	 *
	 * @dataProvider  dataDropTable
	 */
	public function testDropTable(string $table, bool $alreadyExists)
	{
		$this->assertSame(
			$alreadyExists,
			\in_array(static::$connection->replacePrefix($table), static::$connection->getTableList())
		);

		$this->assertSame(
			static::$connection,
			static::$connection->dropTable($table, true),
			'The database driver supports method chaining'
		);

		$this->assertFalse(
			\in_array(static::$connection->replacePrefix($table), static::$connection->getTableList())
		);
	}

	/**
	 * Data provider for escaping test cases
	 *
	 * @return  \Generator
	 */
	abstract public function dataEscape(): \Generator;

	/**
	 * @testdox  Text can be escaped
	 *
	 * @param   string   $text      The string to be escaped.
	 * @param   boolean  $extra     Optional parameter to provide extra escaping.
	 * @param   string   $expected  The expected result.
	 *
	 * @dataProvider  dataEscape
	 */
	public function testEscape($text, $extra, $expected)
	{
		$this->assertSame(
			$expected,
			static::$connection->escape($text, $extra)
		);
	}

	/**
	 * @testdox  Values can be escaped in a locale aware context
	 */
	public function testEscapeNonLocaleAware()
	{
		$origin = setlocale(LC_NUMERIC, 0);

		// Test with decimal_point equals to comma
		setlocale(LC_NUMERIC, 'pl_PL');

		$this->assertSame('3.14', static::$connection->escape(3.14));

		// Test with C locale
		setlocale(LC_NUMERIC, 'C');

		$this->assertSame('3.14', static::$connection->escape(3.14));

		// Revert to origin locale
		setlocale(LC_NUMERIC, $origin);
	}

	/**
	 * @testdox  The number of executed SQL statements can be retrieved
	 */
	public function testGetCount()
	{
		$this->assertTrue(
			is_int(static::$connection->getCount()),
			'The count of the number of executed SQL statements should be retrieved'
		);
	}

	/**
	 * @testdox  A PHP DateTime compatible date format for the database driver can be retrieved
	 */
	public function testGetDateFormat()
	{
		$this->assertSame(
			'Y-m-d H:i:s',
			static::$connection->getDateFormat()
		);
	}

	/**
	 * @testdox  The minimum supported database version is retrieved
	 */
	public function testGetMinimum()
	{
		$this->assertTrue(
			\is_string(static::$connection->getMinimum()),
			'The minimum version is returned as a string'
		);
	}

	/**
	 * @testdox  The number of rows returned by the query can be retrieved
	 */
	public function testGetNumRows()
	{
		$this->loadExampleData();

		static::$connection->setQuery(
			static::$connection->createQuery()
				->select('*')
				->from('#__dbtest')
				->where(static::$connection->quoteName('description') . ' = ' . static::$connection->quote('test row one'))
		);

		static::$connection->execute();

		$this->assertSame(1, static::$connection->getNumRows());
	}

	/**
	 * @testdox  A cached query instance can be retrieved
	 */
	public function testGetQueryCachedQuery()
	{
		$query = static::$connection->createQuery()
			->select('*')
			->from('#__dbtest');

		static::$connection->setQuery($query);

		$this->assertSame($query, static::$connection->getQuery(false));
	}

	/**
	 * @testdox  An iterator for the database driver can be created
	 */
	public function testGetIterator()
	{
		$this->loadExampleData();

		static::$connection->setQuery(
			static::$connection->createQuery()
				->select('*')
				->from('#__dbtest')
		);

		$this->assertInstanceOf(
			DatabaseIterator::class,
			static::$connection->getIterator()
		);
	}

	/**
	 * Data provider for fetching table column test cases
	 *
	 * @return  \Generator
	 */
	abstract public function dataGetTableColumns(): \Generator;

	/**
	 * @testdox  Information about the columns of a database table is returned
	 *
	 * @param   string   $table     The name of the database table.
	 * @param   boolean  $typeOnly  True (default) to only return field types.
	 * @param   array    $expected  Expected result.
	 *
	 * @dataProvider  dataGetTableColumns
	 */
	public function testGetTableColumns(string $table, bool $typeOnly, array $expected)
	{
		$this->assertEquals(
			$expected,
			static::$connection->getTableColumns($table, $typeOnly)
		);
	}

	/**
	 * @testdox  The list of tables is returned
	 */
	public function testGetTableList()
	{
		$this->assertSame(
			[
				static::$connection->replacePrefix('#__dbtest'),
			],
			static::$connection->getTableList()
		);
	}

	/**
	 * @testdox  The database version is returned
	 */
	public function testGetVersion()
	{
		$this->assertNotEmpty(
			static::$connection->getVersion()
		);
	}

	/**
	 * @testdox  The connection can be checked for UTF support
	 */
	public function testHasUtfSupport()
	{
		$this->assertTrue(
			static::$connection->hasUtfSupport()
		);
	}

	/**
	 * @testdox  An object can be inserted into the database
	 */
	public function testInsertObject()
	{
		$this->loadExampleData();

		$data = (object) [
			'id'          => null,
			'title'       => 'Testing insertObject',
			'start_date'  => '2019-10-26 00:00:00',
			'description' => 'test insertObject row',
		];

		static::$connection->insertObject(
			'#__dbtest',
			$data,
			'id'
		);

		$this->assertNotNull($data->id, 'When given a key, the insertObject method should set the row ID');
	}

	/**
	 * @testdox  The database server can be checked if it is running a version matching the minimum supported version
	 */
	public function testIsMinimumVersion()
	{
		$this->assertTrue(
			static::$connection->isMinimumVersion()
		);
	}

	/**
	 * @testdox  The first row of a result set can be loaded as an associative array, using old getQuery(true) syntax
	 */
	public function testLoadAssocWithOldGetQueryTrueSyntax()
	{
		$this->loadExampleData();

		$result = static::$connection->setQuery(
			static::$connection->getQuery(true)
				->select('title')
				->from('#__dbtest')
		)->loadAssoc();

		$this->assertEquals(
			[
				'title' => 'Testing1',
			],
			$result
		);
	}

	/**
	 * @testdox  The first row of a result set can be loaded as an associative array
	 */
	public function testLoadAssoc()
	{
		$this->loadExampleData();

		$result = static::$connection->setQuery(
			static::$connection->createQuery()
				->select('title')
				->from('#__dbtest')
		)->loadAssoc();

		$this->assertEquals(
			[
				'title' => 'Testing1',
			],
			$result
		);
	}

	/**
	 * @testdox  All rows of a result set can be loaded as an associative array
	 */
	public function testLoadAssocList()
	{
		$this->loadExampleData();

		$result = static::$connection->setQuery(
			static::$connection->createQuery()
				->select('title')
				->from('#__dbtest')
		)->loadAssocList();

		$this->assertEquals(
			[
				['title' => 'Testing1'],
				['title' => 'Testing2'],
				['title' => 'Testing3'],
				['title' => 'Testing4'],
			],
			$result
		);
	}

	/**
	 * @testdox  The specified column from all rows of a result set can be loaded as an array
	 */
	public function testLoadColumn()
	{
		$this->loadExampleData();

		$result = static::$connection->setQuery(
			static::$connection->createQuery()
				->select('title')
				->from('#__dbtest')
		)->loadColumn();

		$this->assertEquals(
			[
				'Testing1',
				'Testing2',
				'Testing3',
				'Testing4',
			],
			$result
		);
	}

	/**
	 * @testdox  The first row of a result set can be loaded as a PHP object
	 */
	public function testLoadObject()
	{
		$this->loadExampleData();

		$result = static::$connection->setQuery(
			static::$connection->createQuery()
				->select('*')
				->from('#__dbtest')
		)->loadObject();

		$expected = (object) [
			'id'          => '1',
			'title'       => 'Testing1',
			'start_date'  => '2019-10-26 00:00:00',
			'description' => 'test row one',
			'data'        => null,
		];

		$this->assertEquals($expected, $result);
	}

	/**
	 * @testdox  All rows of a result set can be loaded as PHP objects
	 */
	public function testLoadObjectList()
	{
		$this->loadExampleData();

		$result = static::$connection->setQuery(
			static::$connection->createQuery()
				->select('*')
				->from('#__dbtest')
		)->loadObjectList();

		$expected = [
			(object) [
				'id'          => '1',
				'title'       => 'Testing1',
				'start_date'  => '2019-10-26 00:00:00',
				'description' => 'test row one',
				'data'        => null,
			],
			(object) [
				'id'          => '2',
				'title'       => 'Testing2',
				'start_date'  => '2019-10-26 00:00:00',
				'description' => 'test row two',
				'data'        => null,
			],
			(object) [
				'id'          => '3',
				'title'       => 'Testing3',
				'start_date'  => '2019-10-26 00:00:00',
				'description' => 'test row three',
				'data'        => null,
			],
			(object) [
				'id'          => '4',
				'title'       => 'Testing4',
				'start_date'  => '2019-10-26 00:00:00',
				'description' => 'test row four',
				'data'        => null,
			],
		];

		$this->assertEquals($expected, $result);
	}

	/**
	 * @testdox  The first field from the first row of a result set can be loaded
	 */
	public function testLoadResult()
	{
		$this->loadExampleData();

		$result = static::$connection->setQuery(
			static::$connection->createQuery()
				->select('*')
				->from('#__dbtest')
		)->loadResult();

		$this->assertEquals('1', $result);
	}

	/**
	 * @testdox  The first row of a result set can be loaded as an array
	 */
	public function testLoadRow()
	{
		$this->loadExampleData();

		$result = static::$connection->setQuery(
			static::$connection->createQuery()
				->select('*')
				->from('#__dbtest')
		)->loadRow();

		$expected = [
			'1',
			'Testing1',
			'2019-10-26 00:00:00',
			'test row one',
			null,
		];

		$this->assertEquals($expected, $result);
	}

	/**
	 * @testdox  All rows of a result set can be loaded as an array
	 */
	public function testLoadRowList()
	{
		$this->loadExampleData();

		$result = static::$connection->setQuery(
			static::$connection->createQuery()
				->select('*')
				->from('#__dbtest')
		)->loadRowList();

		$expected = [
			[
				'1',
				'Testing1',
				'2019-10-26 00:00:00',
				'test row one',
				null,
			],
			[
				'2',
				'Testing2',
				'2019-10-26 00:00:00',
				'test row two',
				null,
			],
			[
				'3',
				'Testing3',
				'2019-10-26 00:00:00',
				'test row three',
				null,
			],
			[
				'4',
				'Testing4',
				'2019-10-26 00:00:00',
				'test row four',
				null,
			],
		];

		$this->assertEquals($expected, $result);
	}

	/**
	 * @testdox  A database table can be locked and unlocked
	 */
	public function testLockAndUnlockTable()
	{
		$this->assertSame(
			static::$connection,
			static::$connection->lockTable('#__dbtest'),
			'The database driver supports method chaining'
		);

		$this->assertSame(
			static::$connection,
			static::$connection->unlockTables(),
			'The database driver supports method chaining'
		);
	}

	/**
	 * Data provider for binary quoting test cases
	 *
	 * @return  \Generator
	 */
	abstract public function dataQuoteBinary(): \Generator;

	/**
	 * @testdox  A binary value is quoted properly
	 *
	 * @param   string  $data      The binary quoted input string.
	 * @param   string  $expected  The expected result.
	 *
	 * @dataProvider  dataQuoteBinary
	 */
	public function testQuoteBinary($data, $expected)
	{
		$this->assertSame($expected, static::$connection->quoteBinary($data));
	}

	/**
	 * Data provider for name quoting test cases
	 *
	 * @return  \Generator
	 */
	abstract public function dataQuoteName(): \Generator;

	/**
	 * @testdox  A value is name quoted properly
	 *
	 * @param   array|string  $name      The identifier name to wrap in quotes, or an array of identifier names to wrap in quotes.
	 * @param   array|string  $as        The AS query part associated to $name.
	 * @param   array|string  $expected  The expected result.
	 *
	 * @dataProvider  dataQuoteName
	 */
	public function testQuoteName($name, $as, $expected)
	{
		$this->assertSame(
			$expected,
			static::$connection->quoteName($name, $as)
		);
	}

	/**
	 * @testdox  A database table can be renamed
	 */
	public function testRenameTable()
	{
		$oldTableName = '#__dbtest';
		$newTableName = 'bak_dbtest';

		$this->assertSame(
			static::$connection,
			static::$connection->renameTable($oldTableName, $newTableName),
			'The database driver supports method chaining'
		);

		$this->assertTrue(
			\in_array($newTableName, static::$connection->getTableList())
		);

		// Restore initial state
		static::$connection->renameTable($newTableName, $oldTableName);

		$this->assertFalse(
			\in_array($newTableName, static::$connection->getTableList())
		);
	}

	/**
	 * @testdox  A query monitor can be set and retrieved
	 */
	public function testGetAndSetQueryMonitor()
	{
		$this->assertNull(static::$connection->getMonitor(), 'A database driver has no monitor by default');

		$monitor = new ChainedMonitor;

		$this->assertSame(
			static::$connection,
			static::$connection->setMonitor($monitor),
			'The database driver supports method chaining'
		);

		$this->assertSame(
			$monitor,
			static::$connection->getMonitor()
		);
	}

	/**
	 * @testdox  A QueryInterface object can be set to the driver without an offset or limit
	 */
	public function testSetQueryWithQueryObjectWithoutOffsetOrLimit()
	{
		$query = static::$connection->createQuery()
			->select('*')
			->from('#__dbtest');

		$this->assertSame(
			static::$connection,
			static::$connection->setQuery($query),
			'The database driver supports method chaining'
		);

		$this->assertSame(
			$query,
			static::$connection->getQuery(false),
			'The injected query object should be returned'
		);
	}

	/**
	 * @testdox  A QueryInterface object can be set to the driver with an offset or limit
	 */
	public function testSetQueryWithQueryObjectWithOffsetAndLimit()
	{
		$query = static::$connection->createQuery()
			->select('*')
			->from('#__dbtest');

		$this->assertSame(
			static::$connection,
			static::$connection->setQuery($query, 3, 10),
			'The database driver supports method chaining'
		);

		$queryFromDriver = static::$connection->getQuery(false);

		$this->assertSame(
			$query,
			$queryFromDriver,
			'The injected query object should be returned'
		);

		$this->assertSame(
			3,
			$queryFromDriver->offset,
			'An offset should be set to the query object.'
		);

		$this->assertSame(
			10,
			$queryFromDriver->limit,
			'A limit should be set to the query object.'
		);
	}

	/**
	 * @testdox  A QueryInterface object can be set to the driver while retraining the offset and limit from the query
	 */
	public function testSetQueryWithQueryObjectWithOffsetAndLimitOnQuery()
	{
		$query = static::$connection->createQuery()
			->select('*')
			->from('#__dbtest')
			->setLimit(10, 3);

		$this->assertSame(
			static::$connection,
			static::$connection->setQuery($query),
			'The database driver supports method chaining'
		);

		$queryFromDriver = static::$connection->getQuery(false);

		$this->assertSame(
			$query,
			$queryFromDriver,
			'The injected query object should be returned'
		);

		$this->assertSame(
			3,
			$queryFromDriver->offset,
			'An offset should be set to the query object.'
		);

		$this->assertSame(
			10,
			$queryFromDriver->limit,
			'A limit should be set to the query object.'
		);
	}

	/**
	 * @testdox  A string can be set to the driver without an offset or limit
	 */
	public function testSetQueryWithStringWithoutOffsetOrLimit()
	{
		$query = 'SELECT * FROM #__dbtest';

		$this->assertSame(
			static::$connection,
			static::$connection->setQuery($query),
			'The database driver supports method chaining'
		);

		$this->assertInstanceOf(
			QueryInterface::class,
			static::$connection->getQuery(false),
			\sprintf('A string should be converted to a %s instance', QueryInterface::class)
		);
	}

	/**
	 * @testdox  An invalid query type cannot be set to the driver
	 */
	public function testSetQueryWithInvalidQueryType()
	{
		$this->expectException(\InvalidArgumentException::class);

		static::$connection->setQuery(new \stdClass);
	}

	/**
	 * @testdox  A database can be selected for use
	 */
	public function testSelect()
	{
		$this->assertTrue(
			static::$connection->select(static::$dbManager->getDbName())
		);
	}

	/**
	 * @testdox  An object can be used to update a row in the database
	 */
	public function testUpdateObject()
	{
		$this->loadExampleData();

		$data = (object) [
			'id'          => 1,
			'title'       => 'Testing updateObject',
			'start_date'  => '2019-10-26 00:00:00',
			'description' => 'test updateObject row',
			'data'        => null,
		];

		static::$connection->updateObject(
			'#__dbtest',
			$data,
			'id'
		);

		// Fetch row to validate update
		$row = static::$connection->setQuery(
			static::$connection->createQuery()
				->select('*')
				->from('#__dbtest')
				->where('id = :id')
				->bind(':id', $data->id, ParameterType::INTEGER)
		)->loadObject();

		$this->assertSame($row->title, $data->title);
	}

	/**
	 * @testdox  Queries using the querySet type are correctly built and executed
	 */
	public function testQuerySetWithUnionAll()
	{
		$this->loadExampleData();

		$query  = static::$connection->createQuery();
		$union1 = static::$connection->createQuery();
		$union2 = static::$connection->createQuery();

		$union1->select('id, title')
			->from('#__dbtest')
			->where('id = 4')
			->setLimit(1);

		$union2->select('id, title')
			->from('#__dbtest')
			->where('id < 4')
			->order('id DESC')
			->setLimit(2, 1);

		$query->querySet($union1)
			->unionAll($union2)
			->order('id');

		$result = static::$connection->setQuery($query, 0, 3)->loadAssocList();

		$this->assertEquals(
			[
				['id' => '1', 'title' => 'Testing1'],
				['id' => '2', 'title' => 'Testing2'],
				['id' => '4', 'title' => 'Testing4'],
			],
			$result
		);
	}

	/**
	 * @testdox  Queries converted to the querySet type are correctly built and executed
	 */
	public function testSelectToQuerySetWithUnionAll()
	{
		$this->loadExampleData();

		$query = static::$connection->createQuery();
		$union = static::$connection->createQuery();

		$query->select('id, title')
			->from('#__dbtest')
			->where('id = 4')
			->setLimit(1)
			->toQuerySet();

		$union->select('id, title')
			->from('#__dbtest')
			->where('id < 4')
			->order('id DESC')
			->setLimit(2, 1);

		$query->unionAll($union)
			->order('id');

		$result = static::$connection->setQuery($query)->loadAssocList();

		$this->assertEquals(
			[
				['id' => '1', 'title' => 'Testing1'],
			],
			$result
		);
	}

	/**
	 * @testdox  Select statements can be prepared once and executed repeatedly
	 */
	public function testRepeatedSelectStatement()
	{
		$this->loadExampleData();
		$results = [];

		$query = static::$connection->createQuery();
		$query->select('id, title')
			->from('#__dbtest')
			->where('id = :id')
			->bind(':id', $id, ParameterType::INTEGER);

		// Test repeated statements.
		static::$connection->setQuery($query);
		$id        = 1;
		$results[] = static::$connection->loadAssoc();
		$id        = 4;
		$results[] = static::$connection->loadAssoc();

		// Also test that running a new query works.
		static::$connection->setQuery($query);
		$id        = 2;
		$results[] = static::$connection->loadAssoc();

		$this->assertEquals(
			[
				['id' => '1', 'title' => 'Testing1'],
				['id' => '4', 'title' => 'Testing4'],
				['id' => '2', 'title' => 'Testing2'],
			],
			$results
		);
	}

	/**
	 * @testdox  DebugMonitor reports correct parameters with reusable query
	 */
	public function testMonitorWithReusableQuery()
	{
		static::$connection->setMonitor(new DebugMonitor);

		$title = 'test';
		$query = static::$connection->createQuery()
			->select('id')
			->from('#__dbtest')
			->where('title = :title')
			->bind(':title', $title);
		static::$connection->setQuery($query);
		static::$connection->loadResult();

		$id = 2;
		$query->clear()
			->select('id')
			->from('#__dbtest')
			->where('id = :id')
			->bind(':id', $id, ParameterType::INTEGER);
		static::$connection->setQuery($query);
		static::$connection->loadResult();

		$params = [];

		foreach (static::$connection->getMonitor()->getBoundParams() as $queryParams)
		{
			foreach ($queryParams as $queryParam)
			{
				$params[] = [$queryParam->value, $queryParam->dataType];
			}
		}

		$this->assertSame(
			[
				['test', 'string'],
				[2, 'int'],
			],
			$params
		);
	}

	/**
	 * @testdox  DebugMonitor reports correct parameters with repeated statement
	 */
	public function testMonitorWithRepeatedStatement()
	{
		static::$connection->setMonitor(new DebugMonitor);

		$query = static::$connection->createQuery()
			->select('id')
			->from('#__dbtest')
			->where('id = :id')
			->bind(':id', $i, ParameterType::INTEGER);
		static::$connection->setQuery($query);

		for ($i = 1; $i <= 3; $i++)
		{
			static::$connection->loadResult();
		}

		$params = [];

		foreach (static::$connection->getMonitor()->getBoundParams() as $queryParams)
		{
			$params[] = array_column($queryParams, 'value');
		}

		$this->assertSame(
			[
				[1],
				[2],
				[3],
			],
			$params
		);
	}
>>>>>>> 3e05b12e
}<|MERGE_RESOLUTION|>--- conflicted
+++ resolved
@@ -19,7 +19,6 @@
  */
 abstract class AbstractDatabaseDriverTestCase extends DatabaseTestCase
 {
-<<<<<<< HEAD
     /**
      * Loads the example data into the database.
      *
@@ -194,7 +193,7 @@
         $this->loadExampleData();
 
         static::$connection->setQuery(
-            static::$connection->getQuery(true)
+            static::$connection->createQuery()
                 ->select('*')
                 ->from('#__dbtest')
                 ->where(static::$connection->quoteName('description') . ' = ' . static::$connection->quote('test row one'))
@@ -210,7 +209,7 @@
      */
     public function testGetQueryCachedQuery()
     {
-        $query = static::$connection->getQuery(true)
+        $query = static::$connection->createQuery()
             ->select('*')
             ->from('#__dbtest');
 
@@ -227,7 +226,7 @@
         $this->loadExampleData();
 
         static::$connection->setQuery(
-            static::$connection->getQuery(true)
+            static::$connection->createQuery()
                 ->select('*')
                 ->from('#__dbtest')
         );
@@ -328,15 +327,36 @@
         );
     }
 
-    /**
-     * @testdox  The first row of a result set can be loaded as an associative array
-     */
-    public function testLoadAssoc()
-    {
-        $this->loadExampleData();
+	/**
+	 * @testdox  The first row of a result set can be loaded as an associative array, using old getQuery(true) syntax
+	 */
+	public function testLoadAssocWithOldGetQueryTrueSyntax()
+	{
+		$this->loadExampleData();
+
+		$result = static::$connection->setQuery(
+			static::$connection->getQuery(true)
+				->select('title')
+				->from('#__dbtest')
+		)->loadAssoc();
+
+		$this->assertEquals(
+			[
+				'title' => 'Testing1',
+			],
+			$result
+		);
+	}
+
+	/**
+	 * @testdox  The first row of a result set can be loaded as an associative array
+	 */
+	public function testLoadAssoc()
+	{
+		$this->loadExampleData();
 
         $result = static::$connection->setQuery(
-            static::$connection->getQuery(true)
+            static::$connection->createQuery()
                 ->select('title')
                 ->from('#__dbtest')
         )->loadAssoc();
@@ -357,7 +377,7 @@
         $this->loadExampleData();
 
         $result = static::$connection->setQuery(
-            static::$connection->getQuery(true)
+            static::$connection->createQuery()
                 ->select('title')
                 ->from('#__dbtest')
         )->loadAssocList();
@@ -381,7 +401,7 @@
         $this->loadExampleData();
 
         $result = static::$connection->setQuery(
-            static::$connection->getQuery(true)
+            static::$connection->createQuery()
                 ->select('title')
                 ->from('#__dbtest')
         )->loadColumn();
@@ -405,7 +425,7 @@
         $this->loadExampleData();
 
         $result = static::$connection->setQuery(
-            static::$connection->getQuery(true)
+            static::$connection->createQuery()
                 ->select('*')
                 ->from('#__dbtest')
         )->loadObject();
@@ -429,7 +449,7 @@
         $this->loadExampleData();
 
         $result = static::$connection->setQuery(
-            static::$connection->getQuery(true)
+            static::$connection->createQuery()
                 ->select('*')
                 ->from('#__dbtest')
         )->loadObjectList();
@@ -476,7 +496,7 @@
         $this->loadExampleData();
 
         $result = static::$connection->setQuery(
-            static::$connection->getQuery(true)
+            static::$connection->createQuery()
                 ->select('*')
                 ->from('#__dbtest')
         )->loadResult();
@@ -492,7 +512,7 @@
         $this->loadExampleData();
 
         $result = static::$connection->setQuery(
-            static::$connection->getQuery(true)
+            static::$connection->createQuery()
                 ->select('*')
                 ->from('#__dbtest')
         )->loadRow();
@@ -516,7 +536,7 @@
         $this->loadExampleData();
 
         $result = static::$connection->setQuery(
-            static::$connection->getQuery(true)
+            static::$connection->createQuery()
                 ->select('*')
                 ->from('#__dbtest')
         )->loadRowList();
@@ -669,7 +689,7 @@
      */
     public function testSetQueryWithQueryObjectWithoutOffsetOrLimit()
     {
-        $query = static::$connection->getQuery(true)
+        $query = static::$connection->createQuery()
             ->select('*')
             ->from('#__dbtest');
 
@@ -691,7 +711,7 @@
      */
     public function testSetQueryWithQueryObjectWithOffsetAndLimit()
     {
-        $query = static::$connection->getQuery(true)
+        $query = static::$connection->createQuery()
             ->select('*')
             ->from('#__dbtest');
 
@@ -727,7 +747,7 @@
      */
     public function testSetQueryWithQueryObjectWithOffsetAndLimitOnQuery()
     {
-        $query = static::$connection->getQuery(true)
+        $query = static::$connection->createQuery()
             ->select('*')
             ->from('#__dbtest')
             ->setLimit(10, 3);
@@ -822,7 +842,7 @@
 
         // Fetch row to validate update
         $row = static::$connection->setQuery(
-            static::$connection->getQuery(true)
+            static::$connection->createQuery()
                 ->select('*')
                 ->from('#__dbtest')
                 ->where('id = :id')
@@ -839,9 +859,9 @@
     {
         $this->loadExampleData();
 
-        $query  = static::$connection->getQuery(true);
-        $union1 = static::$connection->getQuery(true);
-        $union2 = static::$connection->getQuery(true);
+        $query  = static::$connection->createQuery();
+        $union1 = static::$connection->createQuery();
+        $union2 = static::$connection->createQuery();
 
         $union1->select('id, title')
             ->from('#__dbtest')
@@ -877,8 +897,8 @@
     {
         $this->loadExampleData();
 
-        $query = static::$connection->getQuery(true);
-        $union = static::$connection->getQuery(true);
+        $query = static::$connection->createQuery();
+        $union = static::$connection->createQuery();
 
         $query->select('id, title')
             ->from('#__dbtest')
@@ -913,7 +933,7 @@
         $this->loadExampleData();
         $results = [];
 
-        $query = static::$connection->getQuery(true);
+        $query = static::$connection->createQuery();
         $query->select('id, title')
             ->from('#__dbtest')
             ->where('id = :id')
@@ -949,7 +969,7 @@
         static::$connection->setMonitor(new DebugMonitor());
 
         $title = 'test';
-        $query = static::$connection->getQuery(true)
+        $query = static::$connection->createQuery()
             ->select('id')
             ->from('#__dbtest')
             ->where('title = :title')
@@ -990,7 +1010,7 @@
     {
         static::$connection->setMonitor(new DebugMonitor());
 
-        $query = static::$connection->getQuery(true)
+        $query = static::$connection->createQuery()
             ->select('id')
             ->from('#__dbtest')
             ->where('id = :id')
@@ -1016,1028 +1036,4 @@
             $params
         );
     }
-=======
-	/**
-	 * Loads the example data into the database.
-	 *
-	 * @return  void
-	 */
-	protected function loadExampleData(): void
-	{
-		$data = [
-			(object) [
-				'id'          => 1,
-				'title'       => 'Testing1',
-				'start_date'  => '2019-10-26 00:00:00',
-				'description' => 'test row one',
-			],
-			(object) [
-				'id'          => 2,
-				'title'       => 'Testing2',
-				'start_date'  => '2019-10-26 00:00:00',
-				'description' => 'test row two',
-			],
-			(object) [
-				'id'          => 3,
-				'title'       => 'Testing3',
-				'start_date'  => '2019-10-26 00:00:00',
-				'description' => 'test row three',
-			],
-			(object) [
-				'id'          => 4,
-				'title'       => 'Testing4',
-				'start_date'  => '2019-10-26 00:00:00',
-				'description' => 'test row four',
-			],
-		];
-
-		foreach ($data as $row)
-		{
-			static::$connection->insertObject('#__dbtest', $row);
-		}
-	}
-
-	/**
-	 * @testdox  The connection can be checked for encryption support
-	 */
-	public function testIsConnectionEncryptionSupported()
-	{
-		$this->assertTrue(
-			\is_bool(static::$connection->isConnectionEncryptionSupported()),
-			'The driver should report whether connection encryption is supported.'
-		);
-	}
-
-	/**
-	 * Data provider for table dropping test cases
-	 *
-	 * @return  \Generator
-	 */
-	public function dataDropTable()
-	{
-		yield 'database exists before query' => ['#__dbtest', true];
-
-		yield 'database does not exist before query' => ['#__foo', false];
-	}
-
-	/**
-	 * @testdox  A database table can be dropped
-	 *
-	 * @param   string   $table          The name of the database table to drop.
-	 * @param   boolean  $alreadyExists  Flag indicating the table should exist before the DROP TABLE query.
-	 *
-	 * @dataProvider  dataDropTable
-	 */
-	public function testDropTable(string $table, bool $alreadyExists)
-	{
-		$this->assertSame(
-			$alreadyExists,
-			\in_array(static::$connection->replacePrefix($table), static::$connection->getTableList())
-		);
-
-		$this->assertSame(
-			static::$connection,
-			static::$connection->dropTable($table, true),
-			'The database driver supports method chaining'
-		);
-
-		$this->assertFalse(
-			\in_array(static::$connection->replacePrefix($table), static::$connection->getTableList())
-		);
-	}
-
-	/**
-	 * Data provider for escaping test cases
-	 *
-	 * @return  \Generator
-	 */
-	abstract public function dataEscape(): \Generator;
-
-	/**
-	 * @testdox  Text can be escaped
-	 *
-	 * @param   string   $text      The string to be escaped.
-	 * @param   boolean  $extra     Optional parameter to provide extra escaping.
-	 * @param   string   $expected  The expected result.
-	 *
-	 * @dataProvider  dataEscape
-	 */
-	public function testEscape($text, $extra, $expected)
-	{
-		$this->assertSame(
-			$expected,
-			static::$connection->escape($text, $extra)
-		);
-	}
-
-	/**
-	 * @testdox  Values can be escaped in a locale aware context
-	 */
-	public function testEscapeNonLocaleAware()
-	{
-		$origin = setlocale(LC_NUMERIC, 0);
-
-		// Test with decimal_point equals to comma
-		setlocale(LC_NUMERIC, 'pl_PL');
-
-		$this->assertSame('3.14', static::$connection->escape(3.14));
-
-		// Test with C locale
-		setlocale(LC_NUMERIC, 'C');
-
-		$this->assertSame('3.14', static::$connection->escape(3.14));
-
-		// Revert to origin locale
-		setlocale(LC_NUMERIC, $origin);
-	}
-
-	/**
-	 * @testdox  The number of executed SQL statements can be retrieved
-	 */
-	public function testGetCount()
-	{
-		$this->assertTrue(
-			is_int(static::$connection->getCount()),
-			'The count of the number of executed SQL statements should be retrieved'
-		);
-	}
-
-	/**
-	 * @testdox  A PHP DateTime compatible date format for the database driver can be retrieved
-	 */
-	public function testGetDateFormat()
-	{
-		$this->assertSame(
-			'Y-m-d H:i:s',
-			static::$connection->getDateFormat()
-		);
-	}
-
-	/**
-	 * @testdox  The minimum supported database version is retrieved
-	 */
-	public function testGetMinimum()
-	{
-		$this->assertTrue(
-			\is_string(static::$connection->getMinimum()),
-			'The minimum version is returned as a string'
-		);
-	}
-
-	/**
-	 * @testdox  The number of rows returned by the query can be retrieved
-	 */
-	public function testGetNumRows()
-	{
-		$this->loadExampleData();
-
-		static::$connection->setQuery(
-			static::$connection->createQuery()
-				->select('*')
-				->from('#__dbtest')
-				->where(static::$connection->quoteName('description') . ' = ' . static::$connection->quote('test row one'))
-		);
-
-		static::$connection->execute();
-
-		$this->assertSame(1, static::$connection->getNumRows());
-	}
-
-	/**
-	 * @testdox  A cached query instance can be retrieved
-	 */
-	public function testGetQueryCachedQuery()
-	{
-		$query = static::$connection->createQuery()
-			->select('*')
-			->from('#__dbtest');
-
-		static::$connection->setQuery($query);
-
-		$this->assertSame($query, static::$connection->getQuery(false));
-	}
-
-	/**
-	 * @testdox  An iterator for the database driver can be created
-	 */
-	public function testGetIterator()
-	{
-		$this->loadExampleData();
-
-		static::$connection->setQuery(
-			static::$connection->createQuery()
-				->select('*')
-				->from('#__dbtest')
-		);
-
-		$this->assertInstanceOf(
-			DatabaseIterator::class,
-			static::$connection->getIterator()
-		);
-	}
-
-	/**
-	 * Data provider for fetching table column test cases
-	 *
-	 * @return  \Generator
-	 */
-	abstract public function dataGetTableColumns(): \Generator;
-
-	/**
-	 * @testdox  Information about the columns of a database table is returned
-	 *
-	 * @param   string   $table     The name of the database table.
-	 * @param   boolean  $typeOnly  True (default) to only return field types.
-	 * @param   array    $expected  Expected result.
-	 *
-	 * @dataProvider  dataGetTableColumns
-	 */
-	public function testGetTableColumns(string $table, bool $typeOnly, array $expected)
-	{
-		$this->assertEquals(
-			$expected,
-			static::$connection->getTableColumns($table, $typeOnly)
-		);
-	}
-
-	/**
-	 * @testdox  The list of tables is returned
-	 */
-	public function testGetTableList()
-	{
-		$this->assertSame(
-			[
-				static::$connection->replacePrefix('#__dbtest'),
-			],
-			static::$connection->getTableList()
-		);
-	}
-
-	/**
-	 * @testdox  The database version is returned
-	 */
-	public function testGetVersion()
-	{
-		$this->assertNotEmpty(
-			static::$connection->getVersion()
-		);
-	}
-
-	/**
-	 * @testdox  The connection can be checked for UTF support
-	 */
-	public function testHasUtfSupport()
-	{
-		$this->assertTrue(
-			static::$connection->hasUtfSupport()
-		);
-	}
-
-	/**
-	 * @testdox  An object can be inserted into the database
-	 */
-	public function testInsertObject()
-	{
-		$this->loadExampleData();
-
-		$data = (object) [
-			'id'          => null,
-			'title'       => 'Testing insertObject',
-			'start_date'  => '2019-10-26 00:00:00',
-			'description' => 'test insertObject row',
-		];
-
-		static::$connection->insertObject(
-			'#__dbtest',
-			$data,
-			'id'
-		);
-
-		$this->assertNotNull($data->id, 'When given a key, the insertObject method should set the row ID');
-	}
-
-	/**
-	 * @testdox  The database server can be checked if it is running a version matching the minimum supported version
-	 */
-	public function testIsMinimumVersion()
-	{
-		$this->assertTrue(
-			static::$connection->isMinimumVersion()
-		);
-	}
-
-	/**
-	 * @testdox  The first row of a result set can be loaded as an associative array, using old getQuery(true) syntax
-	 */
-	public function testLoadAssocWithOldGetQueryTrueSyntax()
-	{
-		$this->loadExampleData();
-
-		$result = static::$connection->setQuery(
-			static::$connection->getQuery(true)
-				->select('title')
-				->from('#__dbtest')
-		)->loadAssoc();
-
-		$this->assertEquals(
-			[
-				'title' => 'Testing1',
-			],
-			$result
-		);
-	}
-
-	/**
-	 * @testdox  The first row of a result set can be loaded as an associative array
-	 */
-	public function testLoadAssoc()
-	{
-		$this->loadExampleData();
-
-		$result = static::$connection->setQuery(
-			static::$connection->createQuery()
-				->select('title')
-				->from('#__dbtest')
-		)->loadAssoc();
-
-		$this->assertEquals(
-			[
-				'title' => 'Testing1',
-			],
-			$result
-		);
-	}
-
-	/**
-	 * @testdox  All rows of a result set can be loaded as an associative array
-	 */
-	public function testLoadAssocList()
-	{
-		$this->loadExampleData();
-
-		$result = static::$connection->setQuery(
-			static::$connection->createQuery()
-				->select('title')
-				->from('#__dbtest')
-		)->loadAssocList();
-
-		$this->assertEquals(
-			[
-				['title' => 'Testing1'],
-				['title' => 'Testing2'],
-				['title' => 'Testing3'],
-				['title' => 'Testing4'],
-			],
-			$result
-		);
-	}
-
-	/**
-	 * @testdox  The specified column from all rows of a result set can be loaded as an array
-	 */
-	public function testLoadColumn()
-	{
-		$this->loadExampleData();
-
-		$result = static::$connection->setQuery(
-			static::$connection->createQuery()
-				->select('title')
-				->from('#__dbtest')
-		)->loadColumn();
-
-		$this->assertEquals(
-			[
-				'Testing1',
-				'Testing2',
-				'Testing3',
-				'Testing4',
-			],
-			$result
-		);
-	}
-
-	/**
-	 * @testdox  The first row of a result set can be loaded as a PHP object
-	 */
-	public function testLoadObject()
-	{
-		$this->loadExampleData();
-
-		$result = static::$connection->setQuery(
-			static::$connection->createQuery()
-				->select('*')
-				->from('#__dbtest')
-		)->loadObject();
-
-		$expected = (object) [
-			'id'          => '1',
-			'title'       => 'Testing1',
-			'start_date'  => '2019-10-26 00:00:00',
-			'description' => 'test row one',
-			'data'        => null,
-		];
-
-		$this->assertEquals($expected, $result);
-	}
-
-	/**
-	 * @testdox  All rows of a result set can be loaded as PHP objects
-	 */
-	public function testLoadObjectList()
-	{
-		$this->loadExampleData();
-
-		$result = static::$connection->setQuery(
-			static::$connection->createQuery()
-				->select('*')
-				->from('#__dbtest')
-		)->loadObjectList();
-
-		$expected = [
-			(object) [
-				'id'          => '1',
-				'title'       => 'Testing1',
-				'start_date'  => '2019-10-26 00:00:00',
-				'description' => 'test row one',
-				'data'        => null,
-			],
-			(object) [
-				'id'          => '2',
-				'title'       => 'Testing2',
-				'start_date'  => '2019-10-26 00:00:00',
-				'description' => 'test row two',
-				'data'        => null,
-			],
-			(object) [
-				'id'          => '3',
-				'title'       => 'Testing3',
-				'start_date'  => '2019-10-26 00:00:00',
-				'description' => 'test row three',
-				'data'        => null,
-			],
-			(object) [
-				'id'          => '4',
-				'title'       => 'Testing4',
-				'start_date'  => '2019-10-26 00:00:00',
-				'description' => 'test row four',
-				'data'        => null,
-			],
-		];
-
-		$this->assertEquals($expected, $result);
-	}
-
-	/**
-	 * @testdox  The first field from the first row of a result set can be loaded
-	 */
-	public function testLoadResult()
-	{
-		$this->loadExampleData();
-
-		$result = static::$connection->setQuery(
-			static::$connection->createQuery()
-				->select('*')
-				->from('#__dbtest')
-		)->loadResult();
-
-		$this->assertEquals('1', $result);
-	}
-
-	/**
-	 * @testdox  The first row of a result set can be loaded as an array
-	 */
-	public function testLoadRow()
-	{
-		$this->loadExampleData();
-
-		$result = static::$connection->setQuery(
-			static::$connection->createQuery()
-				->select('*')
-				->from('#__dbtest')
-		)->loadRow();
-
-		$expected = [
-			'1',
-			'Testing1',
-			'2019-10-26 00:00:00',
-			'test row one',
-			null,
-		];
-
-		$this->assertEquals($expected, $result);
-	}
-
-	/**
-	 * @testdox  All rows of a result set can be loaded as an array
-	 */
-	public function testLoadRowList()
-	{
-		$this->loadExampleData();
-
-		$result = static::$connection->setQuery(
-			static::$connection->createQuery()
-				->select('*')
-				->from('#__dbtest')
-		)->loadRowList();
-
-		$expected = [
-			[
-				'1',
-				'Testing1',
-				'2019-10-26 00:00:00',
-				'test row one',
-				null,
-			],
-			[
-				'2',
-				'Testing2',
-				'2019-10-26 00:00:00',
-				'test row two',
-				null,
-			],
-			[
-				'3',
-				'Testing3',
-				'2019-10-26 00:00:00',
-				'test row three',
-				null,
-			],
-			[
-				'4',
-				'Testing4',
-				'2019-10-26 00:00:00',
-				'test row four',
-				null,
-			],
-		];
-
-		$this->assertEquals($expected, $result);
-	}
-
-	/**
-	 * @testdox  A database table can be locked and unlocked
-	 */
-	public function testLockAndUnlockTable()
-	{
-		$this->assertSame(
-			static::$connection,
-			static::$connection->lockTable('#__dbtest'),
-			'The database driver supports method chaining'
-		);
-
-		$this->assertSame(
-			static::$connection,
-			static::$connection->unlockTables(),
-			'The database driver supports method chaining'
-		);
-	}
-
-	/**
-	 * Data provider for binary quoting test cases
-	 *
-	 * @return  \Generator
-	 */
-	abstract public function dataQuoteBinary(): \Generator;
-
-	/**
-	 * @testdox  A binary value is quoted properly
-	 *
-	 * @param   string  $data      The binary quoted input string.
-	 * @param   string  $expected  The expected result.
-	 *
-	 * @dataProvider  dataQuoteBinary
-	 */
-	public function testQuoteBinary($data, $expected)
-	{
-		$this->assertSame($expected, static::$connection->quoteBinary($data));
-	}
-
-	/**
-	 * Data provider for name quoting test cases
-	 *
-	 * @return  \Generator
-	 */
-	abstract public function dataQuoteName(): \Generator;
-
-	/**
-	 * @testdox  A value is name quoted properly
-	 *
-	 * @param   array|string  $name      The identifier name to wrap in quotes, or an array of identifier names to wrap in quotes.
-	 * @param   array|string  $as        The AS query part associated to $name.
-	 * @param   array|string  $expected  The expected result.
-	 *
-	 * @dataProvider  dataQuoteName
-	 */
-	public function testQuoteName($name, $as, $expected)
-	{
-		$this->assertSame(
-			$expected,
-			static::$connection->quoteName($name, $as)
-		);
-	}
-
-	/**
-	 * @testdox  A database table can be renamed
-	 */
-	public function testRenameTable()
-	{
-		$oldTableName = '#__dbtest';
-		$newTableName = 'bak_dbtest';
-
-		$this->assertSame(
-			static::$connection,
-			static::$connection->renameTable($oldTableName, $newTableName),
-			'The database driver supports method chaining'
-		);
-
-		$this->assertTrue(
-			\in_array($newTableName, static::$connection->getTableList())
-		);
-
-		// Restore initial state
-		static::$connection->renameTable($newTableName, $oldTableName);
-
-		$this->assertFalse(
-			\in_array($newTableName, static::$connection->getTableList())
-		);
-	}
-
-	/**
-	 * @testdox  A query monitor can be set and retrieved
-	 */
-	public function testGetAndSetQueryMonitor()
-	{
-		$this->assertNull(static::$connection->getMonitor(), 'A database driver has no monitor by default');
-
-		$monitor = new ChainedMonitor;
-
-		$this->assertSame(
-			static::$connection,
-			static::$connection->setMonitor($monitor),
-			'The database driver supports method chaining'
-		);
-
-		$this->assertSame(
-			$monitor,
-			static::$connection->getMonitor()
-		);
-	}
-
-	/**
-	 * @testdox  A QueryInterface object can be set to the driver without an offset or limit
-	 */
-	public function testSetQueryWithQueryObjectWithoutOffsetOrLimit()
-	{
-		$query = static::$connection->createQuery()
-			->select('*')
-			->from('#__dbtest');
-
-		$this->assertSame(
-			static::$connection,
-			static::$connection->setQuery($query),
-			'The database driver supports method chaining'
-		);
-
-		$this->assertSame(
-			$query,
-			static::$connection->getQuery(false),
-			'The injected query object should be returned'
-		);
-	}
-
-	/**
-	 * @testdox  A QueryInterface object can be set to the driver with an offset or limit
-	 */
-	public function testSetQueryWithQueryObjectWithOffsetAndLimit()
-	{
-		$query = static::$connection->createQuery()
-			->select('*')
-			->from('#__dbtest');
-
-		$this->assertSame(
-			static::$connection,
-			static::$connection->setQuery($query, 3, 10),
-			'The database driver supports method chaining'
-		);
-
-		$queryFromDriver = static::$connection->getQuery(false);
-
-		$this->assertSame(
-			$query,
-			$queryFromDriver,
-			'The injected query object should be returned'
-		);
-
-		$this->assertSame(
-			3,
-			$queryFromDriver->offset,
-			'An offset should be set to the query object.'
-		);
-
-		$this->assertSame(
-			10,
-			$queryFromDriver->limit,
-			'A limit should be set to the query object.'
-		);
-	}
-
-	/**
-	 * @testdox  A QueryInterface object can be set to the driver while retraining the offset and limit from the query
-	 */
-	public function testSetQueryWithQueryObjectWithOffsetAndLimitOnQuery()
-	{
-		$query = static::$connection->createQuery()
-			->select('*')
-			->from('#__dbtest')
-			->setLimit(10, 3);
-
-		$this->assertSame(
-			static::$connection,
-			static::$connection->setQuery($query),
-			'The database driver supports method chaining'
-		);
-
-		$queryFromDriver = static::$connection->getQuery(false);
-
-		$this->assertSame(
-			$query,
-			$queryFromDriver,
-			'The injected query object should be returned'
-		);
-
-		$this->assertSame(
-			3,
-			$queryFromDriver->offset,
-			'An offset should be set to the query object.'
-		);
-
-		$this->assertSame(
-			10,
-			$queryFromDriver->limit,
-			'A limit should be set to the query object.'
-		);
-	}
-
-	/**
-	 * @testdox  A string can be set to the driver without an offset or limit
-	 */
-	public function testSetQueryWithStringWithoutOffsetOrLimit()
-	{
-		$query = 'SELECT * FROM #__dbtest';
-
-		$this->assertSame(
-			static::$connection,
-			static::$connection->setQuery($query),
-			'The database driver supports method chaining'
-		);
-
-		$this->assertInstanceOf(
-			QueryInterface::class,
-			static::$connection->getQuery(false),
-			\sprintf('A string should be converted to a %s instance', QueryInterface::class)
-		);
-	}
-
-	/**
-	 * @testdox  An invalid query type cannot be set to the driver
-	 */
-	public function testSetQueryWithInvalidQueryType()
-	{
-		$this->expectException(\InvalidArgumentException::class);
-
-		static::$connection->setQuery(new \stdClass);
-	}
-
-	/**
-	 * @testdox  A database can be selected for use
-	 */
-	public function testSelect()
-	{
-		$this->assertTrue(
-			static::$connection->select(static::$dbManager->getDbName())
-		);
-	}
-
-	/**
-	 * @testdox  An object can be used to update a row in the database
-	 */
-	public function testUpdateObject()
-	{
-		$this->loadExampleData();
-
-		$data = (object) [
-			'id'          => 1,
-			'title'       => 'Testing updateObject',
-			'start_date'  => '2019-10-26 00:00:00',
-			'description' => 'test updateObject row',
-			'data'        => null,
-		];
-
-		static::$connection->updateObject(
-			'#__dbtest',
-			$data,
-			'id'
-		);
-
-		// Fetch row to validate update
-		$row = static::$connection->setQuery(
-			static::$connection->createQuery()
-				->select('*')
-				->from('#__dbtest')
-				->where('id = :id')
-				->bind(':id', $data->id, ParameterType::INTEGER)
-		)->loadObject();
-
-		$this->assertSame($row->title, $data->title);
-	}
-
-	/**
-	 * @testdox  Queries using the querySet type are correctly built and executed
-	 */
-	public function testQuerySetWithUnionAll()
-	{
-		$this->loadExampleData();
-
-		$query  = static::$connection->createQuery();
-		$union1 = static::$connection->createQuery();
-		$union2 = static::$connection->createQuery();
-
-		$union1->select('id, title')
-			->from('#__dbtest')
-			->where('id = 4')
-			->setLimit(1);
-
-		$union2->select('id, title')
-			->from('#__dbtest')
-			->where('id < 4')
-			->order('id DESC')
-			->setLimit(2, 1);
-
-		$query->querySet($union1)
-			->unionAll($union2)
-			->order('id');
-
-		$result = static::$connection->setQuery($query, 0, 3)->loadAssocList();
-
-		$this->assertEquals(
-			[
-				['id' => '1', 'title' => 'Testing1'],
-				['id' => '2', 'title' => 'Testing2'],
-				['id' => '4', 'title' => 'Testing4'],
-			],
-			$result
-		);
-	}
-
-	/**
-	 * @testdox  Queries converted to the querySet type are correctly built and executed
-	 */
-	public function testSelectToQuerySetWithUnionAll()
-	{
-		$this->loadExampleData();
-
-		$query = static::$connection->createQuery();
-		$union = static::$connection->createQuery();
-
-		$query->select('id, title')
-			->from('#__dbtest')
-			->where('id = 4')
-			->setLimit(1)
-			->toQuerySet();
-
-		$union->select('id, title')
-			->from('#__dbtest')
-			->where('id < 4')
-			->order('id DESC')
-			->setLimit(2, 1);
-
-		$query->unionAll($union)
-			->order('id');
-
-		$result = static::$connection->setQuery($query)->loadAssocList();
-
-		$this->assertEquals(
-			[
-				['id' => '1', 'title' => 'Testing1'],
-			],
-			$result
-		);
-	}
-
-	/**
-	 * @testdox  Select statements can be prepared once and executed repeatedly
-	 */
-	public function testRepeatedSelectStatement()
-	{
-		$this->loadExampleData();
-		$results = [];
-
-		$query = static::$connection->createQuery();
-		$query->select('id, title')
-			->from('#__dbtest')
-			->where('id = :id')
-			->bind(':id', $id, ParameterType::INTEGER);
-
-		// Test repeated statements.
-		static::$connection->setQuery($query);
-		$id        = 1;
-		$results[] = static::$connection->loadAssoc();
-		$id        = 4;
-		$results[] = static::$connection->loadAssoc();
-
-		// Also test that running a new query works.
-		static::$connection->setQuery($query);
-		$id        = 2;
-		$results[] = static::$connection->loadAssoc();
-
-		$this->assertEquals(
-			[
-				['id' => '1', 'title' => 'Testing1'],
-				['id' => '4', 'title' => 'Testing4'],
-				['id' => '2', 'title' => 'Testing2'],
-			],
-			$results
-		);
-	}
-
-	/**
-	 * @testdox  DebugMonitor reports correct parameters with reusable query
-	 */
-	public function testMonitorWithReusableQuery()
-	{
-		static::$connection->setMonitor(new DebugMonitor);
-
-		$title = 'test';
-		$query = static::$connection->createQuery()
-			->select('id')
-			->from('#__dbtest')
-			->where('title = :title')
-			->bind(':title', $title);
-		static::$connection->setQuery($query);
-		static::$connection->loadResult();
-
-		$id = 2;
-		$query->clear()
-			->select('id')
-			->from('#__dbtest')
-			->where('id = :id')
-			->bind(':id', $id, ParameterType::INTEGER);
-		static::$connection->setQuery($query);
-		static::$connection->loadResult();
-
-		$params = [];
-
-		foreach (static::$connection->getMonitor()->getBoundParams() as $queryParams)
-		{
-			foreach ($queryParams as $queryParam)
-			{
-				$params[] = [$queryParam->value, $queryParam->dataType];
-			}
-		}
-
-		$this->assertSame(
-			[
-				['test', 'string'],
-				[2, 'int'],
-			],
-			$params
-		);
-	}
-
-	/**
-	 * @testdox  DebugMonitor reports correct parameters with repeated statement
-	 */
-	public function testMonitorWithRepeatedStatement()
-	{
-		static::$connection->setMonitor(new DebugMonitor);
-
-		$query = static::$connection->createQuery()
-			->select('id')
-			->from('#__dbtest')
-			->where('id = :id')
-			->bind(':id', $i, ParameterType::INTEGER);
-		static::$connection->setQuery($query);
-
-		for ($i = 1; $i <= 3; $i++)
-		{
-			static::$connection->loadResult();
-		}
-
-		$params = [];
-
-		foreach (static::$connection->getMonitor()->getBoundParams() as $queryParams)
-		{
-			$params[] = array_column($queryParams, 'value');
-		}
-
-		$this->assertSame(
-			[
-				[1],
-				[2],
-				[3],
-			],
-			$params
-		);
-	}
->>>>>>> 3e05b12e
 }