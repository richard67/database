--- conflicted
+++ resolved
@@ -1307,26 +1307,13 @@
 			$q->processLimit((string) $q, 30)
 		);
 
-		$aliasForRowNumer = 'RowNumber_' . md5(spl_object_hash($q));
-
 		$this->assertEquals(
-<<<<<<< HEAD
-			PHP_EOL . 'SELECT * FROM (' .
-			PHP_EOL . 'SELECT *, ROW_NUMBER() OVER (ORDER BY (SELECT 0)) AS ' . $aliasForRowNumer .
-			PHP_EOL . 'FROM (' .
-			PHP_EOL . 'SELECT TOP 4 id,COUNT(*) AS count' .
-			PHP_EOL . 'FROM a' .
-			PHP_EOL . 'WHERE id = 1) AS A' .
-			PHP_EOL . ') AS A' .
-			PHP_EOL . 'WHERE ' . $aliasForRowNumer . ' > 3',
-=======
 			PHP_EOL . 'SELECT id,COUNT(*) AS count' .
 			PHP_EOL . 'FROM a' .
 			PHP_EOL . 'WHERE id = 1' .
 			PHP_EOL . 'ORDER BY (SELECT 0)' .
 			PHP_EOL . 'OFFSET 3 ROWS' .
 			PHP_EOL . 'FETCH NEXT 1 ROWS ONLY',
->>>>>>> 1ac096f5
 			$q->processLimit((string) $q, 1, 3)
 		);
 
