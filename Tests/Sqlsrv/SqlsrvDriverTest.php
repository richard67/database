--- conflicted
+++ resolved
@@ -18,7 +18,6 @@
  */
 class SqlsrvDriverTest extends AbstractDatabaseDriverTestCase
 {
-<<<<<<< HEAD
     /**
      * This method is called before the first test of this test class is run.
      *
@@ -227,7 +226,7 @@
         $this->loadExampleData();
 
         $result = static::$connection->setQuery(
-            static::$connection->getQuery(true)
+            static::$connection->createQuery()
                 ->select('*')
                 ->from('#__dbtest')
         )->loadObject();
@@ -253,7 +252,7 @@
         $this->loadExampleData();
 
         $result = static::$connection->setQuery(
-            static::$connection->getQuery(true)
+            static::$connection->createQuery()
                 ->select('*')
                 ->from('#__dbtest')
         )->loadObjectList();
@@ -302,7 +301,7 @@
         $this->loadExampleData();
 
         $result = static::$connection->setQuery(
-            static::$connection->getQuery(true)
+            static::$connection->createQuery()
                 ->select('*')
                 ->from('#__dbtest')
         )->loadRow();
@@ -328,7 +327,7 @@
         $this->loadExampleData();
 
         $result = static::$connection->setQuery(
-            static::$connection->getQuery(true)
+            static::$connection->createQuery()
                 ->select('*')
                 ->from('#__dbtest')
         )->loadRowList();
@@ -376,8 +375,8 @@
     {
         $this->loadExampleData();
 
-        $query = static::$connection->getQuery(true);
-        $union = static::$connection->getQuery(true);
+        $query = static::$connection->createQuery();
+        $union = static::$connection->createQuery();
 
         $query = $query->select('id, title')
             ->from('#__dbtest')
@@ -561,561 +560,7 @@
     {
         $this->assertInstanceOf(
             SqlsrvQuery::class,
-            static::$connection->getQuery(true)
-        );
-    }
-=======
-	/**
-	 * This method is called before the first test of this test class is run.
-	 *
-	 * @return  void
-	 */
-	public static function setUpBeforeClass(): void
-	{
-		// Give the container a chance to get ready
-		sleep(20);
-
-		parent::setUpBeforeClass();
-
-		if (!static::$connection || static::$connection->getName() !== 'sqlsrv')
-		{
-			self::markTestSkipped('SQL Server database not configured.');
-		}
-	}
-
-	/**
-	 * Sets up the fixture.
-	 *
-	 * This method is called before a test is executed.
-	 *
-	 * @return  void
-	 */
-	protected function setUp(): void
-	{
-		parent::setUp();
-
-		try
-		{
-			foreach (DatabaseDriver::splitSql(file_get_contents(dirname(__DIR__) . '/Stubs/Schema/sqlsrv.sql')) as $query)
-			{
-				static::$connection->setQuery($query)
-					->execute();
-			}
-		}
-		catch (ExecutionFailureException $exception)
-		{
-			$this->markTestSkipped(
-				\sprintf(
-					'Could not load SQL Server database: %s',
-					$exception->getMessage()
-				)
-			);
-		}
-	}
-
-	/**
-	 * Tears down the fixture.
-	 *
-	 * This method is called after a test is executed.
-	 */
-	protected function tearDown(): void
-	{
-		foreach (static::$connection->getTableList() as $table)
-		{
-			static::$connection->dropTable($table);
-		}
-	}
-
-	/**
-	 * Loads the example data into the database.
-	 *
-	 * @return  void
-	 *
-	 * @note    Overridden to not insert IDs
-	 */
-	protected function loadExampleData(): void
-	{
-		$data = [
-			(object) [
-				// 'id'          => 1,
-				'title'       => 'Testing1',
-				'start_date'  => '2019-10-26 00:00:00',
-				'description' => 'test row one',
-			],
-			(object) [
-				// 'id'          => 2,
-				'title'       => 'Testing2',
-				'start_date'  => '2019-10-26 00:00:00',
-				'description' => 'test row two',
-			],
-			(object) [
-				// 'id'          => 3,
-				'title'       => 'Testing3',
-				'start_date'  => '2019-10-26 00:00:00',
-				'description' => 'test row three',
-			],
-			(object) [
-				// 'id'          => 4,
-				'title'       => 'Testing4',
-				'start_date'  => '2019-10-26 00:00:00',
-				'description' => 'test row four',
-			],
-		];
-
-		foreach ($data as $row)
-		{
-			static::$connection->insertObject('#__dbtest', $row);
-		}
-	}
-
-	/*
-	 * Overrides for data providers from the parent test case
-	 */
-
-	/**
-	 * Data provider for escaping test cases
-	 *
-	 * @return  \Generator
-	 */
-	public function dataEscape(): \Generator
-	{
-		yield ["'%_abc123", false, '\'\'%_abc123'];
-		yield ["'%_abc123", true, '\'\'[%][_]abc123'];
-		yield [3, false, 3];
-		yield [3.14, false, '3.14'];
-	}
-
-	/**
-	 * Data provider for fetching table column test cases
-	 *
-	 * @return  \Generator
-	 */
-	public function dataGetTableColumns(): \Generator
-	{
-		yield 'only column types' => [
-			'#__dbtest',
-			true,
-			[
-				'id'          => 'int',
-				'title'       => 'nvarchar',
-				'start_date'  => 'datetime',
-				'description' => 'nvarchar',
-				'data'        => 'nvarchar',
-			],
-		];
-
-		yield 'full column information' => [
-			'#__dbtest',
-			false,
-			[
-				'id'          => (object) [
-					'Field'      => 'id',
-					'Type'       => 'int',
-					'Null'       => 'NO',
-					'Default'    => '',
-				],
-				'title'       => (object) [
-					'Field'      => 'title',
-					'Type'       => 'nvarchar',
-					'Null'       => 'NO',
-					'Default'    => '',
-				],
-				'start_date'  => (object) [
-					'Field'      => 'start_date',
-					'Type'       => 'datetime',
-					'Null'       => 'NO',
-					'Default'    => '',
-				],
-				'description' => (object) [
-					'Field'      => 'description',
-					'Type'       => 'nvarchar',
-					'Null'       => 'NO',
-					'Default'    => '',
-				],
-				'data'        => (object) [
-					'Field'      => 'data',
-					'Type'       => 'nvarchar',
-					'Null'       => 'YES',
-					'Default'    => '',
-				],
-			],
-		];
-	}
-
-	/**
-	 * Data provider for binary quoting test cases
-	 *
-	 * @return  \Generator
-	 */
-	public function dataQuoteBinary(): \Generator
-	{
-		yield ['DATA', "0x" . bin2hex('DATA')];
-		yield ["\x00\x01\x02\xff", "0x000102ff"];
-		yield ["\x01\x01\x02\xff", "0x010102ff"];
-	}
-
-	/**
-	 * Data provider for name quoting test cases
-	 *
-	 * @return  \Generator
-	 */
-	public function dataQuoteName(): \Generator
-	{
-		yield ['protected`title', null, '[protected`title]'];
-		yield ['protected"title', null, '[protected"title]'];
-		yield ['protected]title', null, '[protected]]title]'];
-	}
-
-	/*
-	 * Overrides for parent class test cases
-	 */
-
-	/**
-	 * @testdox  The first row of a result set can be loaded as a PHP object
-	 *
-	 * @note This test case is an override from the parent because SQL Server casts the key to integers and has millisecond precision
-	 */
-	public function testLoadObject()
-	{
-		$this->loadExampleData();
-
-		$result = static::$connection->setQuery(
-			static::$connection->createQuery()
-				->select('*')
-				->from('#__dbtest')
-		)->loadObject();
-
-		$expected = (object) [
-			'id'          => 1,
-			'title'       => 'Testing1',
-			'start_date'  => '2019-10-26 00:00:00.000',
-			'description' => 'test row one',
-			'data'        => null,
-		];
-
-		$this->assertEquals($expected, $result);
-	}
-
-	/**
-	 * @testdox  All rows of a result set can be loaded as PHP objects
-	 *
-	 * @note This test case is an override from the parent because SQL Server casts the key to integers and has millisecond precision
-	 */
-	public function testLoadObjectList()
-	{
-		$this->loadExampleData();
-
-		$result = static::$connection->setQuery(
-			static::$connection->createQuery()
-				->select('*')
-				->from('#__dbtest')
-		)->loadObjectList();
-
-		$expected = [
-			(object) [
-				'id'          => 1,
-				'title'       => 'Testing1',
-				'start_date'  => '2019-10-26 00:00:00.000',
-				'description' => 'test row one',
-				'data'        => null,
-			],
-			(object) [
-				'id'          => 2,
-				'title'       => 'Testing2',
-				'start_date'  => '2019-10-26 00:00:00.000',
-				'description' => 'test row two',
-				'data'        => null,
-			],
-			(object) [
-				'id'          => 3,
-				'title'       => 'Testing3',
-				'start_date'  => '2019-10-26 00:00:00.000',
-				'description' => 'test row three',
-				'data'        => null,
-			],
-			(object) [
-				'id'          => 4,
-				'title'       => 'Testing4',
-				'start_date'  => '2019-10-26 00:00:00.000',
-				'description' => 'test row four',
-				'data'        => null,
-			],
-		];
-
-		$this->assertEquals($expected, $result);
-	}
-
-	/**
-	 * @testdox  The first row of a result set can be loaded as an array
-	 *
-	 * @note This test case is an override from the parent because SQL Server casts the key to integers and has millisecond precision
-	 */
-	public function testLoadRow()
-	{
-		$this->loadExampleData();
-
-		$result = static::$connection->setQuery(
-			static::$connection->createQuery()
-				->select('*')
-				->from('#__dbtest')
-		)->loadRow();
-
-		$expected = [
-			'1',
-			'Testing1',
-			'2019-10-26 00:00:00.000',
-			'test row one',
-			null,
-		];
-
-		$this->assertEquals($expected, $result);
-	}
-
-	/**
-	 * @testdox  All rows of a result set can be loaded as an array
-	 *
-	 * @note This test case is an override from the parent because SQL Server casts the key to integers and has millisecond precision
-	 */
-	public function testLoadRowList()
-	{
-		$this->loadExampleData();
-
-		$result = static::$connection->setQuery(
-			static::$connection->createQuery()
-				->select('*')
-				->from('#__dbtest')
-		)->loadRowList();
-
-		$expected = [
-			[
-				1,
-				'Testing1',
-				'2019-10-26 00:00:00.000',
-				'test row one',
-				null,
-			],
-			[
-				2,
-				'Testing2',
-				'2019-10-26 00:00:00.000',
-				'test row two',
-				null,
-			],
-			[
-				3,
-				'Testing3',
-				'2019-10-26 00:00:00.000',
-				'test row three',
-				null,
-			],
-			[
-				4,
-				'Testing4',
-				'2019-10-26 00:00:00.000',
-				'test row four',
-				null,
-			],
-		];
-
-		$this->assertEquals($expected, $result);
-	}
-
-	/**
-	 * @testdox  Queries converted to the querySet type are correctly built and executed
-	 *
-	 * @note This test case is an override from the parent because the result set has more rows
-	 */
-	public function testSelectToQuerySetWithUnionAll()
-	{
-		$this->loadExampleData();
-
-		$query = static::$connection->createQuery();
-		$union = static::$connection->createQuery();
-
-		$query = $query->select('id, title')
-			->from('#__dbtest')
-			->where('id = 4')
-			->setLimit(1)
-			->toQuerySet();
-
-		$union->select('id, title')
-			->from('#__dbtest')
-			->where('id < 4')
-			->order('id DESC')
-			->setLimit(2, 1);
-
-		$query->unionAll($union)
-			->order('id');
-
-		$result = static::$connection->setQuery($query)->loadAssocList();
-
-		$this->assertEquals(
-			[
-				['id' => '1', 'title' => 'Testing1'],
-				['id' => '2', 'title' => 'Testing2'],
-				['id' => '4', 'title' => 'Testing4'],
-			],
-			$result
-		);
-	}
-
-	/*
-	 * Test cases for this subclass
-	 */
-
-	/**
-	 * @testdox  The database driver reports if it is supported in the present environment
-	 */
-	public function testIsSupported()
-	{
-		$this->assertTrue(
-			SqlsrvDriver::isSupported()
-		);
-	}
-
-	/**
-	 * @testdox  The database collation can be retrieved
-	 */
-	public function testGetCollation()
-	{
-		$this->assertSame(
-			'MSSQL UTF-8 (UCS2)',
-			static::$connection->getCollation()
-		);
-	}
-
-	/**
-	 * @testdox  The database connection collation can be retrieved
-	 */
-	public function testGetConnectionCollation()
-	{
-		$this->assertSame(
-			'MSSQL UTF-8 (UCS2)',
-			static::$connection->getConnectionCollation()
-		);
-	}
-
-	/**
-	 * @testdox  The database connection encryption can be retrieved
-	 */
-	public function testGetConnectionEncryption()
-	{
-		$this->assertEmpty(
-			static::$connection->getConnectionEncryption(),
-			'The database connection is not encrypted by default'
-		);
-	}
-
-	/**
-	 * @testdox  A list of queries to create the given tables is returned
-	 */
-	public function testGetTableCreate()
-	{
-		$this->assertEmpty(
-			static::$connection->getTableCreate('#__dbtest'),
-			'Retrieving the queries to create a list of tables is not supported in SQL Server'
-		);
-	}
-
-	/**
-	 * @testdox  Information about the columns of a database table is returned
-	 *
-	 * @param   string   $table     The name of the database table.
-	 * @param   boolean  $typeOnly  True (default) to only return field types.
-	 * @param   array    $expected  Expected result.
-	 *
-	 * @dataProvider  dataGetTableColumns
-	 */
-	public function testGetTableColumns(string $table, bool $typeOnly, array $expected)
-	{
-		$this->assertEquals(
-			$expected,
-			static::$connection->getTableColumns($table, $typeOnly)
-		);
-	}
-
-	/**
-	 * @testdox  Information about the keys of a database table is returned
-	 */
-	public function testGetTableKeys()
-	{
-		$this->assertEmpty(
-			static::$connection->getTableKeys('#__dbtest'),
-			'Retrieving the list of keys for a table is not supported in SQL Server'
-		);
-	}
-
-	/**
-	 * @testdox  The connection can be set to use UTF-8 encoding
-	 */
-	public function testSetUtf()
-	{
-		$this->assertTrue(
-			static::$connection->setUtf()
-		);
-	}
-
-	/**
-	 * @testdox  The database connection can be retrieved
-	 */
-	public function testGetConnection()
-	{
-		$this->assertTrue(
-			is_resource(static::$connection->getConnection())
-		);
-	}
-
-	/**
-	 * @testdox  The name of the database driver is retrieved
-	 */
-	public function testGetName()
-	{
-		$this->assertSame(
-			'sqlsrv',
-			static::$connection->getName()
-		);
-	}
-
-	/**
-	 * @testdox  The null date for the server type is retrieved
-	 */
-	public function testGetNullDate()
-	{
-		$this->assertSame(
-			'1900-01-01 00:00:00',
-			static::$connection->getNullDate()
-		);
-	}
-
-	/**
-	 * @testdox  An exporter for the database driver can be created
-	 */
-	public function testGetExporter()
-	{
-		$this->expectException(UnsupportedAdapterException::class);
-
-		static::$connection->getExporter();
-	}
-
-	/**
-	 * @testdox  An importer for the database driver can be created
-	 */
-	public function testGetImporter()
-	{
-		$this->expectException(UnsupportedAdapterException::class);
-
-		static::$connection->getImporter();
-	}
-
-	/**
-	 * @testdox  A new query instance can be created
-	 */
-	public function testGetQueryNewInstance()
-	{
-		$this->assertInstanceOf(
-			SqlsrvQuery::class,
-			static::$connection->createQuery()
-		);
-	}
->>>>>>> 3e05b12e
+            static::$connection->createQuery()
+        );
+    }
 }