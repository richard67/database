--- conflicted
+++ resolved
@@ -119,7 +119,7 @@
   - SET PGUSER=postgres
   - SET PGPASSWORD=Password12!
   - PATH=C:\Program Files\PostgreSQL\9.4\bin\;%PATH%
-  - createdb --lc-collate=en_US.utf8 --lc-ctype=en_US.utf8 joomla_ut
+  - createdb joomla_ut
   - psql -d joomla_ut -a -f Tests\Stubs\postgresql.sql
 # Database setup for MSSQL
   - ps: $sqlInstance = "(local)\SQL2014"
@@ -128,8 +128,4 @@
 
 test_script:
   - cd C:\projects\database
-<<<<<<< HEAD
-  - vendor/bin/phpunit -c phpunit.appveyor.xml
-=======
-  - vendor/bin/phpunit -c phpunit.appveyor.xml
->>>>>>> 4d02e051
+  - vendor/bin/phpunit -c phpunit.appveyor.xml