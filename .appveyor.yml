--- conflicted
+++ resolved
@@ -31,42 +31,21 @@
     # Get the MSSQL DLL's
     - ps: >-
         If ($env:PHP -eq "1") {
-<<<<<<< HEAD
-          $DLLVersion = "4.1.6.1"
+          $DLLVersion = "4.3.0"
           cd c:\tools\php\ext
-          appveyor-retry appveyor DownloadFile http://windows.php.net/downloads/pecl/releases/sqlsrv/$($DLLVersion)/php_sqlsrv-$($DLLVersion)-$($env:php_ver_target)-nts-vc14-x64.zip
+          $source = "http://windows.php.net/downloads/pecl/releases/sqlsrv/$($DLLVersion)/php_sqlsrv-$($DLLVersion)-$($env:php_ver_target)-nts-vc14-x64.zip"
+          $destination = "c:\tools\php\ext\php_sqlsrv-$($DLLVersion)-$($env:php_ver_target)-nts-vc14-x64.zip"
+          Invoke-WebRequest $source -OutFile $destination
+          #appveyor-retry appveyor DownloadFile http://windows.php.net/downloads/pecl/releases/sqlsrv/$($DLLVersion)/php_sqlsrv-$($DLLVersion)-$($env:php_ver_target)-nts-vc14-x64.zip
           7z x -y php_sqlsrv-$($DLLVersion)-$($env:php_ver_target)-nts-vc14-x64.zip > $null
-          appveyor-retry appveyor DownloadFile http://windows.php.net/downloads/pecl/releases/pdo_sqlsrv/$($DLLVersion)/php_pdo_sqlsrv-$($DLLVersion)-$($env:php_ver_target)-nts-vc14-x64.zip
+          $source = "http://windows.php.net/downloads/pecl/releases/pdo_sqlsrv/$($DLLVersion)/php_pdo_sqlsrv-$($DLLVersion)-$($env:php_ver_target)-nts-vc14-x64.zip"
+          $destination = "c:\tools\php\ext\php_pdo_sqlsrv-$($DLLVersion)-$($env:php_ver_target)-nts-vc14-x64.zip"
+          Invoke-WebRequest $source -OutFile $destination
+          #appveyor-retry appveyor DownloadFile http://windows.php.net/downloads/pecl/releases/pdo_sqlsrv/$($DLLVersion)/php_pdo_sqlsrv-$($DLLVersion)-$($env:php_ver_target)-nts-vc14-x64.zip
           7z x -y php_pdo_sqlsrv-$($DLLVersion)-$($env:php_ver_target)-nts-vc14-x64.zip > $null
           Remove-Item c:\tools\php\ext* -include .zip
           cd c:\tools\php
         }
-=======
-          If ($env:php_ver_target -eq "5.6") {
-            $source = "https://cdn.joomla.org/ci/php-sqlsrv.zip"
-            $destination = "c:\tools\php\php-sqlsrv.zip"
-            Invoke-WebRequest $source -OutFile $destination
-            #appveyor-retry appveyor DownloadFile https://cdn.joomla.org/ci/php-sqlsrv.zip
-            7z x php-sqlsrv.zip > $null
-            copy SQLSRV\php_sqlsrv_56_nts.dll ext\php_sqlsrv_nts.dll
-            copy SQLSRV\php_pdo_sqlsrv_56_nts.dll ext\php_pdo_sqlsrv_nts.dll
-            Remove-Item c:\tools\php\* -include .zip
-            } Else {
-            $DLLVersion = "4.3.0"
-            cd c:\tools\php\ext
-            $source = "http://windows.php.net/downloads/pecl/releases/sqlsrv/$($DLLVersion)/php_sqlsrv-$($DLLVersion)-$($env:php_ver_target)-nts-vc14-x64.zip"
-            $destination = "c:\tools\php\ext\php_sqlsrv-$($DLLVersion)-$($env:php_ver_target)-nts-vc14-x64.zip"
-            Invoke-WebRequest $source -OutFile $destination
-            #appveyor-retry appveyor DownloadFile http://windows.php.net/downloads/pecl/releases/sqlsrv/$($DLLVersion)/php_sqlsrv-$($DLLVersion)-$($env:php_ver_target)-nts-vc14-x64.zip
-            7z x -y php_sqlsrv-$($DLLVersion)-$($env:php_ver_target)-nts-vc14-x64.zip > $null
-            $source = "http://windows.php.net/downloads/pecl/releases/pdo_sqlsrv/$($DLLVersion)/php_pdo_sqlsrv-$($DLLVersion)-$($env:php_ver_target)-nts-vc14-x64.zip"
-            $destination = "c:\tools\php\ext\php_pdo_sqlsrv-$($DLLVersion)-$($env:php_ver_target)-nts-vc14-x64.zip"
-            Invoke-WebRequest $source -OutFile $destination
-            #appveyor-retry appveyor DownloadFile http://windows.php.net/downloads/pecl/releases/pdo_sqlsrv/$($DLLVersion)/php_pdo_sqlsrv-$($DLLVersion)-$($env:php_ver_target)-nts-vc14-x64.zip
-            7z x -y php_pdo_sqlsrv-$($DLLVersion)-$($env:php_ver_target)-nts-vc14-x64.zip > $null
-            Remove-Item c:\tools\php\ext* -include .zip
-            cd c:\tools\php}}
->>>>>>> 38b1bfa8
     - IF %PHP%==1 copy php.ini-production php.ini /Y
     - IF %PHP%==1 echo date.timezone="UTC" >> php.ini
     - IF %PHP%==1 echo extension_dir=ext >> php.ini
