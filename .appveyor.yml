--- conflicted
+++ resolved
@@ -38,10 +38,10 @@
 
 ## Install PHP and composer, and run the appropriate composer command
 install:
-<<<<<<< HEAD
     - ps: |
         # Check if installation is cached
         if (!(Test-Path c:\tools\php)) {
+          choco upgrade chocolatey -y --version 0.10.13 --allow-downgrade --force
           appveyor-retry cinst --params '""/InstallDir:C:\tools\php""' --ignore-checksums -y php --version ((choco search php --exact --all-versions -r | select-string -pattern $env:php | sort { [version]($_ -split '\|' | select -last 1) } -Descending | Select-Object -first 1) -replace '[php|]','')
           # install sqlite
           appveyor-retry cinst -y sqlite
@@ -73,56 +73,6 @@
           7z x -y php_pdo_sqlsrv-$($env:DLLVersion)-$($env:php)-nts-$($env:VC)-$($env:PHPBuild).zip > $null
           Remove-Item c:\tools\php\* -include .zip
           cd c:\tools\php
-=======
-    - IF EXIST c:\tools\php (SET PHP=0)
-    - ps: choco upgrade chocolatey -y --version 0.10.13 --allow-downgrade --force
-    - ps: >-
-        If ($env:php_ver_target -eq "5.6") {
-          appveyor-retry cinst --params '""/InstallDir:C:\tools\php""' --ignore-checksums -y --forcex86 php --version ((choco search php --exact --all-versions -r | select-string -pattern $env:php_ver_target | sort { [version]($_ -split '\|' | select -last 1) } -Descending | Select-Object -first 1) -replace '[php|]','')
-        } Else {
-          appveyor-retry cinst --params '""/InstallDir:C:\tools\php""' --ignore-checksums -y php --version ((choco search php --exact --all-versions -r | select-string -pattern $env:php_ver_target | sort { [version]($_ -split '\|' | select -last 1) } -Descending | Select-Object -first 1) -replace '[php|]','')
-        }
-    - appveyor-retry cinst -y sqlite
-    - cd c:\tools\php
-    # Get the MSSQL DLL's
-    - ps: >-
-        If ($env:PHP -eq "1") {
-          If ($env:php_ver_target -eq "5.6") {
-            $source = "https://cdn.joomla.org/ci/php-sqlsrv.zip"
-            $destination = "c:\tools\php\php-sqlsrv.zip"
-            Invoke-WebRequest $source -OutFile $destination
-            #appveyor-retry appveyor DownloadFile https://cdn.joomla.org/ci/php-sqlsrv.zip
-            7z x php-sqlsrv.zip > $null
-            copy SQLSRV\php_sqlsrv_56_nts.dll ext\php_sqlsrv_nts.dll
-            copy SQLSRV\php_pdo_sqlsrv_56_nts.dll ext\php_pdo_sqlsrv_nts.dll
-            Remove-Item c:\tools\php\* -include .zip
-            } Else {
-            cd c:\tools\php\ext
-            $source = "https://windows.php.net/downloads/pecl/releases/sqlsrv/$($env:DLLVersion)/php_sqlsrv-$($env:DLLVersion)-$($env:php_ver_target)-nts-$($env:VC)-$($env:PHPBuild).zip"
-            $destination = "c:\tools\php\ext\php_sqlsrv-$($env:DLLVersion)-$($env:php_ver_target)-nts-$($env:VC)-$($env:PHPBuild).zip"
-            Invoke-WebRequest $source -OutFile $destination
-            #appveyor-retry appveyor DownloadFile http://windows.php.net/downloads/pecl/releases/sqlsrv/$($env:DLLVersion)/php_sqlsrv-$($env:DLLVersion)-$($env:php_ver_target)-nts-$($env:VC)-$($env:PHPBuild).zip
-            7z x -y php_sqlsrv-$($env:DLLVersion)-$($env:php_ver_target)-nts-$($env:VC)-$($env:PHPBuild).zip > $null
-            $source = "http://windows.php.net/downloads/pecl/releases/pdo_sqlsrv/$($env:DLLVersion)/php_pdo_sqlsrv-$($env:DLLVersion)-$($env:php_ver_target)-nts-$($env:VC)-$($env:PHPBuild).zip"
-            $destination = "c:\tools\php\ext\php_pdo_sqlsrv-$($env:DLLVersion)-$($env:php_ver_target)-nts-$($env:VC)-$($env:PHPBuild).zip"
-            Invoke-WebRequest $source -OutFile $destination
-            #appveyor-retry appveyor DownloadFile http://windows.php.net/downloads/pecl/releases/pdo_sqlsrv/$($env:DLLVersion)/php_pdo_sqlsrv-$($env:DLLVersion)-$($env:php_ver_target)-nts-$($env:VC)-$($env:PHPBuild).zip
-            7z x -y php_pdo_sqlsrv-$($env:DLLVersion)-$($env:php_ver_target)-nts-$($env:VC)-$($env:PHPBuild).zip > $null
-            Remove-Item c:\tools\php\ext* -include .zip
-            cd c:\tools\php}}
-    - IF %PHP%==1 copy php.ini-production php.ini /Y
-    - IF %PHP%==1 echo date.timezone="UTC" >> php.ini
-    - IF %PHP%==1 echo extension_dir=ext >> php.ini
-    - IF %PHP%==1 echo extension=php_openssl.dll >> php.ini
-    - IF %PHP%==1 echo extension=php_mbstring.dll >> php.ini
-    - IF %PHP%==1 echo extension=php_fileinfo.dll >> php.ini
-    - ps: >-
-        If ($env:php_ver_target -eq "5.6") {
-          Add-Content php.ini "`nextension=php_sqlsrv_nts.dll"
-          Add-Content php.ini "`nextension=php_pdo_sqlsrv_nts.dll"
-          Add-Content php.ini "`n"
-        } Else {
->>>>>>> 01e176a8
           Add-Content php.ini "`nextension=php_sqlsrv.dll"
           Add-Content php.ini "`nextension=php_pdo_sqlsrv.dll"
           Add-Content php.ini "`n"
