build: false
platform:
  - x64
clone_folder: C:\projects\database
branches:
  except:
    - gh-pages
clone_depth: 2

cache:
  - C:\ProgramData\chocolatey\bin -> .appveyor.yml
  - C:\ProgramData\chocolatey\lib -> .appveyor.yml
  - C:\tools\php -> .appveyor.yml
  - C:\tools\cacert -> .appveyor.yml
  - C:\tools\composer -> .appveyor.yml
  - '%LOCALAPPDATA%\Composer\files -> composer.json'

## Build matrix for lowest and highest possible targets
environment:
  DLLVersion: "5.6.1"
  PHPBuild: "x64"
  VC: "vc15"
  matrix:
<<<<<<< HEAD
  - db: mssql
    driver: sqlsrv
    db_version: sql2012sp1
    php: 7.0
  - db: mssql
    driver: sqlsrv
    db_version: sql2014
    php: 7.1
  - db: mssql
    driver: sqlsrv
    db_version: sql2017
    php: 7.2
=======
  - php_ver_target: 5.6
    PHPBuild: "x86"
    VC: "vc11"
  - php_ver_target: 7.0
    DLLVersion: "5.3.0"
    VC: "vc14"
  - php_ver_target: 7.1
    DLLVersion: "5.3.0"
    VC: "vc14"
  - php_ver_target: 7.2
    DLLVersion: "5.3.0"
  - php_ver_target: 7.3
>>>>>>> 90a6b42f

init:
  - SET PATH=C:\Program Files\OpenSSL;c:\tools\php;C:\tools\composer;%PATH%
  - SET COMPOSER_NO_INTERACTION=1
  - SET ANSICON=121x90 (121x90)

## Install PHP and composer, and run the appropriate composer command
install:
    - ps: |
        # Check if installation is cached
        if (!(Test-Path c:\tools\php)) {
          appveyor-retry cinst --params '""/InstallDir:C:\tools\php""' --ignore-checksums -y php --version ((choco search php --exact --all-versions -r | select-string -pattern $env:php | sort { [version]($_ -split '\|' | select -last 1) } -Descending | Select-Object -first 1) -replace '[php|]','')
          # install sqlite
          appveyor-retry cinst -y sqlite
          Get-ChildItem -Path c:\tools\php
          cd c:\tools\php

          # Set PHP environment items that are always needed
          copy php.ini-production php.ini
          Add-Content php.ini "`n date.timezone=UTC"
          Add-Content php.ini "`n extension_dir=ext"
          Add-Content php.ini "`n memory_limit=1G"
          Add-Content php.ini "`n extension=php_openssl.dll"
          Add-Content php.ini "`n extension=php_mbstring.dll"
          Add-Content php.ini "`n extension=php_fileinfo.dll"
          Add-Content php.ini "`n extension=php_pdo_sqlite.dll"
          Add-Content php.ini "`n extension=php_sqlite3.dll"
          Add-Content php.ini "`n extension=php_curl.dll"
          Add-Content php.ini "`n curl.cainfo=C:\tools\cacert\bundle.pem"

          # Get and install the MSSQL DLL's
          $DLLVersion = "5.2.0"
          cd c:\tools\php\ext
          If ($env:php -eq "7.2") {
            $source = "https://windows.php.net/downloads/pecl/releases/sqlsrv/$($DLLVersion)/php_sqlsrv-$($DLLVersion)-$($env:php)-nts-vc15-x64.zip"
            $destination = "c:\tools\php\ext\php_sqlsrv-$($DLLVersion)-$($env:php)-nts-vc15-x64.zip"
            Invoke-WebRequest $source -OutFile $destination
<<<<<<< HEAD
            7z x -y php_sqlsrv-$($DLLVersion)-$($env:php)-nts-vc15-x64.zip > $null
            $source = "https://windows.php.net/downloads/pecl/releases/pdo_sqlsrv/$($DLLVersion)/php_pdo_sqlsrv-$($DLLVersion)-$($env:php)-nts-vc15-x64.zip"
            $destination = "c:\tools\php\ext\php_pdo_sqlsrv-$($DLLVersion)-$($env:php)-nts-vc15-x64.zip"
            Invoke-WebRequest $source -OutFile $destination
            7z x -y php_pdo_sqlsrv-$($DLLVersion)-$($env:php)-nts-vc15-x64.zip > $null
          } Else {
            $source = "https://windows.php.net/downloads/pecl/releases/sqlsrv/$($DLLVersion)/php_sqlsrv-$($DLLVersion)-$($env:php)-nts-vc14-x64.zip"
            $destination = "c:\tools\php\ext\php_sqlsrv-$($DLLVersion)-$($env:php)-nts-vc14-x64.zip"
            Invoke-WebRequest $source -OutFile $destination
            7z x -y php_sqlsrv-$($DLLVersion)-$($env:php)-nts-vc14-x64.zip > $null
            $source = "https://windows.php.net/downloads/pecl/releases/pdo_sqlsrv/$($DLLVersion)/php_pdo_sqlsrv-$($DLLVersion)-$($env:php)-nts-vc14-x64.zip"
            $destination = "c:\tools\php\ext\php_pdo_sqlsrv-$($DLLVersion)-$($env:php)-nts-vc14-x64.zip"
            Invoke-WebRequest $source -OutFile $destination
            7z x -y php_pdo_sqlsrv-$($DLLVersion)-$($env:php)-nts-vc14-x64.zip > $null
          }
          Remove-Item c:\tools\php\* -include .zip
          cd c:\tools\php
=======
            #appveyor-retry appveyor DownloadFile https://cdn.joomla.org/ci/php-sqlsrv.zip
            7z x php-sqlsrv.zip > $null
            copy SQLSRV\php_sqlsrv_56_nts.dll ext\php_sqlsrv_nts.dll
            copy SQLSRV\php_pdo_sqlsrv_56_nts.dll ext\php_pdo_sqlsrv_nts.dll
            Remove-Item c:\tools\php\* -include .zip
            } Else {
            cd c:\tools\php\ext
            $source = "https://windows.php.net/downloads/pecl/releases/sqlsrv/$($env:DLLVersion)/php_sqlsrv-$($env:DLLVersion)-$($env:php_ver_target)-nts-$($env:VC)-$($env:PHPBuild).zip"
            $destination = "c:\tools\php\ext\php_sqlsrv-$($env:DLLVersion)-$($env:php_ver_target)-nts-$($env:VC)-$($env:PHPBuild).zip"
            Invoke-WebRequest $source -OutFile $destination
            #appveyor-retry appveyor DownloadFile http://windows.php.net/downloads/pecl/releases/sqlsrv/$($env:DLLVersion)/php_sqlsrv-$($env:DLLVersion)-$($env:php_ver_target)-nts-$($env:VC)-$($env:PHPBuild).zip
            7z x -y php_sqlsrv-$($env:DLLVersion)-$($env:php_ver_target)-nts-$($env:VC)-$($env:PHPBuild).zip > $null
            $source = "http://windows.php.net/downloads/pecl/releases/pdo_sqlsrv/$($env:DLLVersion)/php_pdo_sqlsrv-$($env:DLLVersion)-$($env:php_ver_target)-nts-$($env:VC)-$($env:PHPBuild).zip"
            $destination = "c:\tools\php\ext\php_pdo_sqlsrv-$($env:DLLVersion)-$($env:php_ver_target)-nts-$($env:VC)-$($env:PHPBuild).zip"
            Invoke-WebRequest $source -OutFile $destination
            #appveyor-retry appveyor DownloadFile http://windows.php.net/downloads/pecl/releases/pdo_sqlsrv/$($env:DLLVersion)/php_pdo_sqlsrv-$($env:DLLVersion)-$($env:php_ver_target)-nts-$($env:VC)-$($env:PHPBuild).zip
            7z x -y php_pdo_sqlsrv-$($env:DLLVersion)-$($env:php_ver_target)-nts-$($env:VC)-$($env:PHPBuild).zip > $null
            Remove-Item c:\tools\php\ext* -include .zip
            cd c:\tools\php}}
    - IF %PHP%==1 copy php.ini-production php.ini /Y
    - IF %PHP%==1 echo date.timezone="UTC" >> php.ini
    - IF %PHP%==1 echo extension_dir=ext >> php.ini
    - IF %PHP%==1 echo extension=php_openssl.dll >> php.ini
    - IF %PHP%==1 echo extension=php_mbstring.dll >> php.ini
    - IF %PHP%==1 echo extension=php_fileinfo.dll >> php.ini
    - ps: >-
        If ($env:php_ver_target -eq "5.6") {
          Add-Content php.ini "`nextension=php_sqlsrv_nts.dll"
          Add-Content php.ini "`nextension=php_pdo_sqlsrv_nts.dll"
          Add-Content php.ini "`n"
        } Else {
>>>>>>> 90a6b42f
          Add-Content php.ini "`nextension=php_sqlsrv.dll"
          Add-Content php.ini "`nextension=php_pdo_sqlsrv.dll"
          Add-Content php.ini "`n"

          # download Composer
          if (!(Test-Path C:\tools\composer)) {
            New-Item -path c:\tools -name composer -itemtype directory
          }
          if (!(Test-Path c:\tools\composer\composer.phar)) {
            appveyor-retry appveyor DownloadFile https://getcomposer.org/composer.phar -Filename C:\tools\composer\composer.phar
            Set-Content -path 'C:\tools\composer\composer.bat' -Value ('@php C:\tools\composer\composer.phar %*')
          }

          # download CA bundle
          if (!(Test-Path C:\tools\cacert)) {
            New-Item -path c:\tools\ -name cacert -itemtype directory
          }
          if (!(Test-Path c:\tools\cacert\bundle.pem)) {
            appveyor-retry appveyor DownloadFile https://curl.haxx.se/ca/cacert.pem -Filename C:\tools\cacert\bundle.pem
          }
        }
    # install composer dependencies
    - cd C:\projects\database
    - appveyor-retry composer self-update
    - appveyor-retry composer install --no-progress --prefer-dist

before_test:
  - ps: $instanceName = $env:db_version.ToUpper()
  - ps: $sqlInstance = "(local)\$instanceName"
  - ps: net start "MSSQL`$$instanceName"
  - ps: sqlcmd -b -E -S "$sqlInstance" -Q "CREATE DATABASE joomla_ut"
  - ps: sqlcmd -S "$sqlInstance" -U "sa" -P "Password12!" -i $env:APPVEYOR_BUILD_FOLDER\Tests\Stubs\sqlsrv.sql
  - ps: $phpunitConfig = ".travis\phpunit.appveyor_$($env:db_version).xml"

test_script:
  - cd C:\projects\database
  - ps: vendor\bin\phpunit -c $phpunitConfig<|MERGE_RESOLUTION|>--- conflicted
+++ resolved
@@ -21,33 +21,23 @@
   PHPBuild: "x64"
   VC: "vc15"
   matrix:
-<<<<<<< HEAD
   - db: mssql
     driver: sqlsrv
     db_version: sql2012sp1
     php: 7.0
+    DLLVersion: "5.3.0"
+    VC: "vc14"
   - db: mssql
     driver: sqlsrv
     db_version: sql2014
     php: 7.1
+    DLLVersion: "5.3.0"
+    VC: "vc14"
   - db: mssql
     driver: sqlsrv
     db_version: sql2017
     php: 7.2
-=======
-  - php_ver_target: 5.6
-    PHPBuild: "x86"
-    VC: "vc11"
-  - php_ver_target: 7.0
     DLLVersion: "5.3.0"
-    VC: "vc14"
-  - php_ver_target: 7.1
-    DLLVersion: "5.3.0"
-    VC: "vc14"
-  - php_ver_target: 7.2
-    DLLVersion: "5.3.0"
-  - php_ver_target: 7.3
->>>>>>> 90a6b42f
 
 init:
   - SET PATH=C:\Program Files\OpenSSL;c:\tools\php;C:\tools\composer;%PATH%
@@ -79,63 +69,17 @@
           Add-Content php.ini "`n curl.cainfo=C:\tools\cacert\bundle.pem"
 
           # Get and install the MSSQL DLL's
-          $DLLVersion = "5.2.0"
           cd c:\tools\php\ext
-          If ($env:php -eq "7.2") {
-            $source = "https://windows.php.net/downloads/pecl/releases/sqlsrv/$($DLLVersion)/php_sqlsrv-$($DLLVersion)-$($env:php)-nts-vc15-x64.zip"
-            $destination = "c:\tools\php\ext\php_sqlsrv-$($DLLVersion)-$($env:php)-nts-vc15-x64.zip"
-            Invoke-WebRequest $source -OutFile $destination
-<<<<<<< HEAD
-            7z x -y php_sqlsrv-$($DLLVersion)-$($env:php)-nts-vc15-x64.zip > $null
-            $source = "https://windows.php.net/downloads/pecl/releases/pdo_sqlsrv/$($DLLVersion)/php_pdo_sqlsrv-$($DLLVersion)-$($env:php)-nts-vc15-x64.zip"
-            $destination = "c:\tools\php\ext\php_pdo_sqlsrv-$($DLLVersion)-$($env:php)-nts-vc15-x64.zip"
-            Invoke-WebRequest $source -OutFile $destination
-            7z x -y php_pdo_sqlsrv-$($DLLVersion)-$($env:php)-nts-vc15-x64.zip > $null
-          } Else {
-            $source = "https://windows.php.net/downloads/pecl/releases/sqlsrv/$($DLLVersion)/php_sqlsrv-$($DLLVersion)-$($env:php)-nts-vc14-x64.zip"
-            $destination = "c:\tools\php\ext\php_sqlsrv-$($DLLVersion)-$($env:php)-nts-vc14-x64.zip"
-            Invoke-WebRequest $source -OutFile $destination
-            7z x -y php_sqlsrv-$($DLLVersion)-$($env:php)-nts-vc14-x64.zip > $null
-            $source = "https://windows.php.net/downloads/pecl/releases/pdo_sqlsrv/$($DLLVersion)/php_pdo_sqlsrv-$($DLLVersion)-$($env:php)-nts-vc14-x64.zip"
-            $destination = "c:\tools\php\ext\php_pdo_sqlsrv-$($DLLVersion)-$($env:php)-nts-vc14-x64.zip"
-            Invoke-WebRequest $source -OutFile $destination
-            7z x -y php_pdo_sqlsrv-$($DLLVersion)-$($env:php)-nts-vc14-x64.zip > $null
-          }
+          $source = "https://windows.php.net/downloads/pecl/releases/sqlsrv/$($env:DLLVersion)/php_sqlsrv-$($env:DLLVersion)-$($env:php)-nts-$($env:VC)-$($env:PHPBuild).zip"
+          $destination = "c:\tools\php\ext\php_sqlsrv-$($env:DLLVersion)-$($env:php)-nts-$($env:VC)-$($env:PHPBuild).zip"
+          Invoke-WebRequest $source -OutFile $destination
+          7z x -y php_sqlsrv-$($DLLVersion)-$($env:php)-nts-$($env:VC)-$($env:PHPBuild).zip > $null
+          $source = "https://windows.php.net/downloads/pecl/releases/pdo_sqlsrv/$($env:DLLVersion)/php_pdo_sqlsrv-$($env:DLLVersion)-$($env:php)-nts-$($env:VC)-$($env:PHPBuild).zip"
+          $destination = "c:\tools\php\ext\php_pdo_sqlsrv-$($env:DLLVersion)-$($env:php)-nts-$($env:VC)-$($env:PHPBuild).zip"
+          Invoke-WebRequest $source -OutFile $destination
+          7z x -y php_pdo_sqlsrv-$($env:DLLVersion)-$($env:php)-nts-$($env:VC)-$($env:PHPBuild).zip > $null
           Remove-Item c:\tools\php\* -include .zip
           cd c:\tools\php
-=======
-            #appveyor-retry appveyor DownloadFile https://cdn.joomla.org/ci/php-sqlsrv.zip
-            7z x php-sqlsrv.zip > $null
-            copy SQLSRV\php_sqlsrv_56_nts.dll ext\php_sqlsrv_nts.dll
-            copy SQLSRV\php_pdo_sqlsrv_56_nts.dll ext\php_pdo_sqlsrv_nts.dll
-            Remove-Item c:\tools\php\* -include .zip
-            } Else {
-            cd c:\tools\php\ext
-            $source = "https://windows.php.net/downloads/pecl/releases/sqlsrv/$($env:DLLVersion)/php_sqlsrv-$($env:DLLVersion)-$($env:php_ver_target)-nts-$($env:VC)-$($env:PHPBuild).zip"
-            $destination = "c:\tools\php\ext\php_sqlsrv-$($env:DLLVersion)-$($env:php_ver_target)-nts-$($env:VC)-$($env:PHPBuild).zip"
-            Invoke-WebRequest $source -OutFile $destination
-            #appveyor-retry appveyor DownloadFile http://windows.php.net/downloads/pecl/releases/sqlsrv/$($env:DLLVersion)/php_sqlsrv-$($env:DLLVersion)-$($env:php_ver_target)-nts-$($env:VC)-$($env:PHPBuild).zip
-            7z x -y php_sqlsrv-$($env:DLLVersion)-$($env:php_ver_target)-nts-$($env:VC)-$($env:PHPBuild).zip > $null
-            $source = "http://windows.php.net/downloads/pecl/releases/pdo_sqlsrv/$($env:DLLVersion)/php_pdo_sqlsrv-$($env:DLLVersion)-$($env:php_ver_target)-nts-$($env:VC)-$($env:PHPBuild).zip"
-            $destination = "c:\tools\php\ext\php_pdo_sqlsrv-$($env:DLLVersion)-$($env:php_ver_target)-nts-$($env:VC)-$($env:PHPBuild).zip"
-            Invoke-WebRequest $source -OutFile $destination
-            #appveyor-retry appveyor DownloadFile http://windows.php.net/downloads/pecl/releases/pdo_sqlsrv/$($env:DLLVersion)/php_pdo_sqlsrv-$($env:DLLVersion)-$($env:php_ver_target)-nts-$($env:VC)-$($env:PHPBuild).zip
-            7z x -y php_pdo_sqlsrv-$($env:DLLVersion)-$($env:php_ver_target)-nts-$($env:VC)-$($env:PHPBuild).zip > $null
-            Remove-Item c:\tools\php\ext* -include .zip
-            cd c:\tools\php}}
-    - IF %PHP%==1 copy php.ini-production php.ini /Y
-    - IF %PHP%==1 echo date.timezone="UTC" >> php.ini
-    - IF %PHP%==1 echo extension_dir=ext >> php.ini
-    - IF %PHP%==1 echo extension=php_openssl.dll >> php.ini
-    - IF %PHP%==1 echo extension=php_mbstring.dll >> php.ini
-    - IF %PHP%==1 echo extension=php_fileinfo.dll >> php.ini
-    - ps: >-
-        If ($env:php_ver_target -eq "5.6") {
-          Add-Content php.ini "`nextension=php_sqlsrv_nts.dll"
-          Add-Content php.ini "`nextension=php_pdo_sqlsrv_nts.dll"
-          Add-Content php.ini "`n"
-        } Else {
->>>>>>> 90a6b42f
           Add-Content php.ini "`nextension=php_sqlsrv.dll"
           Add-Content php.ini "`nextension=php_pdo_sqlsrv.dll"
           Add-Content php.ini "`n"
