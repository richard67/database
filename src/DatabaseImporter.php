--- conflicted
+++ resolved
@@ -268,20 +268,11 @@
 						}
 						catch (\RuntimeException $e)
 						{
-<<<<<<< HEAD
-							$this->addLog('Fail: ' . $this->db->getQuery());
-
-							throw $e;
-						}
-
-						$this->addLog('Pass: ' . $this->db->getQuery());
-=======
 							$this->db->log(LogLevel::DEBUG, 'Fail: ' . $this->db->getQuery());
 							throw $e;
 						}
 
 						$this->db->log(LogLevel::DEBUG, 'Pass: ' . $this->db->getQuery());
->>>>>>> 92f813dc
 					}
 				}
 			}
@@ -298,20 +289,11 @@
 				}
 				catch (\RuntimeException $e)
 				{
-<<<<<<< HEAD
-					$this->addLog('Fail: ' . $this->db->getQuery());
-
-					throw $e;
-				}
-
-				$this->addLog('Pass: ' . $this->db->getQuery());
-=======
 					$this->db->log(LogLevel::DEBUG, 'Fail: ' . $this->db->getQuery());
 					throw $e;
 				}
 
 				$this->db->log(LogLevel::DEBUG, 'Pass: ' . $this->db->getQuery());
->>>>>>> 92f813dc
 			}
 		}
 	}
