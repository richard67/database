<?php

/**
 * Part of the Joomla Framework Database Package
 *
 * @copyright  Copyright (C) 2005 - 2021 Open Source Matters, Inc. All rights reserved.
 * @license    GNU General Public License version 2 or later; see LICENSE
 */

namespace Joomla\Database;

/**
 * Joomla Framework Database Importer Class
 *
 * @since  1.0
 */
abstract class DatabaseImporter
{
<<<<<<< HEAD
    /**
     * An array of cached data.
     *
     * @var    array
     * @since  1.0
     */
    protected $cache = ['columns' => [], 'keys' => []];

    /**
     * The database connector to use for exporting structure and/or data.
     *
     * @var    DatabaseInterface
     * @since  1.0
     */
    protected $db;

    /**
     * The input source.
     *
     * @var    mixed
     * @since  1.0
     */
    protected $from = [];

    /**
     * The type of input format.
     *
     * @var    string
     * @since  1.0
     */
    protected $asFormat = 'xml';

    /**
     * An array of options for the exporter.
     *
     * @var    \stdClass
     * @since  1.0
     */
    protected $options;

    /**
     * Constructor.
     *
     * Sets up the default options for the importer.
     *
     * @since   1.0
     */
    public function __construct()
    {
        $this->options = new \stdClass();

        // Set up the class defaults:

        // Import with only structure
        $this->withStructure();

        // Export as XML.
        $this->asXml();

        // Default destination is a string using $output = (string) $importer;
    }

    /**
     * Set the output option for the importer to XML format.
     *
     * @return  $this
     *
     * @since   1.0
     */
    public function asXml()
    {
        $this->asFormat = 'xml';

        return $this;
    }

    /**
     * Checks if all data and options are in order prior to importer.
     *
     * @return  $this
     *
     * @since   1.0
     * @throws  \RuntimeException
     */
    abstract public function check();

    /**
     * Specifies the data source to import.
     *
     * @param   \SimpleXMLElement|string  $from  The data source to import, either as a SimpleXMLElement object or XML string.
     *
     * @return  $this
     *
     * @since   1.0
     */
    public function from($from)
    {
        $this->from = $from;

        return $this;
    }

    /**
     * Get the SQL syntax to add a column.
     *
     * @param   string             $table  The table name.
     * @param   \SimpleXMLElement  $field  The XML field definition.
     *
     * @return  string
     *
     * @since   1.0
     */
    protected function getAddColumnSql($table, \SimpleXMLElement $field)
    {
        return 'ALTER TABLE ' . $this->db->quoteName($table) . ' ADD COLUMN ' . $this->getColumnSQL($field);
    }

    /**
     * Get alters for table if there is a difference.
     *
     * @param   \SimpleXMLElement  $structure  The XML structure of the table.
     *
     * @return  array
     *
     * @since   2.0.0
     */
    abstract protected function getAlterTableSql(\SimpleXMLElement $structure);

    /**
     * Get the syntax to alter a column.
     *
     * @param   string             $table  The name of the database table to alter.
     * @param   \SimpleXMLElement  $field  The XML definition for the field.
     *
     * @return  string
     *
     * @since   1.0
     */
    protected function getChangeColumnSql($table, \SimpleXMLElement $field)
    {
        return 'ALTER TABLE ' . $this->db->quoteName($table) . ' CHANGE COLUMN ' . $this->db->quoteName((string) $field['Field']) . ' '
            . $this->getColumnSQL($field);
    }

    /**
     * Get the SQL syntax for a single column that would be included in a table create or alter statement.
     *
     * @param   \SimpleXMLElement  $field  The XML field definition.
     *
     * @return  string
     *
     * @since   1.0
     */
    abstract protected function getColumnSql(\SimpleXMLElement $field);

    /**
     * Get the SQL syntax to drop a column.
     *
     * @param   string  $table  The table name.
     * @param   string  $name   The name of the field to drop.
     *
     * @return  string
     *
     * @since   1.0
     */
    protected function getDropColumnSql($table, $name)
    {
        return 'ALTER TABLE ' . $this->db->quoteName($table) . ' DROP COLUMN ' . $this->db->quoteName($name);
    }

    /**
     * Get the details list of keys for a table.
     *
     * @param   array  $keys  An array of objects that comprise the keys for the table.
     *
     * @return  array  The lookup array. array({key name} => array(object, ...))
     *
     * @since   1.0
     */
    protected function getKeyLookup($keys)
    {
        // First pass, create a lookup of the keys.
        $lookup = [];

        foreach ($keys as $key) {
            if ($key instanceof \SimpleXMLElement) {
                $kName = (string) $key['Key_name'];
            } else {
                $kName = $key->Key_name;
            }

            if (empty($lookup[$kName])) {
                $lookup[$kName] = [];
            }

            $lookup[$kName][] = $key;
        }

        return $lookup;
    }

    /**
     * Get the real name of the table, converting the prefix wildcard string if present.
     *
     * @param   string  $table  The name of the table.
     *
     * @return  string  The real name of the table.
     *
     * @since   1.0
     */
    protected function getRealTableName($table)
    {
        $prefix = $this->db->getPrefix();

        // Replace the magic prefix if found.
        $table = preg_replace('|^#__|', $prefix, $table);

        return $table;
    }

    /**
     * Import the data from the source into the existing tables.
     *
     * @return  void
     *
     * @note    Currently only supports XML format.
     * @since   2.0.0
     * @throws  \RuntimeException on error.
     */
    public function importData()
    {
        if ($this->from instanceof \SimpleXMLElement) {
            $xml = $this->from;
        } else {
            $xml = new \SimpleXMLElement($this->from);
        }

        // Get all the table definitions.
        $xmlTables = $xml->xpath('database/table_data');

        foreach ($xmlTables as $table) {
            // Convert the magic prefix into the real table name.
            $tableName = $this->getRealTableName((string) $table['name']);

            $rows = $table->children();

            foreach ($rows as $row) {
                if ($row->getName() == 'row') {
                    $entry = new \stdClass();

                    foreach ($row->children() as $data) {
                        $entry->{(string) $data['name']} = (string) $data;
                    }

                    $this->db->insertObject($tableName, $entry);
                }
            }
        }
    }

    /**
     * Merges the incoming structure definition with the existing structure.
     *
     * @return  void
     *
     * @note    Currently only supports XML format.
     * @since   1.0
     * @throws  \RuntimeException on error.
     */
    public function mergeStructure()
    {
        $tables = $this->db->getTableList();

        if ($this->from instanceof \SimpleXMLElement) {
            $xml = $this->from;
        } else {
            $xml = new \SimpleXMLElement($this->from);
        }

        // Get all the table definitions.
        $xmlTables = $xml->xpath('database/table_structure');

        foreach ($xmlTables as $table) {
            // Convert the magic prefix into the real table name.
            $tableName = $this->getRealTableName((string) $table['name']);

            if (\in_array($tableName, $tables, true)) {
                // The table already exists. Now check if there is any difference.
                if ($queries = $this->getAlterTableSql($table)) {
                    // Run the queries to upgrade the data structure.
                    foreach ($queries as $query) {
                        $this->db->setQuery((string) $query);
                        $this->db->execute();
                    }
                }
            } else {
                // This is a new table.
                $sql     = $this->xmlToCreate($table);
                $queries = explode(';', (string) $sql);

                foreach ($queries as $query) {
                    if (!empty($query)) {
                        $this->db->setQuery((string) $query);
                        $this->db->execute();
                    }
                }
            }
        }
    }

    /**
     * Sets the database connector to use for exporting structure and/or data.
     *
     * @param   DatabaseInterface  $db  The database connector.
     *
     * @return  $this
     *
     * @since   1.0
     */
    public function setDbo(DatabaseInterface $db)
    {
        $this->db = $db;

        return $this;
    }

    /**
     * Sets an internal option to merge the structure based on the input data.
     *
     * @param   boolean  $setting  True to import the structure, false to not.
     *
     * @return  $this
     *
     * @since   1.0
     */
    public function withStructure($setting = true)
    {
        $this->options->withStructure = (bool) $setting;

        return $this;
    }

    /**
     * Get the SQL syntax to add a table.
     *
     * @param   \SimpleXMLElement  $table  The table information.
     *
     * @return  string
     *
     * @since   2.0.0
     * @throws  \RuntimeException
     */
    abstract protected function xmlToCreate(\SimpleXMLElement $table);
=======
	/**
	 * An array of cached data.
	 *
	 * @var    array
	 * @since  1.0
	 */
	protected $cache = ['columns' => [], 'keys' => []];

	/**
	 * The database connector to use for exporting structure and/or data.
	 *
	 * @var    DatabaseInterface
	 * @since  1.0
	 */
	protected $db;

	/**
	 * The input source.
	 *
	 * @var    mixed
	 * @since  1.0
	 */
	protected $from = [];

	/**
	 * The type of input format.
	 *
	 * @var    string
	 * @since  1.0
	 */
	protected $asFormat = 'xml';

	/**
	 * An array of options for the exporter.
	 *
	 * @var    \stdClass
	 * @since  1.0
	 */
	protected $options;

	/**
	 * Constructor.
	 *
	 * Sets up the default options for the importer.
	 *
	 * @since   1.0
	 */
	public function __construct()
	{
		$this->options = new \stdClass;

		// Set up the class defaults:

		// Import with only structure
		$this->withStructure();

		// Export as XML.
		$this->asXml();

		// Default destination is a string using $output = (string) $importer;
	}

	/**
	 * Set the output option for the importer to XML format.
	 *
	 * @return  $this
	 *
	 * @since   1.0
	 */
	public function asXml()
	{
		$this->asFormat = 'xml';

		return $this;
	}

	/**
	 * Checks if all data and options are in order prior to importer.
	 *
	 * @return  $this
	 *
	 * @since   1.0
	 * @throws  \RuntimeException
	 */
	abstract public function check();

	/**
	 * Specifies the data source to import.
	 *
	 * @param   \SimpleXMLElement|string  $from  The data source to import, either as a SimpleXMLElement object or XML string.
	 *
	 * @return  $this
	 *
	 * @since   1.0
	 */
	public function from($from)
	{
		$this->from = $from;

		return $this;
	}

	/**
	 * Get the SQL syntax to add a column.
	 *
	 * @param   string             $table  The table name.
	 * @param   \SimpleXMLElement  $field  The XML field definition.
	 *
	 * @return  string
	 *
	 * @since   1.0
	 */
	protected function getAddColumnSql($table, \SimpleXMLElement $field)
	{
		return 'ALTER TABLE ' . $this->db->quoteName($table) . ' ADD COLUMN ' . $this->getColumnSQL($field);
	}

	/**
	 * Get alters for table if there is a difference.
	 *
	 * @param   \SimpleXMLElement  $structure  The XML structure of the table.
	 *
	 * @return  array
	 *
	 * @since   2.0.0
	 */
	abstract protected function getAlterTableSql(\SimpleXMLElement $structure);

	/**
	 * Get the syntax to alter a column.
	 *
	 * @param   string             $table  The name of the database table to alter.
	 * @param   \SimpleXMLElement  $field  The XML definition for the field.
	 *
	 * @return  string
	 *
	 * @since   1.0
	 */
	protected function getChangeColumnSql($table, \SimpleXMLElement $field)
	{
		return 'ALTER TABLE ' . $this->db->quoteName($table) . ' CHANGE COLUMN ' . $this->db->quoteName((string) $field['Field']) . ' '
			. $this->getColumnSQL($field);
	}

	/**
	 * Get the SQL syntax to drop a column.
	 *
	 * @param   string  $table  The table name.
	 * @param   string  $name   The name of the field to drop.
	 *
	 * @return  string
	 *
	 * @since   1.0
	 */
	protected function getDropColumnSql($table, $name)
	{
		return 'ALTER TABLE ' . $this->db->quoteName($table) . ' DROP COLUMN ' . $this->db->quoteName($name);
	}

	/**
	 * Get the details list of keys for a table.
	 *
	 * @param   array  $keys  An array of objects that comprise the keys for the table.
	 *
	 * @return  array  The lookup array. array({key name} => array(object, ...))
	 *
	 * @since   1.0
	 */
	protected function getKeyLookup($keys)
	{
		// First pass, create a lookup of the keys.
		$lookup = [];

		foreach ($keys as $key)
		{
			if ($key instanceof \SimpleXMLElement)
			{
				$kName = (string) $key['Key_name'];
			}
			else
			{
				$kName = $key->Key_name;
			}

			if (empty($lookup[$kName]))
			{
				$lookup[$kName] = [];
			}

			$lookup[$kName][] = $key;
		}

		return $lookup;
	}

	/**
	 * Get the real name of the table, converting the prefix wildcard string if present.
	 *
	 * @param   string  $table  The name of the table.
	 *
	 * @return  string	The real name of the table.
	 *
	 * @since   1.0
	 */
	protected function getRealTableName($table)
	{
		$prefix = $this->db->getPrefix();

		// Replace the magic prefix if found.
		$table = preg_replace('|^#__|', $prefix, $table);

		return $table;
	}

	/**
	 * Import the data from the source into the existing tables.
	 *
	 * @return  void
	 *
	 * @note    Currently only supports XML format.
	 * @since   2.0.0
	 * @throws  \RuntimeException on error.
	 */
	public function importData()
	{
		if ($this->from instanceof \SimpleXMLElement)
		{
			$xml = $this->from;
		}
		else
		{
			$xml = new \SimpleXMLElement($this->from);
		}

		// Get all the table definitions.
		$xmlTables = $xml->xpath('database/table_data');

		foreach ($xmlTables as $table)
		{
			// Convert the magic prefix into the real table name.
			$tableName = $this->getRealTableName((string) $table['name']);

			$rows = $table->children();

			foreach ($rows as $row)
			{
				if ($row->getName() == 'row')
				{
					$entry = new \stdClass;

					foreach ($row->children() as $data)
					{
						if (isset($data['value_is_null']))
						{
							$entry->{(string) $data['name']} = null;
						}
						else
						{
							$entry->{(string) $data['name']} = (string) $data;
						}
					}

					$this->db->insertObject($tableName, $entry);
				}
			}
		}
	}

	/**
	 * Merges the incoming structure definition with the existing structure.
	 *
	 * @return  void
	 *
	 * @note    Currently only supports XML format.
	 * @since   1.0
	 * @throws  \RuntimeException on error.
	 */
	public function mergeStructure()
	{
		$tables = $this->db->getTableList();

		if ($this->from instanceof \SimpleXMLElement)
		{
			$xml = $this->from;
		}
		else
		{
			$xml = new \SimpleXMLElement($this->from);
		}

		// Get all the table definitions.
		$xmlTables = $xml->xpath('database/table_structure');

		foreach ($xmlTables as $table)
		{
			// Convert the magic prefix into the real table name.
			$tableName = $this->getRealTableName((string) $table['name']);

			if (\in_array($tableName, $tables, true))
			{
				// The table already exists. Now check if there is any difference.
				if ($queries = $this->getAlterTableSql($table))
				{
					// Run the queries to upgrade the data structure.
					foreach ($queries as $query)
					{
						$this->db->setQuery((string) $query);
						$this->db->execute();
					}
				}
			}
			else
			{
				// This is a new table.
				$sql = $this->xmlToCreate($table);
				$queries = explode(';', (string) $sql);

				foreach ($queries as $query)
				{
					if (!empty($query))
					{
						$this->db->setQuery((string) $query);
						$this->db->execute();
					}
				}
			}
		}
	}

	/**
	 * Sets the database connector to use for exporting structure and/or data.
	 *
	 * @param   DatabaseInterface  $db  The database connector.
	 *
	 * @return  $this
	 *
	 * @since   1.0
	 */
	public function setDbo(DatabaseInterface $db)
	{
		$this->db = $db;

		return $this;
	}

	/**
	 * Sets an internal option to merge the structure based on the input data.
	 *
	 * @param   boolean  $setting  True to import the structure, false to not.
	 *
	 * @return  $this
	 *
	 * @since   1.0
	 */
	public function withStructure($setting = true)
	{
		$this->options->withStructure = (boolean) $setting;

		return $this;
	}

	/**
	 * Get the SQL syntax to add a table.
	 *
	 * @param   \SimpleXMLElement  $table  The table information.
	 *
	 * @return  string
	 *
	 * @since   2.0.0
	 * @throws  \RuntimeException
	 */
	abstract protected function xmlToCreate(\SimpleXMLElement $table);
>>>>>>> 3e05b12e
}<|MERGE_RESOLUTION|>--- conflicted
+++ resolved
@@ -16,7 +16,6 @@
  */
 abstract class DatabaseImporter
 {
-<<<<<<< HEAD
     /**
      * An array of cached data.
      *
@@ -268,7 +267,11 @@
                     $entry = new \stdClass();
 
                     foreach ($row->children() as $data) {
-                        $entry->{(string) $data['name']} = (string) $data;
+                        if (isset($data['value_is_null'])) {
+                            $entry->{(string) $data['name']} = null;
+                        } else {
+                            $entry->{(string) $data['name']} = (string) $data;
+                        }
                     }
 
                     $this->db->insertObject($tableName, $entry);
@@ -370,378 +373,4 @@
      * @throws  \RuntimeException
      */
     abstract protected function xmlToCreate(\SimpleXMLElement $table);
-=======
-	/**
-	 * An array of cached data.
-	 *
-	 * @var    array
-	 * @since  1.0
-	 */
-	protected $cache = ['columns' => [], 'keys' => []];
-
-	/**
-	 * The database connector to use for exporting structure and/or data.
-	 *
-	 * @var    DatabaseInterface
-	 * @since  1.0
-	 */
-	protected $db;
-
-	/**
-	 * The input source.
-	 *
-	 * @var    mixed
-	 * @since  1.0
-	 */
-	protected $from = [];
-
-	/**
-	 * The type of input format.
-	 *
-	 * @var    string
-	 * @since  1.0
-	 */
-	protected $asFormat = 'xml';
-
-	/**
-	 * An array of options for the exporter.
-	 *
-	 * @var    \stdClass
-	 * @since  1.0
-	 */
-	protected $options;
-
-	/**
-	 * Constructor.
-	 *
-	 * Sets up the default options for the importer.
-	 *
-	 * @since   1.0
-	 */
-	public function __construct()
-	{
-		$this->options = new \stdClass;
-
-		// Set up the class defaults:
-
-		// Import with only structure
-		$this->withStructure();
-
-		// Export as XML.
-		$this->asXml();
-
-		// Default destination is a string using $output = (string) $importer;
-	}
-
-	/**
-	 * Set the output option for the importer to XML format.
-	 *
-	 * @return  $this
-	 *
-	 * @since   1.0
-	 */
-	public function asXml()
-	{
-		$this->asFormat = 'xml';
-
-		return $this;
-	}
-
-	/**
-	 * Checks if all data and options are in order prior to importer.
-	 *
-	 * @return  $this
-	 *
-	 * @since   1.0
-	 * @throws  \RuntimeException
-	 */
-	abstract public function check();
-
-	/**
-	 * Specifies the data source to import.
-	 *
-	 * @param   \SimpleXMLElement|string  $from  The data source to import, either as a SimpleXMLElement object or XML string.
-	 *
-	 * @return  $this
-	 *
-	 * @since   1.0
-	 */
-	public function from($from)
-	{
-		$this->from = $from;
-
-		return $this;
-	}
-
-	/**
-	 * Get the SQL syntax to add a column.
-	 *
-	 * @param   string             $table  The table name.
-	 * @param   \SimpleXMLElement  $field  The XML field definition.
-	 *
-	 * @return  string
-	 *
-	 * @since   1.0
-	 */
-	protected function getAddColumnSql($table, \SimpleXMLElement $field)
-	{
-		return 'ALTER TABLE ' . $this->db->quoteName($table) . ' ADD COLUMN ' . $this->getColumnSQL($field);
-	}
-
-	/**
-	 * Get alters for table if there is a difference.
-	 *
-	 * @param   \SimpleXMLElement  $structure  The XML structure of the table.
-	 *
-	 * @return  array
-	 *
-	 * @since   2.0.0
-	 */
-	abstract protected function getAlterTableSql(\SimpleXMLElement $structure);
-
-	/**
-	 * Get the syntax to alter a column.
-	 *
-	 * @param   string             $table  The name of the database table to alter.
-	 * @param   \SimpleXMLElement  $field  The XML definition for the field.
-	 *
-	 * @return  string
-	 *
-	 * @since   1.0
-	 */
-	protected function getChangeColumnSql($table, \SimpleXMLElement $field)
-	{
-		return 'ALTER TABLE ' . $this->db->quoteName($table) . ' CHANGE COLUMN ' . $this->db->quoteName((string) $field['Field']) . ' '
-			. $this->getColumnSQL($field);
-	}
-
-	/**
-	 * Get the SQL syntax to drop a column.
-	 *
-	 * @param   string  $table  The table name.
-	 * @param   string  $name   The name of the field to drop.
-	 *
-	 * @return  string
-	 *
-	 * @since   1.0
-	 */
-	protected function getDropColumnSql($table, $name)
-	{
-		return 'ALTER TABLE ' . $this->db->quoteName($table) . ' DROP COLUMN ' . $this->db->quoteName($name);
-	}
-
-	/**
-	 * Get the details list of keys for a table.
-	 *
-	 * @param   array  $keys  An array of objects that comprise the keys for the table.
-	 *
-	 * @return  array  The lookup array. array({key name} => array(object, ...))
-	 *
-	 * @since   1.0
-	 */
-	protected function getKeyLookup($keys)
-	{
-		// First pass, create a lookup of the keys.
-		$lookup = [];
-
-		foreach ($keys as $key)
-		{
-			if ($key instanceof \SimpleXMLElement)
-			{
-				$kName = (string) $key['Key_name'];
-			}
-			else
-			{
-				$kName = $key->Key_name;
-			}
-
-			if (empty($lookup[$kName]))
-			{
-				$lookup[$kName] = [];
-			}
-
-			$lookup[$kName][] = $key;
-		}
-
-		return $lookup;
-	}
-
-	/**
-	 * Get the real name of the table, converting the prefix wildcard string if present.
-	 *
-	 * @param   string  $table  The name of the table.
-	 *
-	 * @return  string	The real name of the table.
-	 *
-	 * @since   1.0
-	 */
-	protected function getRealTableName($table)
-	{
-		$prefix = $this->db->getPrefix();
-
-		// Replace the magic prefix if found.
-		$table = preg_replace('|^#__|', $prefix, $table);
-
-		return $table;
-	}
-
-	/**
-	 * Import the data from the source into the existing tables.
-	 *
-	 * @return  void
-	 *
-	 * @note    Currently only supports XML format.
-	 * @since   2.0.0
-	 * @throws  \RuntimeException on error.
-	 */
-	public function importData()
-	{
-		if ($this->from instanceof \SimpleXMLElement)
-		{
-			$xml = $this->from;
-		}
-		else
-		{
-			$xml = new \SimpleXMLElement($this->from);
-		}
-
-		// Get all the table definitions.
-		$xmlTables = $xml->xpath('database/table_data');
-
-		foreach ($xmlTables as $table)
-		{
-			// Convert the magic prefix into the real table name.
-			$tableName = $this->getRealTableName((string) $table['name']);
-
-			$rows = $table->children();
-
-			foreach ($rows as $row)
-			{
-				if ($row->getName() == 'row')
-				{
-					$entry = new \stdClass;
-
-					foreach ($row->children() as $data)
-					{
-						if (isset($data['value_is_null']))
-						{
-							$entry->{(string) $data['name']} = null;
-						}
-						else
-						{
-							$entry->{(string) $data['name']} = (string) $data;
-						}
-					}
-
-					$this->db->insertObject($tableName, $entry);
-				}
-			}
-		}
-	}
-
-	/**
-	 * Merges the incoming structure definition with the existing structure.
-	 *
-	 * @return  void
-	 *
-	 * @note    Currently only supports XML format.
-	 * @since   1.0
-	 * @throws  \RuntimeException on error.
-	 */
-	public function mergeStructure()
-	{
-		$tables = $this->db->getTableList();
-
-		if ($this->from instanceof \SimpleXMLElement)
-		{
-			$xml = $this->from;
-		}
-		else
-		{
-			$xml = new \SimpleXMLElement($this->from);
-		}
-
-		// Get all the table definitions.
-		$xmlTables = $xml->xpath('database/table_structure');
-
-		foreach ($xmlTables as $table)
-		{
-			// Convert the magic prefix into the real table name.
-			$tableName = $this->getRealTableName((string) $table['name']);
-
-			if (\in_array($tableName, $tables, true))
-			{
-				// The table already exists. Now check if there is any difference.
-				if ($queries = $this->getAlterTableSql($table))
-				{
-					// Run the queries to upgrade the data structure.
-					foreach ($queries as $query)
-					{
-						$this->db->setQuery((string) $query);
-						$this->db->execute();
-					}
-				}
-			}
-			else
-			{
-				// This is a new table.
-				$sql = $this->xmlToCreate($table);
-				$queries = explode(';', (string) $sql);
-
-				foreach ($queries as $query)
-				{
-					if (!empty($query))
-					{
-						$this->db->setQuery((string) $query);
-						$this->db->execute();
-					}
-				}
-			}
-		}
-	}
-
-	/**
-	 * Sets the database connector to use for exporting structure and/or data.
-	 *
-	 * @param   DatabaseInterface  $db  The database connector.
-	 *
-	 * @return  $this
-	 *
-	 * @since   1.0
-	 */
-	public function setDbo(DatabaseInterface $db)
-	{
-		$this->db = $db;
-
-		return $this;
-	}
-
-	/**
-	 * Sets an internal option to merge the structure based on the input data.
-	 *
-	 * @param   boolean  $setting  True to import the structure, false to not.
-	 *
-	 * @return  $this
-	 *
-	 * @since   1.0
-	 */
-	public function withStructure($setting = true)
-	{
-		$this->options->withStructure = (boolean) $setting;
-
-		return $this;
-	}
-
-	/**
-	 * Get the SQL syntax to add a table.
-	 *
-	 * @param   \SimpleXMLElement  $table  The table information.
-	 *
-	 * @return  string
-	 *
-	 * @since   2.0.0
-	 * @throws  \RuntimeException
-	 */
-	abstract protected function xmlToCreate(\SimpleXMLElement $table);
->>>>>>> 3e05b12e
 }