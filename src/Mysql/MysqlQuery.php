--- conflicted
+++ resolved
@@ -37,20 +37,7 @@
 	 */
 	public function __toString()
 	{
-<<<<<<< HEAD
 		switch ($this->type)
-=======
-		// Case 1: Empty Key (reset $bounded array)
-		if (empty($key))
-		{
-			$this->bounded = array();
-
-			return $this;
-		}
-
-		// Case 2: Key Provided, null value (unset key from $bounded array)
-		if (\is_null($value))
->>>>>>> 48505350
 		{
 			case 'select':
 				if ($this->selectRowNumber)
