--- conflicted
+++ resolved
@@ -29,13 +29,7 @@
 	 */
 	protected function getAddKeySql($table, $keys)
 	{
-<<<<<<< HEAD
-		return 'ALTER TABLE ' . $this->db->quoteName($table) . ' ADD ' . $this->getKeySQL($keys);
-=======
-		$sql = 'ALTER TABLE ' . $this->db->quoteName($table) . ' ADD ' . $this->getKeySql($keys);
-
-		return $sql;
->>>>>>> 92f813dc
+		return 'ALTER TABLE ' . $this->db->quoteName($table) . ' ADD ' . $this->getKeySql($keys);
 	}
 
 	/**
@@ -200,15 +194,8 @@
 	 */
 	protected function getChangeColumnSql($table, \SimpleXMLElement $field)
 	{
-<<<<<<< HEAD
 		return 'ALTER TABLE ' . $this->db->quoteName($table) . ' CHANGE COLUMN ' . $this->db->quoteName((string) $field['Field']) . ' '
-			. $this->getColumnSQL($field);
-=======
-		$sql = 'ALTER TABLE ' . $this->db->quoteName($table) . ' CHANGE COLUMN ' . $this->db->quoteName((string) $field['Field']) . ' '
 			. $this->getColumnSql($field);
-
-		return $sql;
->>>>>>> 92f813dc
 	}
 
 	/**
