--- conflicted
+++ resolved
@@ -262,7 +262,21 @@
 	}
 
 	/**
-<<<<<<< HEAD
+	 * Method to get the database connection collation in use by sampling a text field of a table in the database.
+	 *
+	 * @return  mixed  The collation in use by the database connection (string) or boolean false if not supported.
+	 *
+	 * @since   __DEPLOY_VERSION__
+	 * @throws  \RuntimeException
+	 */
+	public function getConnectionCollation()
+	{
+		$this->connect();
+
+		return $this->setQuery('SELECT @@collation_connection;')->loadResult();
+	}
+
+	/**
 	 * Return the query string to create new Database.
 	 *
 	 * @param   stdClass  $options  Object used to pass user and database name to database driver. This object must have "db_name" and "db_user" set.
@@ -276,27 +290,13 @@
 	{
 		if ($utf)
 		{
-			$charset = $this->utf8mb4 ? 'utf8mb4' : 'utf8';
+			$charset   = $this->utf8mb4 ? 'utf8mb4' : 'utf8';
 			$collation = $charset . '_unicode_ci';
 
 			return 'CREATE DATABASE ' . $this->quoteName($options->db_name) . ' CHARACTER SET `' . $charset . '` COLLATE `' . $collation . '`';
 		}
 
 		return 'CREATE DATABASE ' . $this->quoteName($options->db_name);
-=======
-	 * Method to get the database connection collation in use by sampling a text field of a table in the database.
-	 *
-	 * @return  mixed  The collation in use by the database connection (string) or boolean false if not supported.
-	 *
-	 * @since   __DEPLOY_VERSION__
-	 * @throws  \RuntimeException
-	 */
-	public function getConnectionCollation()
-	{
-		$this->connect();
-
-		return $this->setQuery('SELECT @@collation_connection;')->loadResult();
->>>>>>> 1168a60e
 	}
 
 	/**
