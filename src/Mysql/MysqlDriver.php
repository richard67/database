--- conflicted
+++ resolved
@@ -21,7 +21,6 @@
  */
 class MysqlDriver extends PdoDriver implements UTF8MB4SupportInterface
 {
-<<<<<<< HEAD
     /**
      * The name of the database driver.
      *
@@ -657,7 +656,7 @@
         }
 
         // Create the base insert statement.
-        $query = $this->getQuery(true)
+        $query = $this->createQuery()
             ->insert($this->quoteName($table))
             ->columns($fields)
             ->values(implode(',', $values));
@@ -805,836 +804,4 @@
             }
         }
     }
-=======
-	/**
-	 * The name of the database driver.
-	 *
-	 * @var    string
-	 * @since  1.0
-	 */
-	public $name = 'mysql';
-
-	/**
-	 * The character(s) used to quote SQL statement names such as table names or field names, etc.
-	 *
-	 * If a single character string the same character is used for both sides of the quoted name, else the first character will be used for the
-	 * opening quote and the second for the closing quote.
-	 *
-	 * @var    string
-	 * @since  1.0
-	 */
-	protected $nameQuote = '`';
-
-	/**
-	 * The null or zero representation of a timestamp for the database driver.
-	 *
-	 * @var    string
-	 * @since  1.0
-	 */
-	protected $nullDate = '0000-00-00 00:00:00';
-
-	/**
-	 * True if the database engine supports UTF-8 Multibyte (utf8mb4) character encoding.
-	 *
-	 * @var    boolean
-	 * @since  1.4.0
-	 */
-	protected $utf8mb4 = false;
-
-	/**
-	 * True if the database engine is MariaDB.
-	 *
-	 * @var    boolean
-	 * @since  2.0.0
-	 */
-	protected $mariadb = false;
-
-	/**
-	 * The minimum supported database version.
-	 *
-	 * @var    string
-	 * @since  1.0
-	 */
-	protected static $dbMinimum = '5.6';
-
-	/**
-	 * The minimum supported MariaDB database version.
-	 *
-	 * @var    string
-	 * @since  2.0.0
-	 */
-	protected static $dbMinMariadb = '10.0';
-
-	/**
-	 * The default cipher suite for TLS connections.
-	 *
-	 * @var    array
-	 * @since  2.0.0
-	 */
-	protected static $defaultCipherSuite = [
-		'AES128-GCM-SHA256',
-		'AES256-GCM-SHA384',
-		'AES128-CBC-SHA256',
-		'AES256-CBC-SHA384',
-		'DES-CBC3-SHA',
-	];
-
-	/**
-	 * The default charset.
-	 *
-	 * @var    string
-	 * @since  2.0.0
-	 */
-	public $charset = 'utf8';
-
-	/**
-	 * Constructor.
-	 *
-	 * @param   array  $options  Array of database options with keys: host, user, password, database, select.
-	 *
-	 * @since   1.0
-	 */
-	public function __construct(array $options)
-	{
-		/**
-		 * sql_mode to MySql 5.7.8+ default strict mode minus ONLY_FULL_GROUP_BY
-		 *
-		 * @link https://dev.mysql.com/doc/relnotes/mysql/5.7/en/news-5-7-8.html#mysqld-5-7-8-sql-mode
-		 */
-		$sqlModes = [
-			'STRICT_TRANS_TABLES',
-			'ERROR_FOR_DIVISION_BY_ZERO',
-			'NO_ENGINE_SUBSTITUTION',
-		];
-
-		// Get some basic values from the options.
-		$options['driver']   = 'mysql';
-		$options['charset']  = $options['charset'] ?? 'utf8';
-		$options['sqlModes'] = isset($options['sqlModes']) ? (array) $options['sqlModes'] : $sqlModes;
-
-		$this->charset = $options['charset'];
-
-		/*
-		 * Pre-populate the UTF-8 Multibyte compatibility flag. Unfortunately PDO won't report the server version unless we're connected to it,
-		 * and we cannot connect to it unless we know if it supports utf8mb4, which requires us knowing the server version. Because of this
-		 * chicken and egg issue, we _assume_ it's supported and we'll just catch any problems at connection time.
-		 */
-		$this->utf8mb4 = $options['charset'] === 'utf8mb4';
-
-		// Finalize initialisation.
-		parent::__construct($options);
-	}
-
-	/**
-	 * Connects to the database if needed.
-	 *
-	 * @return  void  Returns void if the database connected successfully.
-	 *
-	 * @since   1.0
-	 * @throws  \RuntimeException
-	 */
-	public function connect()
-	{
-		if ($this->getConnection())
-		{
-			return;
-		}
-
-		// For SSL/TLS connection encryption.
-		if ($this->options['ssl'] !== [] && $this->options['ssl']['enable'] === true)
-		{
-			$sslContextIsNull = true;
-
-			// If customised, add cipher suite, ca file path, ca path, private key file path and certificate file path to PDO driver options.
-			foreach (['cipher', 'ca', 'capath', 'key', 'cert'] as $key => $value)
-			{
-				if ($this->options['ssl'][$value] !== null)
-				{
-					$this->options['driverOptions'][constant('\PDO::MYSQL_ATTR_SSL_' . strtoupper($value))] = $this->options['ssl'][$value];
-					$sslContextIsNull                                                                       = false;
-				}
-			}
-
-			// PDO, if no cipher, ca, capath, cert and key are set, can't start TLS one-way connection, set a common ciphers suite to force it.
-			if ($sslContextIsNull === true)
-			{
-				$this->options['driverOptions'][\PDO::MYSQL_ATTR_SSL_CIPHER] = implode(':', static::$defaultCipherSuite);
-			}
-
-			// If customised, for capable systems (PHP 7.0.14+ and 7.1.4+) verify certificate chain and Common Name to driver options.
-			if ($this->options['ssl']['verify_server_cert'] !== null && defined('\PDO::MYSQL_ATTR_SSL_VERIFY_SERVER_CERT'))
-			{
-				$this->options['driverOptions'][\PDO::MYSQL_ATTR_SSL_VERIFY_SERVER_CERT] = $this->options['ssl']['verify_server_cert'];
-			}
-		}
-
-		try
-		{
-			// Try to connect to MySQL
-			parent::connect();
-		}
-		catch (ConnectionFailureException $e)
-		{
-			// If the connection failed, but not because of the wrong character set, then bubble up the exception.
-			if (!$this->utf8mb4)
-			{
-				throw $e;
-			}
-
-			/*
-			 * Otherwise, try connecting again without using utf8mb4 and see if maybe that was the problem. If the connection succeeds, then we
-			 * will have learned that the client end of the connection does not support utf8mb4.
-			   */
-			$this->utf8mb4            = false;
-			$this->options['charset'] = 'utf8';
-
-			parent::connect();
-		}
-
-		$serverVersion = $this->getVersion();
-
-		$this->mariadb = stripos($serverVersion, 'mariadb') !== false;
-
-		if ($this->utf8mb4)
-		{
-			// At this point we know the client supports utf8mb4.  Now we must check if the server supports utf8mb4 as well.
-			$this->utf8mb4 = version_compare($serverVersion, '5.5.3', '>=');
-
-			if ($this->mariadb && version_compare($serverVersion, '10.0.0', '<'))
-			{
-				$this->utf8mb4 = false;
-			}
-
-			if (!$this->utf8mb4)
-			{
-				// Reconnect with the utf8 character set.
-				parent::disconnect();
-				$this->options['charset'] = 'utf8';
-				parent::connect();
-			}
-		}
-
-		// If needed, set the sql modes.
-		if ($this->options['sqlModes'] !== [])
-		{
-			$this->connection->query('SET @@SESSION.sql_mode = \'' . implode(',', $this->options['sqlModes']) . '\';');
-		}
-
-		$this->setOption(\PDO::ATTR_EMULATE_PREPARES, true);
-	}
-
-	/**
-	 * Automatically downgrade a CREATE TABLE or ALTER TABLE query from utf8mb4 (UTF-8 Multibyte) to plain utf8.
-	 *
-	 * Used when the server doesn't support UTF-8 Multibyte.
-	 *
-	 * @param   string  $query  The query to convert
-	 *
-	 * @return  string  The converted query
-	 *
-	 * @since   1.4.0
-	 */
-	public function convertUtf8mb4QueryToUtf8($query)
-	{
-		if ($this->hasUTF8mb4Support())
-		{
-			return $query;
-		}
-
-		// If it's not an ALTER TABLE or CREATE TABLE command there's nothing to convert
-		$beginningOfQuery = substr($query, 0, 12);
-		$beginningOfQuery = strtoupper($beginningOfQuery);
-
-		if (!\in_array($beginningOfQuery, ['ALTER TABLE ', 'CREATE TABLE'], true))
-		{
-			return $query;
-		}
-
-		// Replace utf8mb4 with utf8
-		return str_replace('utf8mb4', 'utf8', $query);
-	}
-
-	/**
-	 * Test to see if the MySQL connector is available.
-	 *
-	 * @return  boolean  True on success, false otherwise.
-	 *
-	 * @since   1.0
-	 */
-	public static function isSupported()
-	{
-		return class_exists('\\PDO') && \in_array('mysql', \PDO::getAvailableDrivers(), true);
-	}
-
-	/**
-	 * Select a database for use.
-	 *
-	 * @param   string  $database  The name of the database to select for use.
-	 *
-	 * @return  boolean
-	 *
-	 * @since   1.0
-	 * @throws  \RuntimeException
-	 */
-	public function select($database)
-	{
-		$this->connect();
-
-		$this->setQuery('USE ' . $this->quoteName($database))
-			->execute();
-
-		return true;
-	}
-
-	/**
-	 * Return the query string to alter the database character set.
-	 *
-	 * @param   string  $dbName  The database name
-	 *
-	 * @return  string  The query that alter the database query string
-	 *
-	 * @since   2.0.0
-	 */
-	public function getAlterDbCharacterSet($dbName)
-	{
-		$charset = $this->utf8mb4 ? 'utf8mb4' : 'utf8';
-
-		return 'ALTER DATABASE ' . $this->quoteName($dbName) . ' CHARACTER SET `' . $charset . '`';
-	}
-
-	/**
-	 * Method to get the database collation in use by sampling a text field of a table in the database.
-	 *
-	 * @return  string|boolean  The collation in use by the database (string) or boolean false if not supported.
-	 *
-	 * @since   1.0
-	 * @throws  \RuntimeException
-	 */
-	public function getCollation()
-	{
-		$this->connect();
-
-		return $this->setQuery('SELECT @@collation_database;')->loadResult();
-	}
-
-	/**
-	 * Method to get the database connection collation in use by sampling a text field of a table in the database.
-	 *
-	 * @return  string|boolean  The collation in use by the database connection (string) or boolean false if not supported.
-	 *
-	 * @since   1.6.0
-	 * @throws  \RuntimeException
-	 */
-	public function getConnectionCollation()
-	{
-		$this->connect();
-
-		return $this->setQuery('SELECT @@collation_connection;')->loadResult();
-	}
-
-	/**
-	 * Method to get the database encryption details (cipher and protocol) in use.
-	 *
-	 * @return  string  The database encryption details.
-	 *
-	 * @since   2.0.0
-	 * @throws  \RuntimeException
-	 */
-	public function getConnectionEncryption(): string
-	{
-		$this->connect();
-
-		$variables = $this->setQuery('SHOW SESSION STATUS WHERE `Variable_name` IN (\'Ssl_version\', \'Ssl_cipher\')')
-			->loadObjectList('Variable_name');
-
-		if (!empty($variables['Ssl_cipher']->Value))
-		{
-			return $variables['Ssl_version']->Value . ' (' . $variables['Ssl_cipher']->Value . ')';
-		}
-
-		return '';
-	}
-
-	/**
-	 * Method to test if the database TLS connections encryption are supported.
-	 *
-	 * @return  boolean  Whether the database supports TLS connections encryption.
-	 *
-	 * @since   2.0.0
-	 */
-	public function isConnectionEncryptionSupported(): bool
-	{
-		$this->connect();
-
-		$variables = $this->setQuery('SHOW SESSION VARIABLES WHERE `Variable_name` IN (\'have_ssl\')')->loadObjectList('Variable_name');
-
-		return !empty($variables['have_ssl']->Value) && $variables['have_ssl']->Value === 'YES';
-	}
-
-	/**
-	 * Return the query string to create new Database.
-	 *
-	 * @param   stdClass  $options  Object used to pass user and database name to database driver. This object must have "db_name" and "db_user" set.
-	 * @param   boolean   $utf      True if the database supports the UTF-8 character set.
-	 *
-	 * @return  string  The query that creates database
-	 *
-	 * @since   2.0.0
-	 */
-	protected function getCreateDatabaseQuery($options, $utf)
-	{
-		if ($utf)
-		{
-			$charset   = $this->utf8mb4 ? 'utf8mb4' : 'utf8';
-			$collation = $charset . '_unicode_ci';
-
-			return 'CREATE DATABASE ' . $this->quoteName($options->db_name) . ' CHARACTER SET `' . $charset . '` COLLATE `' . $collation . '`';
-		}
-
-		return 'CREATE DATABASE ' . $this->quoteName($options->db_name);
-	}
-
-	/**
-	 * Shows the table CREATE statement that creates the given tables.
-	 *
-	 * @param   array|string  $tables  A table name or a list of table names.
-	 *
-	 * @return  array  A list of the create SQL for the tables.
-	 *
-	 * @since   1.0
-	 * @throws  \RuntimeException
-	 */
-	public function getTableCreate($tables)
-	{
-		$this->connect();
-
-		// Initialise variables.
-		$result = [];
-
-		// Sanitize input to an array and iterate over the list.
-		$tables = (array) $tables;
-
-		foreach ($tables as $table)
-		{
-			$row = $this->setQuery('SHOW CREATE TABLE ' . $this->quoteName($table))->loadRow();
-
-			// Populate the result array based on the create statements.
-			$result[$table] = $row[1];
-		}
-
-		return $result;
-	}
-
-	/**
-	 * Retrieves field information about a given table.
-	 *
-	 * @param   string   $table     The name of the database table.
-	 * @param   boolean  $typeOnly  True to only return field types.
-	 *
-	 * @return  array  An array of fields for the database table.
-	 *
-	 * @since   1.0
-	 * @throws  \RuntimeException
-	 */
-	public function getTableColumns($table, $typeOnly = true)
-	{
-		$this->connect();
-
-		$result = [];
-
-		// Set the query to get the table fields statement.
-		$fields = $this->setQuery('SHOW FULL COLUMNS FROM ' . $this->quoteName($table))->loadObjectList();
-
-		// If we only want the type as the value add just that to the list.
-		if ($typeOnly)
-		{
-			foreach ($fields as $field)
-			{
-				$result[$field->Field] = preg_replace('/[(0-9)]/', '', $field->Type);
-			}
-		}
-		// If we want the whole field data object add that to the list.
-		else
-		{
-			foreach ($fields as $field)
-			{
-				$result[$field->Field] = $field;
-			}
-		}
-
-		return $result;
-	}
-
-	/**
-	 * Get the details list of keys for a table.
-	 *
-	 * @param   string  $table  The name of the table.
-	 *
-	 * @return  array  An array of the column specification for the table.
-	 *
-	 * @since   1.0
-	 * @throws  \RuntimeException
-	 */
-	public function getTableKeys($table)
-	{
-		$this->connect();
-
-		// Get the details columns information.
-		return $this->setQuery('SHOW KEYS FROM ' . $this->quoteName($table))->loadObjectList();
-	}
-
-	/**
-	 * Method to get an array of all tables in the database.
-	 *
-	 * @return  array  An array of all the tables in the database.
-	 *
-	 * @since   1.0
-	 * @throws  \RuntimeException
-	 */
-	public function getTableList()
-	{
-		$this->connect();
-
-		// Set the query to get the tables statement.
-		return $this->setQuery('SHOW TABLES')->loadColumn();
-	}
-
-	/**
-	 * Get the version of the database connector.
-	 *
-	 * @return  string  The database connector version.
-	 *
-	 * @since   2.0.0
-	 */
-	public function getVersion()
-	{
-		$this->connect();
-
-		$version = $this->getOption(\PDO::ATTR_SERVER_VERSION);
-
-		if (stripos($version, 'mariadb') !== false)
-		{
-			// MariaDB: Strip off any leading '5.5.5-', if present
-			return preg_replace('/^5\.5\.5-/', '', $version);
-		}
-
-		return $version;
-	}
-
-	/**
-	 * Get the minimum supported database version.
-	 *
-	 * @return  string
-	 *
-	 * @since   2.0.0
-	 */
-	public function getMinimum()
-	{
-		return $this->mariadb ? static::$dbMinMariadb : static::$dbMinimum;
-	}
-
-	/**
-	 * Get the null or zero representation of a timestamp for the database driver.
-	 *
-	 * @return  string
-	 *
-	 * @since   2.0.0
-	 */
-	public function getNullDate()
-	{
-		// Check the session sql mode;
-		if (\in_array('NO_ZERO_DATE', $this->options['sqlModes']) !== false)
-		{
-			$this->nullDate = '1000-01-01 00:00:00';
-		}
-
-		return $this->nullDate;
-	}
-
-	/**
-	 * Determine whether the database engine support the UTF-8 Multibyte (utf8mb4) character encoding.
-	 *
-	 * @return  boolean  True if the database engine supports UTF-8 Multibyte.
-	 *
-	 * @since   2.0.0
-	 */
-	public function hasUTF8mb4Support()
-	{
-		return $this->utf8mb4;
-	}
-
-	/**
-	 * Determine if the database engine is MariaDB.
-	 *
-	 * @return  boolean
-	 *
-	 * @since   2.0.0
-	 */
-	public function isMariaDb(): bool
-	{
-		$this->connect();
-
-		return $this->mariadb;
-	}
-
-	/**
-	 * Locks a table in the database.
-	 *
-	 * @param   string  $table  The name of the table to unlock.
-	 *
-	 * @return  $this
-	 *
-	 * @since   1.0
-	 * @throws  \RuntimeException
-	 */
-	public function lockTable($table)
-	{
-		$this->setQuery('LOCK TABLES ' . $this->quoteName($table) . ' WRITE')
-			->execute();
-
-		return $this;
-	}
-
-	/**
-	 * Renames a table in the database.
-	 *
-	 * @param   string  $oldTable  The name of the table to be renamed
-	 * @param   string  $newTable  The new name for the table.
-	 * @param   string  $backup    Not used by MySQL.
-	 * @param   string  $prefix    Not used by MySQL.
-	 *
-	 * @return  $this
-	 *
-	 * @since   1.0
-	 * @throws  \RuntimeException
-	 */
-	public function renameTable($oldTable, $newTable, $backup = null, $prefix = null)
-	{
-		$this->setQuery('RENAME TABLE ' . $this->quoteName($oldTable) . ' TO ' . $this->quoteName($newTable))
-			->execute();
-
-		return $this;
-	}
-
-	/**
-	 * Inserts a row into a table based on an object's properties.
-	 *
-	 * @param   string  $table   The name of the database table to insert into.
-	 * @param   object  $object  A reference to an object whose public properties match the table fields.
-	 * @param   string  $key     The name of the primary key. If provided the object property is updated.
-	 *
-	 * @return  boolean
-	 *
-	 * @since   2.0.0
-	 * @throws  \RuntimeException
-	 */
-	public function insertObject($table, &$object, $key = null)
-	{
-		$fields       = [];
-		$values       = [];
-		$tableColumns = $this->getTableColumns($table);
-
-		// Iterate over the object variables to build the query fields and values.
-		foreach (get_object_vars($object) as $k => $v)
-		{
-			// Skip columns that don't exist in the table.
-			if (!array_key_exists($k, $tableColumns))
-			{
-				continue;
-			}
-
-			// Only process non-null scalars.
-			if (\is_array($v) || \is_object($v) || $v === null)
-			{
-				continue;
-			}
-
-			// Ignore any internal fields.
-			if ($k[0] === '_')
-			{
-				continue;
-			}
-
-			// Ignore null datetime fields.
-			if ($tableColumns[$k] === 'datetime' && empty($v))
-			{
-				continue;
-			}
-
-			// Ignore null integer fields.
-			if (stristr($tableColumns[$k], 'int') !== false && $v === '')
-			{
-				continue;
-			}
-
-			// Prepare and sanitize the fields and values for the database query.
-			$fields[] = $this->quoteName($k);
-			$values[] = $this->quote($v);
-		}
-
-		// Create the base insert statement.
-		$query = $this->createQuery()
-			->insert($this->quoteName($table))
-			->columns($fields)
-			->values(implode(',', $values));
-
-		// Set the query and execute the insert.
-		$this->setQuery($query)->execute();
-
-		// Update the primary key if it exists.
-		$id = $this->insertid();
-
-		if ($key && $id && \is_string($key))
-		{
-			$object->$key = $id;
-		}
-
-		return true;
-	}
-
-	/**
-	 * Method to escape a string for usage in an SQL statement.
-	 *
-	 * Oracle escaping reference:
-	 * http://www.orafaq.com/wiki/SQL_FAQ#How_does_one_escape_special_characters_when_writing_SQL_queries.3F
-	 *
-	 * SQLite escaping notes:
-	 * http://www.sqlite.org/faq.html#q14
-	 *
-	 * Method body is as implemented by the Zend Framework
-	 *
-	 * Note: Using query objects with bound variables is preferable to the below.
-	 *
-	 * @param   string   $text   The string to be escaped.
-	 * @param   boolean  $extra  Unused optional parameter to provide extra escaping.
-	 *
-	 * @return  string  The escaped string.
-	 *
-	 * @since   1.0
-	 */
-	public function escape($text, $extra = false)
-	{
-		if (\is_int($text))
-		{
-			return $text;
-		}
-
-		if (\is_float($text))
-		{
-			// Force the dot as a decimal point.
-			return str_replace(',', '.', (string) $text);
-		}
-
-		$this->connect();
-
-		$result = substr($this->connection->quote($text), 1, -1);
-
-		if ($extra)
-		{
-			$result = addcslashes($result, '%_');
-		}
-
-		return $result;
-	}
-
-	/**
-	 * Unlocks tables in the database.
-	 *
-	 * @return  $this
-	 *
-	 * @since   1.0
-	 * @throws  \RuntimeException
-	 */
-	public function unlockTables()
-	{
-		$this->setQuery('UNLOCK TABLES')
-			->execute();
-
-		return $this;
-	}
-
-	/**
-	 * Method to commit a transaction.
-	 *
-	 * @param   boolean  $toSavepoint  If true, commit to the last savepoint.
-	 *
-	 * @return  void
-	 *
-	 * @since   1.0
-	 * @throws  \RuntimeException
-	 */
-	public function transactionCommit($toSavepoint = false)
-	{
-		$this->connect();
-
-		if (!$toSavepoint || $this->transactionDepth <= 1)
-		{
-			parent::transactionCommit($toSavepoint);
-		}
-		else
-		{
-			$this->transactionDepth--;
-		}
-	}
-
-	/**
-	 * Method to roll back a transaction.
-	 *
-	 * @param   boolean  $toSavepoint  If true, rollback to the last savepoint.
-	 *
-	 * @return  void
-	 *
-	 * @since   1.0
-	 * @throws  \RuntimeException
-	 */
-	public function transactionRollback($toSavepoint = false)
-	{
-		$this->connect();
-
-		if (!$toSavepoint || $this->transactionDepth <= 1)
-		{
-			parent::transactionRollback($toSavepoint);
-		}
-		else
-		{
-			$savepoint = 'SP_' . ($this->transactionDepth - 1);
-			$this->setQuery('ROLLBACK TO SAVEPOINT ' . $this->quoteName($savepoint));
-
-			if ($this->execute())
-			{
-				$this->transactionDepth--;
-			}
-		}
-	}
-
-	/**
-	 * Method to initialize a transaction.
-	 *
-	 * @param   boolean  $asSavepoint  If true and a transaction is already active, a savepoint will be created.
-	 *
-	 * @return  void
-	 *
-	 * @since   1.0
-	 * @throws  \RuntimeException
-	 */
-	public function transactionStart($asSavepoint = false)
-	{
-		$this->connect();
-
-		if (!$asSavepoint || !$this->transactionDepth)
-		{
-			parent::transactionStart($asSavepoint);
-		}
-		else
-		{
-			$savepoint = 'SP_' . $this->transactionDepth;
-			$this->setQuery('SAVEPOINT ' . $this->quoteName($savepoint));
-
-			if ($this->execute())
-			{
-				$this->transactionDepth++;
-			}
-		}
-	}
->>>>>>> 3e05b12e
 }