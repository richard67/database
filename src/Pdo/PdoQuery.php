--- conflicted
+++ resolved
@@ -18,14 +18,14 @@
 abstract class PdoQuery extends DatabaseQuery
 {
 	/**
-<<<<<<< HEAD
 	 * The list of zero or null representation of a datetime.
 	 *
 	 * @var    array
 	 * @since  2.0.0
 	 */
 	protected $nullDatetimeList = ['0000-00-00 00:00:00'];
-=======
+
+	/**
 	 * Casts a value to a char.
 	 *
 	 * Ensure that the value is properly quoted before passing to the method.
@@ -52,5 +52,4 @@
 			return 'CAST(' . $value . ' AS CHAR(' . $len . '))';
 		}
 	}
->>>>>>> 17bbf87a
 }