--- conflicted
+++ resolved
@@ -9,22 +9,13 @@
 namespace Joomla\Database\Pdo;
 
 use Joomla\Database\DatabaseDriver;
-<<<<<<< HEAD
 use Joomla\Database\DatabaseEvents;
 use Joomla\Database\Event\ConnectionEvent;
-=======
->>>>>>> 6af7de5e
 use Joomla\Database\Exception\ConnectionFailureException;
 use Joomla\Database\Exception\ExecutionFailureException;
 use Joomla\Database\Exception\PrepareStatementFailureException;
 use Joomla\Database\Exception\UnsupportedAdapterException;
-<<<<<<< HEAD
 use Joomla\Database\StatementInterface;
-=======
-use Joomla\Database\Query\LimitableInterface;
-use Joomla\Database\Query\PreparableInterface;
-use Psr\Log;
->>>>>>> 6af7de5e
 
 /**
  * Joomla Framework PDO Database Driver Class
@@ -197,13 +188,8 @@
 						$this->options['port'],
 						$this->options['database'],
 						$this->options['server'],
-<<<<<<< HEAD
-						$this->options['protocol']
+						$this->options['protocol'],
 					];
-=======
-						$this->options['protocol'],
-					);
->>>>>>> 6af7de5e
 				}
 
 				break;
@@ -431,42 +417,12 @@
 				catch (ConnectionFailureException $e)
 				{
 					// If connect fails, ignore that exception and throw the normal exception.
-<<<<<<< HEAD
 					throw new ExecutionFailureException($sql, $errorMsg, $errorNum);
-=======
-					$this->errorNum = (int) $this->connection->errorCode();
-					$this->errorMsg = (string) 'SQL: ' . implode(', ', $this->connection->errorInfo());
-
-					$this->log(
-						Log\LogLevel::ERROR,
-						'Database query failed (error #{code}): {message}; Failed query: {sql}',
-						array('code' => $this->errorNum, 'message' => $this->errorMsg, 'sql' => $sql)
-					);
-
-					throw new ExecutionFailureException($sql, $this->errorMsg, $this->errorNum);
->>>>>>> 6af7de5e
 				}
 
 				// Since we were able to reconnect, run the query again.
 				return $this->execute();
 			}
-<<<<<<< HEAD
-=======
-
-			// Get the error number and message from before we tried to reconnect.
-			$this->errorNum = $errorNum;
-			$this->errorMsg = $errorMsg;
-
-			// Throw the normal query exception.
-			$this->log(
-				Log\LogLevel::ERROR,
-				'Database query failed (error #{code}): {message}; Failed query: {sql}',
-				array('code' => $this->errorNum, 'message' => $this->errorMsg, 'sql' => $sql)
-			);
-
-			throw new ExecutionFailureException($sql, $this->errorMsg, $this->errorNum);
-		}
->>>>>>> 6af7de5e
 
 			// Throw the normal query exception.
 			throw new ExecutionFailureException($sql, $errorMsg, $errorNum);
@@ -636,48 +592,6 @@
 	}
 
 	/**
-<<<<<<< HEAD
-=======
-	 * Sets the SQL statement string for later execution.
-	 *
-	 * @param   mixed    $query          The SQL statement to set either as a JDatabaseQuery object or a string.
-	 * @param   integer  $offset         The affected row offset to set.
-	 * @param   integer  $limit          The maximum affected rows to set.
-	 * @param   array    $driverOptions  The optional PDO driver options
-	 *
-	 * @return  PdoDriver  This object to support method chaining.
-	 *
-	 * @since   1.0
-	 */
-	public function setQuery($query, $offset = null, $limit = null, $driverOptions = array())
-	{
-		$this->connect();
-
-		$this->freeResult();
-
-		if (\is_string($query))
-		{
-			// Allows taking advantage of bound variables in a direct query:
-			$query = $this->getQuery(true)->setQuery($query);
-		}
-
-		if ($query instanceof LimitableInterface && $offset !== null && $limit !== null)
-		{
-			$query->setLimit($limit, $offset);
-		}
-
-		$sql = $this->replacePrefix((string) $query);
-
-		$this->prepared = $this->connection->prepare($sql, $driverOptions);
-
-		// Store reference to the DatabaseQuery instance:
-		parent::setQuery($query, $offset, $limit);
-
-		return $this;
-	}
-
-	/**
->>>>>>> 6af7de5e
 	 * Set the connection to use UTF-8 character encoding.
 	 *
 	 * @return  boolean  True on success.
