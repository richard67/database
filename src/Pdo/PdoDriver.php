--- conflicted
+++ resolved
@@ -41,25 +41,10 @@
 	public $name = 'pdo';
 
 	/**
-<<<<<<< HEAD
 	 * The character(s) used to quote SQL statement names such as table names or field names, etc.
 	 *
 	 * If a single character string the same character is used for both sides of the quoted name, else the first character will be used for the
 	 * opening quote and the second for the closing quote.
-=======
-	 * The database connection resource.
-	 *
-	 * @var    \PDO
-	 * @since  1.0
-	 */
-	protected $connection;
-
-	/**
-	 * The character(s) used to quote SQL statement names such as table names or field names,
-	 * etc.  The child classes should define this as necessary.  If a single character string the
-	 * same character is used for both sides of the quoted name, else the first character will be
-	 * used for the opening quote and the second for the closing quote.
->>>>>>> 38b1bfa8
 	 *
 	 * @var    string
 	 * @since  1.0
@@ -77,11 +62,7 @@
 	/**
 	 * The prepared statement.
 	 *
-<<<<<<< HEAD
-	 * @var    \PDOStatement
-=======
 	 * @var    \PDOStatement|boolean
->>>>>>> 38b1bfa8
 	 * @since  1.0
 	 */
 	protected $prepared;
