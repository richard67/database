--- conflicted
+++ resolved
@@ -86,16 +86,6 @@
 	public function __construct(array $options)
 	{
 		// Get some basic values from the options.
-<<<<<<< HEAD
-		$options['driver']        = (isset($options['driver'])) ? $options['driver'] : 'odbc';
-		$options['dsn']           = (isset($options['dsn'])) ? $options['dsn'] : '';
-		$options['host']          = (isset($options['host'])) ? $options['host'] : 'localhost';
-		$options['database']      = (isset($options['database'])) ? $options['database'] : '';
-		$options['user']          = (isset($options['user'])) ? $options['user'] : '';
-		$options['port']          = (isset($options['port'])) ? (int) $options['port'] : null;
-		$options['password']      = (isset($options['password'])) ? $options['password'] : '';
-		$options['driverOptions'] = (isset($options['driverOptions'])) ? $options['driverOptions'] : [];
-=======
 		$options['driver']        = isset($options['driver']) ? $options['driver'] : 'odbc';
 		$options['dsn']           = isset($options['dsn']) ? $options['dsn'] : '';
 		$options['host']          = isset($options['host']) ? $options['host'] : 'localhost';
@@ -103,8 +93,7 @@
 		$options['user']          = isset($options['user']) ? $options['user'] : '';
 		$options['port']          = isset($options['port']) ? (int) $options['port'] : null;
 		$options['password']      = isset($options['password']) ? $options['password'] : '';
-		$options['driverOptions'] = isset($options['driverOptions']) ? $options['driverOptions'] : array();
->>>>>>> 6f1846a7
+		$options['driverOptions'] = isset($options['driverOptions']) ? $options['driverOptions'] : [];
 
 		// Finalize initialisation
 		parent::__construct($options);
@@ -149,13 +138,8 @@
 
 				$format = 'cubrid:host=#HOST#;port=#PORT#;dbname=#DBNAME#';
 
-<<<<<<< HEAD
 				$replace = ['#HOST#', '#PORT#', '#DBNAME#'];
 				$with    = [$this->options['host'], $this->options['port'], $this->options['database']];
-=======
-				$replace = array('#HOST#', '#PORT#', '#DBNAME#');
-				$with    = array($this->options['host'], $this->options['port'], $this->options['database']);
->>>>>>> 6f1846a7
 
 				break;
 
@@ -164,13 +148,8 @@
 
 				$format = 'dblib:host=#HOST#;port=#PORT#;dbname=#DBNAME#';
 
-<<<<<<< HEAD
 				$replace = ['#HOST#', '#PORT#', '#DBNAME#'];
 				$with    = [$this->options['host'], $this->options['port'], $this->options['database']];
-=======
-				$replace = array('#HOST#', '#PORT#', '#DBNAME#');
-				$with    = array($this->options['host'], $this->options['port'], $this->options['database']);
->>>>>>> 6f1846a7
 
 				break;
 
@@ -179,13 +158,8 @@
 
 				$format = 'firebird:dbname=#DBNAME#';
 
-<<<<<<< HEAD
 				$replace = ['#DBNAME#'];
 				$with    = [$this->options['database']];
-=======
-				$replace = array('#DBNAME#');
-				$with    = array($this->options['database']);
->>>>>>> 6f1846a7
 
 				break;
 
@@ -196,71 +170,42 @@
 				{
 					$format = 'ibm:DSN=#DSN#';
 
-<<<<<<< HEAD
 					$replace = ['#DSN#'];
 					$with    = [$this->options['dsn']];
-=======
-					$replace = array('#DSN#');
-					$with    = array($this->options['dsn']);
->>>>>>> 6f1846a7
 				}
 				else
 				{
 					$format = 'ibm:hostname=#HOST#;port=#PORT#;database=#DBNAME#';
 
-<<<<<<< HEAD
 					$replace = ['#HOST#', '#PORT#', '#DBNAME#'];
 					$with    = [$this->options['host'], $this->options['port'], $this->options['database']];
-=======
-					$replace = array('#HOST#', '#PORT#', '#DBNAME#');
-					$with    = array($this->options['host'], $this->options['port'], $this->options['database']);
->>>>>>> 6f1846a7
 				}
 
 				break;
 
 			case 'informix':
-<<<<<<< HEAD
-				$this->options['port']     = (isset($this->options['port'])) ? $this->options['port'] : 1526;
-				$this->options['protocol'] = (isset($this->options['protocol'])) ? $this->options['protocol'] : 'onsoctcp';
-=======
 				$this->options['port']     = isset($this->options['port']) ? $this->options['port'] : 1526;
 				$this->options['protocol'] = isset($this->options['protocol']) ? $this->options['protocol'] : 'onsoctcp';
->>>>>>> 6f1846a7
 
 				if (!empty($this->options['dsn']))
 				{
 					$format = 'informix:DSN=#DSN#';
 
-<<<<<<< HEAD
 					$replace = ['#DSN#'];
 					$with    = [$this->options['dsn']];
-=======
-					$replace = array('#DSN#');
-					$with    = array($this->options['dsn']);
->>>>>>> 6f1846a7
 				}
 				else
 				{
 					$format = 'informix:host=#HOST#;service=#PORT#;database=#DBNAME#;server=#SERVER#;protocol=#PROTOCOL#';
 
-<<<<<<< HEAD
 					$replace = ['#HOST#', '#PORT#', '#DBNAME#', '#SERVER#', '#PROTOCOL#'];
 					$with    = [
-=======
-					$replace = array('#HOST#', '#PORT#', '#DBNAME#', '#SERVER#', '#PROTOCOL#');
-					$with    = array(
->>>>>>> 6f1846a7
 						$this->options['host'],
 						$this->options['port'],
 						$this->options['database'],
 						$this->options['server'],
 						$this->options['protocol']
-<<<<<<< HEAD
 					];
-=======
-					);
->>>>>>> 6f1846a7
 				}
 
 				break;
@@ -270,13 +215,8 @@
 
 				$format = 'mssql:host=#HOST#;port=#PORT#;dbname=#DBNAME#';
 
-<<<<<<< HEAD
 				$replace = ['#HOST#', '#PORT#', '#DBNAME#'];
 				$with    = [$this->options['host'], $this->options['port'], $this->options['database']];
-=======
-				$replace = array('#HOST#', '#PORT#', '#DBNAME#');
-				$with    = array($this->options['host'], $this->options['port'], $this->options['database']);
->>>>>>> 6f1846a7
 
 				break;
 
@@ -285,48 +225,28 @@
 
 				$format = 'mysql:host=#HOST#;port=#PORT#;dbname=#DBNAME#;charset=#CHARSET#';
 
-<<<<<<< HEAD
 				$replace = ['#HOST#', '#PORT#', '#DBNAME#', '#CHARSET#'];
 				$with    = [$this->options['host'], $this->options['port'], $this->options['database'], $this->options['charset']];
-=======
-				$replace = array('#HOST#', '#PORT#', '#DBNAME#', '#CHARSET#');
-				$with    = array($this->options['host'], $this->options['port'], $this->options['database'], $this->options['charset']);
->>>>>>> 6f1846a7
 
 				break;
 
 			case 'oci':
-<<<<<<< HEAD
-				$this->options['port']    = (isset($this->options['port'])) ? $this->options['port'] : 1521;
-				$this->options['charset'] = (isset($this->options['charset'])) ? $this->options['charset'] : 'AL32UTF8';
-=======
 				$this->options['port']    = isset($this->options['port']) ? $this->options['port'] : 1521;
 				$this->options['charset'] = isset($this->options['charset']) ? $this->options['charset'] : 'AL32UTF8';
->>>>>>> 6f1846a7
 
 				if (!empty($this->options['dsn']))
 				{
 					$format = 'oci:dbname=#DSN#';
 
-<<<<<<< HEAD
 					$replace = ['#DSN#'];
 					$with    = [$this->options['dsn']];
-=======
-					$replace = array('#DSN#');
-					$with    = array($this->options['dsn']);
->>>>>>> 6f1846a7
 				}
 				else
 				{
 					$format = 'oci:dbname=//#HOST#:#PORT#/#DBNAME#';
 
-<<<<<<< HEAD
 					$replace = ['#HOST#', '#PORT#', '#DBNAME#'];
 					$with    = [$this->options['host'], $this->options['port'], $this->options['database']];
-=======
-					$replace = array('#HOST#', '#PORT#', '#DBNAME#');
-					$with    = array($this->options['host'], $this->options['port'], $this->options['database']);
->>>>>>> 6f1846a7
 				}
 
 				$format .= ';charset=' . $this->options['charset'];
@@ -336,13 +256,8 @@
 			case 'odbc':
 				$format = 'odbc:DSN=#DSN#;UID:#USER#;PWD=#PASSWORD#';
 
-<<<<<<< HEAD
 				$replace = ['#DSN#', '#USER#', '#PASSWORD#'];
 				$with    = [$this->options['dsn'], $this->options['user'], $this->options['password']];
-=======
-				$replace = array('#DSN#', '#USER#', '#PASSWORD#');
-				$with    = array($this->options['dsn'], $this->options['user'], $this->options['password']);
->>>>>>> 6f1846a7
 
 				break;
 
@@ -351,13 +266,8 @@
 
 				$format = 'pgsql:host=#HOST#;port=#PORT#;dbname=#DBNAME#';
 
-<<<<<<< HEAD
 				$replace = ['#HOST#', '#PORT#', '#DBNAME#'];
 				$with    = [$this->options['host'], $this->options['port'], $this->options['database']];
-=======
-				$replace = array('#HOST#', '#PORT#', '#DBNAME#');
-				$with    = array($this->options['host'], $this->options['port'], $this->options['database']);
->>>>>>> 6f1846a7
 
 				break;
 
@@ -371,13 +281,8 @@
 					$format = 'sqlite:#DBNAME#';
 				}
 
-<<<<<<< HEAD
 				$replace = ['#DBNAME#'];
 				$with    = [$this->options['database']];
-=======
-				$replace = array('#DBNAME#');
-				$with    = array($this->options['database']);
->>>>>>> 6f1846a7
 
 				break;
 
@@ -386,13 +291,8 @@
 
 				$format = 'mssql:host=#HOST#;port=#PORT#;dbname=#DBNAME#';
 
-<<<<<<< HEAD
 				$replace = ['#HOST#', '#PORT#', '#DBNAME#'];
 				$with    = [$this->options['host'], $this->options['port'], $this->options['database']];
-=======
-				$replace = array('#HOST#', '#PORT#', '#DBNAME#');
-				$with    = array($this->options['host'], $this->options['port'], $this->options['database']);
->>>>>>> 6f1846a7
 
 				break;
 
