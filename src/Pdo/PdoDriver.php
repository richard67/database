--- conflicted
+++ resolved
@@ -90,14 +90,9 @@
 		$options['host']          = (isset($options['host'])) ? $options['host'] : 'localhost';
 		$options['database']      = (isset($options['database'])) ? $options['database'] : '';
 		$options['user']          = (isset($options['user'])) ? $options['user'] : '';
-<<<<<<< HEAD
+		$options['port']          = (isset($options['port'])) ? (int) $options['port'] : null;
 		$options['password']      = (isset($options['password'])) ? $options['password'] : '';
 		$options['driverOptions'] = (isset($options['driverOptions'])) ? $options['driverOptions'] : [];
-=======
-		$options['port']          = (isset($options['port'])) ? (int) $options['port'] : null;
-		$options['password']      = (isset($options['password'])) ? $options['password'] : '';
-		$options['driverOptions'] = (isset($options['driverOptions'])) ? $options['driverOptions'] : array();
->>>>>>> 9ee53ae2
 
 		// Finalize initialisation
 		parent::__construct($options);
@@ -456,25 +451,16 @@
 
 					$this->log(
 						Log\LogLevel::ERROR,
-<<<<<<< HEAD
-						'Database query failed (error #{code}): {message}',
-						['code' => $this->errorNum, 'message' => $this->errorMsg]
+						'Database query failed (error #{code}): {message}; Failed query: {sql}',
+						['code' => $this->errorNum, 'message' => $this->errorMsg, 'sql' => $sql]
 					);
 
-					throw new \RuntimeException($this->errorMsg, $this->errorNum);
-=======
-						'Database query failed (error #{code}): {message}; Failed query: {sql}',
-						array('code' => $this->errorNum, 'message' => $this->errorMsg, 'sql' => $sql)
-					);
-
 					throw new ExecutionFailureException($sql, $this->errorMsg, $this->errorNum);
->>>>>>> 9ee53ae2
 				}
 
 				// Since we were able to reconnect, run the query again.
 				return $this->execute();
 			}
-<<<<<<< HEAD
 
 			// Get the error number and message from before we tried to reconnect.
 			$this->errorNum = $errorNum;
@@ -483,29 +469,11 @@
 			// Throw the normal query exception.
 			$this->log(
 				Log\LogLevel::ERROR,
-				'Database query failed (error #{code}): {message}',
-				['code' => $this->errorNum, 'message' => $this->errorMsg]
+				'Database query failed (error #{code}): {message}; Failed query: {sql}',
+				['code' => $this->errorNum, 'message' => $this->errorMsg, 'sql' => $sql]
 			);
 
-			throw new \RuntimeException($this->errorMsg, $this->errorNum);
-=======
-			else
-			// The server was not disconnected.
-			{
-				// Get the error number and message from before we tried to reconnect.
-				$this->errorNum = $errorNum;
-				$this->errorMsg = $errorMsg;
-
-				// Throw the normal query exception.
-				$this->log(
-					Log\LogLevel::ERROR,
-					'Database query failed (error #{code}): {message}; Failed query: {sql}',
-					array('code' => $this->errorNum, 'message' => $this->errorMsg, 'sql' => $sql)
-				);
-
-				throw new ExecutionFailureException($sql, $this->errorMsg, $this->errorNum);
-			}
->>>>>>> 9ee53ae2
+			throw new ExecutionFailureException($sql, $this->errorMsg, $this->errorNum);
 		}
 
 		return $this->prepared;
