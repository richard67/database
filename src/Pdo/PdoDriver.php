<?php
/**
 * Part of the Joomla Framework Database Package
 *
 * @copyright  Copyright (C) 2005 - 2015 Open Source Matters, Inc. All rights reserved.
 * @license    GNU General Public License version 2 or later; see LICENSE
 */

namespace Joomla\Database\Pdo;

use Psr\Log;
use Joomla\Database\DatabaseDriver;
use Joomla\Database\Query\LimitableInterface;
use Joomla\Database\Query\PreparableInterface;

/**
 * Joomla Framework PDO Database Driver Class
 *
 * @see    http://php.net/pdo
 * @since  1.0
 */
abstract class PdoDriver extends DatabaseDriver
{
	/**
	 * The name of the database driver.
	 *
	 * @var    string
	 * @since  1.0
	 */
	public $name = 'pdo';

	/**
	 * The character(s) used to quote SQL statement names such as table names or field names,
	 * etc.  The child classes should define this as necessary.  If a single character string the
	 * same character is used for both sides of the quoted name, else the first character will be
	 * used for the opening quote and the second for the closing quote.
	 *
	 * @var    string
	 * @since  1.0
	 */
	protected $nameQuote = "'";

	/**
	 * The null or zero representation of a timestamp for the database driver.  This should be
	 * defined in child classes to hold the appropriate value for the engine.
	 *
	 * @var    string
	 * @since  1.0
	 */
	protected $nullDate = '0000-00-00 00:00:00';

	/**
	 * The prepared statement.
	 *
	 * @var    resource
	 * @since  1.0
	 */
	protected $prepared;

	/**
	 * Contains the current query execution status
	 *
	 * @var    array
	 * @since  1.0
	 */
	protected $executed = false;

	/**
	 * Constructor.
	 *
	 * @param   array  $options  List of options used to configure the connection
	 *
	 * @since   1.0
	 */
	public function __construct($options)
	{
		// Get some basic values from the options.
		$options['driver'] = (isset($options['driver'])) ? $options['driver'] : 'odbc';
		$options['dsn'] = (isset($options['dsn'])) ? $options['dsn'] : '';
		$options['host'] = (isset($options['host'])) ? $options['host'] : 'localhost';
		$options['database'] = (isset($options['database'])) ? $options['database'] : '';
		$options['user'] = (isset($options['user'])) ? $options['user'] : '';
		$options['password'] = (isset($options['password'])) ? $options['password'] : '';
		$options['driverOptions'] = (isset($options['driverOptions'])) ? $options['driverOptions'] : array();

		// Finalize initialisation
		parent::__construct($options);
	}

	/**
	 * Destructor.
	 *
	 * @since   1.0
	 */
	public function __destruct()
	{
		$this->freeResult();
		unset($this->connection);
	}

	/**
	 * Connects to the database if needed.
	 *
	 * @return  void  Returns void if the database connected successfully.
	 *
	 * @since   1.0
	 * @throws  \RuntimeException
	 * @throws  \UnexpectedValueException
	 */
	public function connect()
	{
		if ($this->connection)
		{
			return;
		}

		// Make sure the PDO extension for PHP is installed and enabled.
		if (!static::isSupported())
		{
			throw new \RuntimeException('PDO Extension is not available.', 1);
		}

		// Find the correct PDO DSN Format to use:
		switch ($this->options['driver'])
		{
			case 'cubrid':
				$this->options['port'] = (isset($this->options['port'])) ? $this->options['port'] : 33000;

				$format = 'cubrid:host=#HOST#;port=#PORT#;dbname=#DBNAME#';

				$replace = array('#HOST#', '#PORT#', '#DBNAME#');
				$with = array($this->options['host'], $this->options['port'], $this->options['database']);

				break;

			case 'dblib':
				$this->options['port'] = (isset($this->options['port'])) ? $this->options['port'] : 1433;

				$format = 'dblib:host=#HOST#;port=#PORT#;dbname=#DBNAME#';

				$replace = array('#HOST#', '#PORT#', '#DBNAME#');
				$with = array($this->options['host'], $this->options['port'], $this->options['database']);

				break;

			case 'firebird':
				$this->options['port'] = (isset($this->options['port'])) ? $this->options['port'] : 3050;

				$format = 'firebird:dbname=#DBNAME#';

				$replace = array('#DBNAME#');
				$with = array($this->options['database']);

				break;

			case 'ibm':
				$this->options['port'] = (isset($this->options['port'])) ? $this->options['port'] : 56789;

				if (!empty($this->options['dsn']))
				{
					$format = 'ibm:DSN=#DSN#';

					$replace = array('#DSN#');
					$with = array($this->options['dsn']);
				}
				else
				{
					$format = 'ibm:hostname=#HOST#;port=#PORT#;database=#DBNAME#';

					$replace = array('#HOST#', '#PORT#', '#DBNAME#');
					$with = array($this->options['host'], $this->options['port'], $this->options['database']);
				}

				break;

			case 'informix':
				$this->options['port'] = (isset($this->options['port'])) ? $this->options['port'] : 1526;
				$this->options['protocol'] = (isset($this->options['protocol'])) ? $this->options['protocol'] : 'onsoctcp';

				if (!empty($this->options['dsn']))
				{
					$format = 'informix:DSN=#DSN#';

					$replace = array('#DSN#');
					$with = array($this->options['dsn']);
				}
				else
				{
					$format = 'informix:host=#HOST#;service=#PORT#;database=#DBNAME#;server=#SERVER#;protocol=#PROTOCOL#';

					$replace = array('#HOST#', '#PORT#', '#DBNAME#', '#SERVER#', '#PROTOCOL#');
					$with = array($this->options['host'], $this->options['port'], $this->options['database'], $this->options['server'], $this->options['protocol']);
				}

				break;

			case 'mssql':
				$this->options['port'] = (isset($this->options['port'])) ? $this->options['port'] : 1433;

				$format = 'mssql:host=#HOST#;port=#PORT#;dbname=#DBNAME#';

				$replace = array('#HOST#', '#PORT#', '#DBNAME#');
				$with = array($this->options['host'], $this->options['port'], $this->options['database']);

				break;

			case 'mysql':
				$this->options['port'] = (isset($this->options['port'])) ? $this->options['port'] : 3306;

				$format = 'mysql:host=#HOST#;port=#PORT#;dbname=#DBNAME#;charset=#CHARSET#';

				$replace = array('#HOST#', '#PORT#', '#DBNAME#', '#CHARSET#');
				$with = array($this->options['host'], $this->options['port'], $this->options['database'], $this->options['charset']);

				break;

			case 'oci':
				$this->options['port'] = (isset($this->options['port'])) ? $this->options['port'] : 1521;
				$this->options['charset'] = (isset($this->options['charset'])) ? $this->options['charset'] : 'AL32UTF8';

				if (!empty($this->options['dsn']))
				{
					$format = 'oci:dbname=#DSN#';

					$replace = array('#DSN#');
					$with = array($this->options['dsn']);
				}
				else
				{
					$format = 'oci:dbname=//#HOST#:#PORT#/#DBNAME#';

					$replace = array('#HOST#', '#PORT#', '#DBNAME#');
					$with = array($this->options['host'], $this->options['port'], $this->options['database']);
				}

				$format .= ';charset=' . $this->options['charset'];

				break;

			case 'odbc':
				$format = 'odbc:DSN=#DSN#;UID:#USER#;PWD=#PASSWORD#';

				$replace = array('#DSN#', '#USER#', '#PASSWORD#');
				$with = array($this->options['dsn'], $this->options['user'], $this->options['password']);

				break;

			case 'pgsql':
				$this->options['port'] = (isset($this->options['port'])) ? $this->options['port'] : 5432;

				$format = 'pgsql:host=#HOST#;port=#PORT#;dbname=#DBNAME#';

				$replace = array('#HOST#', '#PORT#', '#DBNAME#');
				$with = array($this->options['host'], $this->options['port'], $this->options['database']);

				break;

			case 'sqlite':
				if (isset($this->options['version']) && $this->options['version'] == 2)
				{
					$format = 'sqlite2:#DBNAME#';
				}
				else
				{
					$format = 'sqlite:#DBNAME#';
				}

				$replace = array('#DBNAME#');
				$with = array($this->options['database']);

				break;

			case 'sybase':
				$this->options['port'] = (isset($this->options['port'])) ? $this->options['port'] : 1433;

				$format = 'mssql:host=#HOST#;port=#PORT#;dbname=#DBNAME#';

				$replace = array('#HOST#', '#PORT#', '#DBNAME#');
				$with = array($this->options['host'], $this->options['port'], $this->options['database']);

				break;

			default:
				throw new \UnexpectedValueException('The ' . $this->options['driver'] . ' driver is not supported.');
		}

		// Create the connection string:
		$connectionString = str_replace($replace, $with, $format);

		try
		{
			$this->connection = new \PDO(
				$connectionString,
				$this->options['user'],
				$this->options['password'],
				$this->options['driverOptions']
			);
		}
		catch (\PDOException $e)
		{
			$message = 'Could not connect to PDO: ' . $e->getMessage();

			$this->log(Log\LogLevel::ERROR, $message);

			throw new \RuntimeException($message, $e->getCode(), $e);
		}
	}

	/**
	 * Disconnects the database.
	 *
	 * @return  void
	 *
	 * @since   1.0
	 */
	public function disconnect()
	{
		$this->freeResult();
		unset($this->connection);
	}

	/**
	 * Method to escape a string for usage in an SQL statement.
	 *
	 * Oracle escaping reference:
	 * http://www.orafaq.com/wiki/SQL_FAQ#How_does_one_escape_special_characters_when_writing_SQL_queries.3F
	 *
	 * SQLite escaping notes:
	 * http://www.sqlite.org/faq.html#q14
	 *
	 * Method body is as implemented by the Zend Framework
	 *
	 * Note: Using query objects with bound variables is
	 * preferable to the below.
	 *
	 * @param   string   $text   The string to be escaped.
	 * @param   boolean  $extra  Unused optional parameter to provide extra escaping.
	 *
	 * @return  string  The escaped string.
	 *
	 * @since   1.0
	 */
	public function escape($text, $extra = false)
	{
		if (is_int($text) || is_float($text))
		{
			return $text;
		}

		$text = str_replace("'", "''", $text);

		return addcslashes($text, "\000\n\r\\\032");
	}

	/**
	 * Execute the SQL statement.
	 *
	 * @return  mixed  A database cursor resource on success, boolean false on failure.
	 *
	 * @since   1.0
	 * @throws  \Exception
	 * @throws  \RuntimeException
	 */
	public function execute()
	{
		$this->connect();

<<<<<<< HEAD
		if (!is_object($this->connection))
		{
			$this->log(
				Log\LogLevel::ERROR,
				'Database query failed (error #{code}): {message}',
				array('code' => $this->errorNum, 'message' => $this->errorMsg)
			);

			throw new \RuntimeException($this->errorMsg, $this->errorNum);
		}

=======
>>>>>>> 68381280
		// Take a local copy so that we don't modify the original query and cause issues later
		$sql = $this->replacePrefix((string) $this->sql);

		if ($this->limit > 0 || $this->offset > 0)
		{
			// @TODO
			$sql .= ' LIMIT ' . $this->offset . ', ' . $this->limit;
		}

		// Increment the query counter.
		$this->count++;

		// If debugging is enabled then let's log the query.
		if ($this->debug)
		{
			// Add the query to the object queue.
			$this->log(
				Log\LogLevel::DEBUG,
				'{sql}',
				array('sql' => $sql, 'category' => 'databasequery', 'trace' => debug_backtrace())
			);
		}

		// Reset the error values.
		$this->errorNum = 0;
		$this->errorMsg = '';

		// Execute the query.
		$this->executed = false;

		if ($this->prepared instanceof \PDOStatement)
		{
			// Bind the variables:
			if ($this->sql instanceof PreparableInterface)
			{
				$bounded =& $this->sql->getBounded();

				foreach ($bounded as $key => $obj)
				{
					$this->prepared->bindParam($key, $obj->value, $obj->dataType, $obj->length, $obj->driverOptions);
				}
			}

			$this->executed = $this->prepared->execute();
		}

		// If an error occurred handle it.
		if (!$this->executed)
		{
			// Get the error number and message before we execute any more queries.
			$errorNum = (int) $this->connection->errorCode();
			$errorMsg = (string) 'SQL: ' . implode(", ", $this->connection->errorInfo());

			// Check if the server was disconnected.
			if (!$this->connected())
			{
				try
				{
					// Attempt to reconnect.
					$this->connection = null;
					$this->connect();
				}
				catch (\RuntimeException $e)
				// If connect fails, ignore that exception and throw the normal exception.
				{
					// Get the error number and message.
					$this->errorNum = (int) $this->connection->errorCode();
					$this->errorMsg = (string) 'SQL: ' . implode(", ", $this->connection->errorInfo());

					// Throw the normal query exception.
					$this->log(
						Log\LogLevel::ERROR,
						'Database query failed (error #{code}): {message}',
						array('code' => $this->errorNum, 'message' => $this->errorMsg)
					);

					throw new \RuntimeException($this->errorMsg, $this->errorNum);
				}

				// Since we were able to reconnect, run the query again.
				return $this->execute();
			}

			// Get the error number and message from before we tried to reconnect.
			$this->errorNum = $errorNum;
			$this->errorMsg = $errorMsg;

			// Throw the normal query exception.
			$this->log(
				Log\LogLevel::ERROR,
				'Database query failed (error #{code}): {message}',
				array('code' => $this->errorNum, 'message' => $this->errorMsg)
			);

			throw new \RuntimeException($this->errorMsg, $this->errorNum);
		}

		return $this->prepared;
	}

	/**
	 * Retrieve a PDO database connection attribute
	 * http://www.php.net/manual/en/pdo.getattribute.php
	 *
	 * Usage: $db->getOption(PDO::ATTR_CASE);
	 *
	 * @param   mixed  $key  One of the PDO::ATTR_* Constants
	 *
	 * @return  mixed
	 *
	 * @since   1.0
	 */
	public function getOption($key)
	{
		$this->connect();

		return $this->connection->getAttribute($key);
	}

	/**
	 * Get a query to run and verify the database is operational.
	 *
	 * @return  string  The query to check the health of the DB.
	 *
	 * @since   1.0
	 */
	public function getConnectedQuery()
	{
		return 'SELECT 1';
	}

	/**
	 * Sets an attribute on the PDO database handle.
	 * http://www.php.net/manual/en/pdo.setattribute.php
	 *
	 * Usage: $db->setOption(PDO::ATTR_CASE, PDO::CASE_UPPER);
	 *
	 * @param   integer  $key    One of the PDO::ATTR_* Constants
	 * @param   mixed    $value  One of the associated PDO Constants
	 *                           related to the particular attribute
	 *                           key.
	 *
	 * @return boolean
	 *
	 * @since  1.0
	 */
	public function setOption($key, $value)
	{
		$this->connect();

		return $this->connection->setAttribute($key, $value);
	}

	/**
	 * Test to see if the PDO extension is available.
	 * Override as needed to check for specific PDO Drivers.
	 *
	 * @return  boolean  True on success, false otherwise.
	 *
	 * @since   1.0
	 */
	public static function isSupported()
	{
		return defined('\\PDO::ATTR_DRIVER_NAME');
	}

	/**
	 * Determines if the connection to the server is active.
	 *
	 * @return  boolean  True if connected to the database engine.
	 *
	 * @since   1.0
	 */
	public function connected()
	{
		// Flag to prevent recursion into this function.
		static $checkingConnected = false;

		if ($checkingConnected)
		{
			// Reset this flag and throw an exception.
			$checkingConnected = true;
			die('Recursion trying to check if connected.');
		}

		// Backup the query state.
		$sql = $this->sql;
		$limit = $this->limit;
		$offset = $this->offset;
		$prepared = $this->prepared;

		try
		{
			// Set the checking connection flag.
			$checkingConnected = true;

			// Run a simple query to check the connection.
			$this->setQuery($this->getConnectedQuery());
			$status = (bool) $this->loadResult();
		}
		catch (\Exception $e)
		// If we catch an exception here, we must not be connected.
		{
			$status = false;
		}

		// Restore the query state.
		$this->sql = $sql;
		$this->limit = $limit;
		$this->offset = $offset;
		$this->prepared = $prepared;
		$checkingConnected = false;

		return $status;
	}

	/**
	 * Get the number of affected rows for the previous executed SQL statement.
	 * Only applicable for DELETE, INSERT, or UPDATE statements.
	 *
	 * @return  integer  The number of affected rows.
	 *
	 * @since   1.0
	 */
	public function getAffectedRows()
	{
		$this->connect();

		if ($this->prepared instanceof \PDOStatement)
		{
			return $this->prepared->rowCount();
		}

		return 0;
	}

	/**
	 * Get the number of returned rows for the previous executed SQL statement.
	 *
	 * @param   resource  $cursor  An optional database cursor resource to extract the row count from.
	 *
	 * @return  integer   The number of returned rows.
	 *
	 * @since   1.0
	 */
	public function getNumRows($cursor = null)
	{
		$this->connect();

		if ($cursor instanceof \PDOStatement)
		{
			return $cursor->rowCount();
		}

		if ($this->prepared instanceof \PDOStatement)
		{
			return $this->prepared->rowCount();
		}

		return 0;
	}

	/**
	 * Method to get the auto-incremented value from the last INSERT statement.
	 *
	 * @return  string  The value of the auto-increment field from the last inserted row.
	 *
	 * @since   1.0
	 */
	public function insertid()
	{
		$this->connect();

		// Error suppress this to prevent PDO warning us that the driver doesn't support this operation.
		return @$this->connection->lastInsertId();
	}

	/**
	 * Select a database for use.
	 *
	 * @param   string  $database  The name of the database to select for use.
	 *
	 * @return  boolean  True if the database was successfully selected.
	 *
	 * @since   1.0
	 * @throws  \RuntimeException
	 */
	public function select($database)
	{
		$this->connect();

		return true;
	}

	/**
	 * Sets the SQL statement string for later execution.
	 *
	 * @param   string|DatabaseQuery  $query   The SQL statement to set either as a DatabaseQuery object or a string.
	 * @param   integer               $offset  The affected row offset to set.
	 * @param   integer               $limit   The maximum affected rows to set.
	 *
	 * @return  $this
	 *
	 * @since   1.0
	 */
	public function setQuery($query, $offset = null, $limit = null)
	{
		$this->connect();

		$this->freeResult();

		if (is_string($query))
		{
			// Allows taking advantage of bound variables in a direct query:
			$query = $this->getQuery(true)->setQuery($query);
		}

		if ($query instanceof LimitableInterface && !is_null($offset) && !is_null($limit))
		{
			$query->setLimit($limit, $offset);
		}

		$sql = $this->replacePrefix((string) $query);

		$this->prepared = $this->connection->prepare($sql, $this->options['driverOptions']);

		// Store reference to the DatabaseQuery instance:
		return parent::setQuery($query, $offset, $limit);
	}

	/**
	 * Set the connection to use UTF-8 character encoding.
	 *
	 * @return  boolean  True on success.
	 *
	 * @since   1.0
	 */
	public function setUtf()
	{
		return false;
	}

	/**
	 * Method to commit a transaction.
	 *
	 * @param   boolean  $toSavepoint  If true, commit to the last savepoint.
	 *
	 * @return  void
	 *
	 * @since   1.0
	 * @throws  \RuntimeException
	 */
	public function transactionCommit($toSavepoint = false)
	{
		$this->connect();

		if (!$toSavepoint || $this->transactionDepth == 1)
		{
			$this->connection->commit();
		}

		$this->transactionDepth--;
	}

	/**
	 * Method to roll back a transaction.
	 *
	 * @param   boolean  $toSavepoint  If true, rollback to the last savepoint.
	 *
	 * @return  void
	 *
	 * @since   1.0
	 * @throws  \RuntimeException
	 */
	public function transactionRollback($toSavepoint = false)
	{
		$this->connect();

		if (!$toSavepoint || $this->transactionDepth == 1)
		{
			$this->connection->rollBack();
		}

		$this->transactionDepth--;
	}

	/**
	 * Method to initialize a transaction.
	 *
	 * @param   boolean  $asSavepoint  If true and a transaction is already active, a savepoint will be created.
	 *
	 * @return  void
	 *
	 * @since   1.0
	 * @throws  \RuntimeException
	 */
	public function transactionStart($asSavepoint = false)
	{
		$this->connect();

		if (!$asSavepoint || !$this->transactionDepth)
		{
			$this->connection->beginTransaction();
		}

		$this->transactionDepth++;
	}

	/**
	 * Method to fetch a row from the result set cursor as an array.
	 *
	 * @param   mixed  $cursor  The optional result set cursor from which to fetch the row.
	 *
	 * @return  mixed  Either the next row from the result set or false if there are no more rows.
	 *
	 * @since   1.0
	 */
	protected function fetchArray($cursor = null)
	{
		if (!empty($cursor) && $cursor instanceof \PDOStatement)
		{
			return $cursor->fetch(\PDO::FETCH_NUM);
		}

		if ($this->prepared instanceof \PDOStatement)
		{
			return $this->prepared->fetch(\PDO::FETCH_NUM);
		}
	}

	/**
	 * Method to fetch a row from the result set cursor as an associative array.
	 *
	 * @param   mixed  $cursor  The optional result set cursor from which to fetch the row.
	 *
	 * @return  mixed  Either the next row from the result set or false if there are no more rows.
	 *
	 * @since   1.0
	 */
	protected function fetchAssoc($cursor = null)
	{
		if (!empty($cursor) && $cursor instanceof \PDOStatement)
		{
			return $cursor->fetch(\PDO::FETCH_ASSOC);
		}

		if ($this->prepared instanceof \PDOStatement)
		{
			return $this->prepared->fetch(\PDO::FETCH_ASSOC);
		}
	}

	/**
	 * Method to fetch a row from the result set cursor as an object.
	 *
	 * @param   mixed   $cursor  The optional result set cursor from which to fetch the row.
	 * @param   string  $class   Unused, only necessary so method signature will be the same as parent.
	 *
	 * @return  mixed   Either the next row from the result set or false if there are no more rows.
	 *
	 * @since   1.0
	 */
	protected function fetchObject($cursor = null, $class = '\\stdClass')
	{
		if (!empty($cursor) && $cursor instanceof \PDOStatement)
		{
			return $cursor->fetchObject($class);
		}

		if ($this->prepared instanceof \PDOStatement)
		{
			return $this->prepared->fetchObject($class);
		}
	}

	/**
	 * Method to free up the memory used for the result set.
	 *
	 * @param   mixed  $cursor  The optional result set cursor from which to fetch the row.
	 *
	 * @return  void
	 *
	 * @since   1.0
	 */
	protected function freeResult($cursor = null)
	{
		$this->executed = false;

		if ($cursor instanceof \PDOStatement)
		{
			$cursor->closeCursor();
			$cursor = null;
		}

		if ($this->prepared instanceof \PDOStatement)
		{
			$this->prepared->closeCursor();
			$this->prepared = null;
		}
	}

	/**
	 * Method to get the next row in the result set from the database query as an array.
	 *
	 * @return  mixed  The result of the query as an array, false if there are no more rows.
	 *
	 * @since   1.0
	 * @throws  \RuntimeException
	 */
	public function loadNextAssoc()
	{
		$this->connect();

		// Execute the query and get the result set cursor.
		if (!$this->executed)
		{
			if (!($this->execute()))
			{
				return $this->errorNum ? null : false;
			}
		}

		// Get the next row from the result set as an object of type $class.
		$row = $this->fetchAssoc();

		if ($row)
		{
			return $row;
		}

		// Free up system resources and return.
		$this->freeResult();

		return false;
	}

	/**
	 * PDO does not support serialize
	 *
	 * @return  array
	 *
	 * @since   1.0
	 */
	public function __sleep()
	{
		$serializedProperties = array();

		$reflect = new \ReflectionClass($this);

		// Get properties of the current class
		$properties = $reflect->getProperties();

		foreach ($properties as $property)
		{
			// Do not serialize properties that are PDO
			if ($property->isStatic() == false && !($this->{$property->name} instanceof \PDO))
			{
				array_push($serializedProperties, $property->name);
			}
		}

		return $serializedProperties;
	}

	/**
	 * Wake up after serialization
	 *
	 * @return  array
	 *
	 * @since   1.0
	 */
	public function __wakeup()
	{
		// Get connection back
		$this->__construct($this->options);
	}
}<|MERGE_RESOLUTION|>--- conflicted
+++ resolved
@@ -365,20 +365,6 @@
 	{
 		$this->connect();
 
-<<<<<<< HEAD
-		if (!is_object($this->connection))
-		{
-			$this->log(
-				Log\LogLevel::ERROR,
-				'Database query failed (error #{code}): {message}',
-				array('code' => $this->errorNum, 'message' => $this->errorMsg)
-			);
-
-			throw new \RuntimeException($this->errorMsg, $this->errorNum);
-		}
-
-=======
->>>>>>> 68381280
 		// Take a local copy so that we don't modify the original query and cause issues later
 		$sql = $this->replacePrefix((string) $this->sql);
 
