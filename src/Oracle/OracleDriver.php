<?php
/**
 * Part of the Joomla Framework Database Package
 *
 * @copyright  Copyright (C) 2005 - 2017 Open Source Matters, Inc. All rights reserved.
 * @license    GNU General Public License version 2 or later; see LICENSE
 */

namespace Joomla\Database\Oracle;

use Joomla\Database\DatabaseEvents;
use Joomla\Database\Event\ConnectionEvent;
use Joomla\Database\Pdo\PdoDriver;

/**
 * Oracle Database Driver supporting PDO based connections
 *
 * @link   https://secure.php.net/manual/en/ref.pdo-oci.php
 * @since  1.0
 */
class OracleDriver extends PdoDriver
{
	/**
	 * The name of the database driver.
	 *
	 * @var    string
	 * @since  1.0
	 */
	public $name = 'oracle';

	/**
	 * The character(s) used to quote SQL statement names such as table names or field names, etc.
	 *
	 * If a single character string the same character is used for both sides of the quoted name, else the first character will be used for the
	 * opening quote and the second for the closing quote.
	 *
	 * @var    string
	 * @since  1.0
	 */
	protected $nameQuote = '"';

	/**
	 * Returns the current dateformat
	 *
	 * @var    string
	 * @since  1.0
	 */
	protected $dateformat;

	/**
	 * Returns the current character set
	 *
	 * @var    string
	 * @since  1.0
	 */
	protected $charset;

	/**
	 * Constructor.
	 *
	 * @param   array  $options  List of options used to configure the connection
	 *
	 * @since   1.0
	 */
	public function __construct(array $options)
	{
<<<<<<< HEAD
		$options['driver']     = 'oci';
		$options['charset']    = (isset($options['charset'])) ? $options['charset'] : 'AL32UTF8';
		$options['dateformat'] = (isset($options['dateformat'])) ? $options['dateformat'] : 'RRRR-MM-DD HH24:MI:SS';
=======
		$options['driver'] = 'oci';
		$options['charset']    = isset($options['charset']) ? $options['charset']   : 'AL32UTF8';
		$options['dateformat'] = isset($options['dateformat']) ? $options['dateformat'] : 'RRRR-MM-DD HH24:MI:SS';
>>>>>>> 6f1846a7

		$this->charset    = $options['charset'];
		$this->dateformat = $options['dateformat'];

		// Finalize initialisation
		parent::__construct($options);
	}

	/**
	 * Destructor.
	 *
	 * @since   1.0
	 */
	public function __destruct()
	{
		$this->disconnect();
	}

	/**
	 * Connects to the database if needed.
	 *
	 * @return  void  Returns void if the database connected successfully.
	 *
	 * @since   1.0
	 * @throws  \RuntimeException
	 */
	public function connect()
	{
		if ($this->getConnection())
		{
			return;
		}

		parent::connect();

		if (isset($this->options['schema']))
		{
			$this->setQuery('ALTER SESSION SET CURRENT_SCHEMA = ' . $this->quoteName($this->options['schema']))
				->execute();
		}

		$this->setDateFormat($this->dateformat);
	}

	/**
	 * Disconnects the database.
	 *
	 * @return  void
	 *
	 * @since   1.0
	 */
	public function disconnect()
	{
		// Close the connection.
		$this->freeResult();
		$this->connection = null;

		$this->dispatchEvent(new ConnectionEvent(DatabaseEvents::POST_DISCONNECT, $this));
	}

	/**
	 * Drops a table from the database.
	 *
	 * Note: The IF EXISTS flag is unused in the Oracle driver.
	 *
	 * @param   string   $tableName  The name of the database table to drop.
	 * @param   boolean  $ifExists   Optionally specify that the table must exist before it is dropped.
	 *
	 * @return  $this
	 *
	 * @since   1.0
	 */
	public function dropTable($tableName, $ifExists = true)
	{
		$this->connect();

		/** @type OracleQuery $query */
		$query = $this->getQuery(true);
		$query->setQuery('DROP TABLE :tableName');
		$query->bind(':tableName', $tableName);

		$this->setQuery($query)
			->execute();

		return $this;
	}

	/**
	 * Method to get the database collation in use by sampling a text field of a table in the database.
	 *
	 * @return  mixed  The collation in use by the database or boolean false if not supported.
	 *
	 * @since   1.0
	 */
	public function getCollation()
	{
		return $this->charset;
	}

	/**
	 * Get a query to run and verify the database is operational.
	 *
	 * @return  string  The query to check the health of the DB.
	 *
	 * @since   1.0
	 */
	public function getConnectedQuery()
	{
		return 'SELECT 1 FROM dual';
	}

	/**
	 * Method to get the database connection collation in use by sampling a text field of a table in the database.
	 *
	 * @return  mixed  The collation in use by the database connection (string) or boolean false if not supported.
	 *
	 * @since   __DEPLOY_VERSION__
	 * @throws  \RuntimeException
	 */
	public function getConnectionCollation()
	{
		return $this->charset;
	}

	/**
	 * Returns the current date format
	 * This method should be useful in the case that
	 * somebody actually wants to use a different
	 * date format and needs to check what the current
	 * one is to see if it needs to be changed.
	 *
	 * @return  string  The current date format
	 *
	 * @since   1.0
	 */
	public function getDateFormat()
	{
		return $this->dateformat;
	}

	/**
	 * Shows the table CREATE statement that creates the given tables.
	 *
	 * Note: You must have the correct privileges before this method
	 * will return usable results!
	 *
	 * @param   mixed  $tables  A table name or a list of table names.
	 *
	 * @return  array  A list of the create SQL for the tables.
	 *
	 * @since   1.0
	 * @throws  \RuntimeException
	 */
	public function getTableCreate($tables)
	{
		$this->connect();

		$result = [];

		/** @type OracleQuery $query */
		$query = $this->getQuery(true)
			->select('dbms_metadata.get_ddl(:type, :tableName)')
			->from('dual');

		$query->bind(':type', 'TABLE');

		// Sanitize input to an array and iterate over the list.
		$tables = (array) $tables;

		foreach ($tables as $table)
		{
			$query->bind(':tableName', $table);
			$this->setQuery($query);
			$result[$table] = (string) $this->loadResult();
		}

		return $result;
	}

	/**
	 * Retrieves field information about a given table.
	 *
	 * @param   string   $table     The name of the database table.
	 * @param   boolean  $typeOnly  True to only return field types.
	 *
	 * @return  array  An array of fields for the database table.
	 *
	 * @since   1.0
	 * @throws  \RuntimeException
	 */
	public function getTableColumns($table, $typeOnly = true)
	{
		$this->connect();

		$columns = [];

		/** @type OracleQuery $query */
		$query = $this->getQuery(true);

		$fieldCasing = $this->getOption(\PDO::ATTR_CASE);

		$this->setOption(\PDO::ATTR_CASE, \PDO::CASE_UPPER);

		$table = strtoupper($table);

		$query->select('*')
			->from('ALL_TAB_COLUMNS')
			->where('table_name = :tableName');

		$prefixedTable = $this->replacePrefix($table);
		$query->bind(':tableName', $prefixedTable);
		$fields = $this->setQuery($query)->loadObjectList();

		if ($typeOnly)
		{
			foreach ($fields as $field)
			{
				$columns[$field->COLUMN_NAME] = $field->DATA_TYPE;
			}
		}
		else
		{
			foreach ($fields as $field)
			{
				$columns[$field->COLUMN_NAME] = $field;
				$columns[$field->COLUMN_NAME]->Default = null;
			}
		}

		$this->setOption(\PDO::ATTR_CASE, $fieldCasing);

		return $columns;
	}

	/**
	 * Get the details list of keys for a table.
	 *
	 * @param   string  $table  The name of the table.
	 *
	 * @return  array  An array of the column specification for the table.
	 *
	 * @since   1.0
	 * @throws  \RuntimeException
	 */
	public function getTableKeys($table)
	{
		$this->connect();

		/** @type OracleQuery $query */
		$query = $this->getQuery(true);

		$fieldCasing = $this->getOption(\PDO::ATTR_CASE);

		$this->setOption(\PDO::ATTR_CASE, \PDO::CASE_UPPER);

		$table = strtoupper($table);
		$query->select('*')
			->from('ALL_CONSTRAINTS')
			->where('table_name = :tableName');

		$query->bind(':tableName', $table);

		$keys = $this->setQuery($query)->loadObjectList();

		$this->setOption(\PDO::ATTR_CASE, $fieldCasing);

		return $keys;
	}

	/**
	 * Method to get an array of all tables in the database (schema).
	 *
	 * @param   string   $databaseName         The database (schema) name
	 * @param   boolean  $includeDatabaseName  Whether to include the schema name in the results
	 *
	 * @return  array    An array of all the tables in the database.
	 *
	 * @since   1.0
	 * @throws  \RuntimeException
	 */
	public function getTableList($databaseName = null, $includeDatabaseName = false)
	{
		$this->connect();

		/** @type OracleQuery $query */
		$query = $this->getQuery(true);

		$query->select('table_name');

		if ($includeDatabaseName)
		{
			$query->select('owner');
		}

		$query->from('all_tables');

		if ($databaseName)
		{
			$query->where('owner = :database');
			$query->bind(':database', $databaseName);
		}

		$query->order('table_name');

		$this->setQuery($query);

		if ($includeDatabaseName)
		{
			return $this->loadAssocList();
		}

		return $this->loadColumn();
	}

	/**
	 * Get the version of the database connector.
	 *
	 * @return  string  The database connector version.
	 *
	 * @since   1.0
	 */
	public function getVersion()
	{
		$this->connect();

		return $this->setQuery("SELECT value FROM nls_database_parameters WHERE parameter = 'NLS_RDBMS_VERSION'")->loadResult();
	}

	/**
	 * Select a database for use.
	 *
	 * @param   string  $database  The name of the database to select for use.
	 *
	 * @return  boolean  True if the database was successfully selected.
	 *
	 * @since   1.0
	 * @throws  \RuntimeException
	 */
	public function select($database)
	{
		$this->connect();

		return true;
	}

	/**
	 * Sets the Oracle Date Format for the session
	 * Default date format for Oracle is = DD-MON-RR
	 * The default date format for this driver is:
	 * 'RRRR-MM-DD HH24:MI:SS' since it is the format
	 * that matches the MySQL one used within most Joomla
	 * tables.
	 *
	 * @param   string  $dateFormat  Oracle Date Format String
	 *
	 * @return  boolean
	 *
	 * @since   1.0
	 */
	public function setDateFormat($dateFormat = 'DD-MON-RR')
	{
		$this->connect();

		$this->setQuery("ALTER SESSION SET NLS_DATE_FORMAT = '$dateFormat'")->execute();
		$this->setQuery("ALTER SESSION SET NLS_TIMESTAMP_FORMAT = '$dateFormat'")->execute();

		$this->dateformat = $dateFormat;

		return true;
	}

	/**
	 * Set the connection to use UTF-8 character encoding.
	 *
	 * Returns false automatically for the Oracle driver since
	 * you can only set the character set when the connection
	 * is created.
	 *
	 * @return  boolean  True on success.
	 *
	 * @since   1.0
	 */
	public function setUtf()
	{
		return false;
	}

	/**
	 * Locks a table in the database.
	 *
	 * @param   string  $table  The name of the table to unlock.
	 *
	 * @return  $this
	 *
	 * @since   1.0
	 * @throws  \RuntimeException
	 */
	public function lockTable($table)
	{
		$this->setQuery('LOCK TABLE ' . $this->quoteName($table) . ' IN EXCLUSIVE MODE')->execute();

		return $this;
	}

	/**
	 * Renames a table in the database.
	 *
	 * @param   string  $oldTable  The name of the table to be renamed
	 * @param   string  $newTable  The new name for the table.
	 * @param   string  $backup    Not used by Oracle.
	 * @param   string  $prefix    Not used by Oracle.
	 *
	 * @return  $this
	 *
	 * @since   1.0
	 * @throws  \RuntimeException
	 */
	public function renameTable($oldTable, $newTable, $backup = null, $prefix = null)
	{
		$this->setQuery('RENAME ' . $oldTable . ' TO ' . $newTable)->execute();

		return $this;
	}

	/**
	 * Unlocks tables in the database.
	 *
	 * @return  $this
	 *
	 * @since   1.0
	 * @throws  \RuntimeException
	 */
	public function unlockTables()
	{
		$this->setQuery('COMMIT')->execute();

		return $this;
	}

	/**
	 * Test to see if the PDO ODBC connector is available.
	 *
	 * @return  boolean  True on success, false otherwise.
	 *
	 * @since   1.0
	 */
	public static function isSupported()
	{
		return class_exists('\\PDO') && in_array('oci', \PDO::getAvailableDrivers(), true);
	}

	/**
	 * This function replaces a string identifier <var>$prefix</var> with the string held is the
	 * <var>tablePrefix</var> class variable.
	 *
	 * @param   string  $sql     The SQL statement to prepare.
	 * @param   string  $prefix  The common table prefix.
	 *
	 * @return  string  The processed SQL statement.
	 *
	 * @since   1.0
	 */
	public function replacePrefix($sql, $prefix = '#__')
	{
		$escaped = false;
		$startPos = 0;
		$quoteChar = "'";
		$literal = '';

		$sql = trim($sql);
		$n = strlen($sql);

		while ($startPos < $n)
		{
			$ip = strpos($sql, $prefix, $startPos);

			if ($ip === false)
			{
				break;
			}

			$j = strpos($sql, "'", $startPos);

			if ($j === false)
			{
				$j = $n;
			}

			$literal .= str_replace($prefix, $this->tablePrefix, substr($sql, $startPos, $j - $startPos));
			$startPos = $j;

			$j = $startPos + 1;

			if ($j >= $n)
			{
				break;
			}

			// Quote comes first, find end of quote
			while (true)
			{
				$k = strpos($sql, $quoteChar, $j);
				$escaped = false;

				if ($k === false)
				{
					break;
				}

				$l = $k - 1;

				while ($l >= 0 && $sql{$l} === '\\')
				{
					$l--;
					$escaped = !$escaped;
				}

				if ($escaped)
				{
					$j = $k + 1;
					continue;
				}

				break;
			}

			if ($k === false)
			{
				// Error in the query - no end quote; ignore it
				break;
			}

			$literal .= substr($sql, $startPos, $k - $startPos + 1);
			$startPos = $k + 1;
		}

		if ($startPos < $n)
		{
			$literal .= substr($sql, $startPos, $n - $startPos);
		}

		return $literal;
	}

	/**
	 * Method to commit a transaction.
	 *
	 * @param   boolean  $toSavepoint  If true, commit to the last savepoint.
	 *
	 * @return  void
	 *
	 * @since   1.0
	 * @throws  \RuntimeException
	 */
	public function transactionCommit($toSavepoint = false)
	{
		$this->connect();

		if (!$toSavepoint || $this->transactionDepth <= 1)
		{
			parent::transactionCommit($toSavepoint);
		}
		else
		{
			$this->transactionDepth--;
		}
	}

	/**
	 * Method to roll back a transaction.
	 *
	 * @param   boolean  $toSavepoint  If true, rollback to the last savepoint.
	 *
	 * @return  void
	 *
	 * @since   1.0
	 * @throws  \RuntimeException
	 */
	public function transactionRollback($toSavepoint = false)
	{
		$this->connect();

		if (!$toSavepoint || $this->transactionDepth <= 1)
		{
			parent::transactionRollback($toSavepoint);
		}
		else
		{
			$savepoint = 'SP_' . ($this->transactionDepth - 1);
			$this->setQuery('ROLLBACK TO SAVEPOINT ' . $this->quoteName($savepoint))->execute();

			$this->transactionDepth--;
		}
	}

	/**
	 * Method to initialize a transaction.
	 *
	 * @param   boolean  $asSavepoint  If true and a transaction is already active, a savepoint will be created.
	 *
	 * @return  void
	 *
	 * @since   1.0
	 * @throws  \RuntimeException
	 */
	public function transactionStart($asSavepoint = false)
	{
		$this->connect();

		if (!$asSavepoint || !$this->transactionDepth)
		{
			parent::transactionStart($asSavepoint);
		}
		else
		{
			$savepoint = 'SP_' . $this->transactionDepth;
			$this->setQuery('SAVEPOINT ' . $this->quoteName($savepoint))->execute();

			$this->transactionDepth++;
		}
	}
}<|MERGE_RESOLUTION|>--- conflicted
+++ resolved
@@ -64,15 +64,9 @@
 	 */
 	public function __construct(array $options)
 	{
-<<<<<<< HEAD
 		$options['driver']     = 'oci';
-		$options['charset']    = (isset($options['charset'])) ? $options['charset'] : 'AL32UTF8';
-		$options['dateformat'] = (isset($options['dateformat'])) ? $options['dateformat'] : 'RRRR-MM-DD HH24:MI:SS';
-=======
-		$options['driver'] = 'oci';
 		$options['charset']    = isset($options['charset']) ? $options['charset']   : 'AL32UTF8';
 		$options['dateformat'] = isset($options['dateformat']) ? $options['dateformat'] : 'RRRR-MM-DD HH24:MI:SS';
->>>>>>> 6f1846a7
 
 		$this->charset    = $options['charset'];
 		$this->dateformat = $options['dateformat'];
