<?php
/**
 * Part of the Joomla Framework Database Package
 *
 * @copyright  Copyright (C) 2005 - 2018 Open Source Matters, Inc. All rights reserved.
 * @license    GNU General Public License version 2 or later; see LICENSE
 */

namespace Joomla\Database\Mysqli;

use Joomla\Database\DatabaseDriver;
use Joomla\Database\DatabaseEvents;
use Joomla\Database\Event\ConnectionEvent;
use Joomla\Database\Exception\ConnectionFailureException;
use Joomla\Database\Exception\ExecutionFailureException;
use Joomla\Database\Exception\PrepareStatementFailureException;
use Joomla\Database\Exception\UnsupportedAdapterException;
use Joomla\Database\StatementInterface;
use Joomla\Database\UTF8MB4SupportInterface;

/**
 * MySQLi Database Driver
 *
 * @link   https://secure.php.net/manual/en/book.mysqli.php
 * @since  1.0
 */
class MysqliDriver extends DatabaseDriver implements UTF8MB4SupportInterface
{
	/**
	 * The database connection resource.
	 *
	 * @var    \mysqli
	 * @since  1.0
	 */
	protected $connection;

	/**
	 * The name of the database driver.
	 *
	 * @var    string
	 * @since  1.0
	 */
	public $name = 'mysqli';

	/**
	 * The character(s) used to quote SQL statement names such as table names or field names, etc.
	 *
	 * If a single character string the same character is used for both sides of the quoted name, else the first character will be used for the
	 * opening quote and the second for the closing quote.
	 *
	 * @var    string
	 * @since  1.0
	 */
	protected $nameQuote = '`';

	/**
	 * The null or zero representation of a timestamp for the database driver.
	 *
	 * @var    string
	 * @since  1.0
	 */
	protected $nullDate = '0000-00-00 00:00:00';

	/**
	 * True if the database engine supports UTF-8 Multibyte (utf8mb4) character encoding.
	 *
	 * @var    boolean
	 * @since  1.4.0
	 */
	protected $utf8mb4 = false;

	/**
	 * The minimum supported database version.
	 *
	 * @var    string
	 * @since  1.0
	 */
	protected static $dbMinimum = '5.5.3';

	/**
	 * Constructor.
	 *
	 * @param   array  $options  List of options used to configure the connection
	 *
	 * @since   1.0
	 */
	public function __construct(array $options)
	{
		/**
		 * sql_mode to MySql 5.7.8+ default strict mode minus ONLY_FULL_GROUP_BY because it's inconvenient for some.
		 *
		 * @link https://dev.mysql.com/doc/relnotes/mysql/5.7/en/news-5-7-8.html#mysqld-5-7-8-sql-mode
		 */
		$sqlModes = [
			'STRICT_TRANS_TABLES',
			'ERROR_FOR_DIVISION_BY_ZERO',
			'NO_AUTO_CREATE_USER',
			'NO_ENGINE_SUBSTITUTION',
		];

		// Get some basic values from the options.
		$options['host']     = isset($options['host']) ? $options['host'] : 'localhost';
		$options['user']     = isset($options['user']) ? $options['user'] : 'root';
		$options['password'] = isset($options['password']) ? $options['password'] : '';
		$options['database'] = isset($options['database']) ? $options['database'] : '';
		$options['select']   = isset($options['select']) ? (bool) $options['select'] : true;
		$options['port']     = isset($options['port']) ? (int) $options['port'] : null;
		$options['socket']   = isset($options['socket']) ? $options['socket'] : null;
		$options['utf8mb4']  = isset($options['utf8mb4']) ? (bool) $options['utf8mb4'] : false;
		$options['sqlModes'] = isset($options['sqlModes']) ? (array) $options['sqlModes'] : $sqlModes;

		// Finalize initialisation.
		parent::__construct($options);
	}

	/**
<<<<<<< HEAD
=======
	 * Destructor.
	 *
	 * @since   1.0
	 */
	public function __destruct()
	{
		if (\is_resource($this->connection))
		{
			$this->connection->close();
		}
	}

	/**
>>>>>>> 48505350
	 * Connects to the database if needed.
	 *
	 * @return  void  Returns void if the database connected successfully.
	 *
	 * @since   1.0
	 * @throws  \RuntimeException
	 */
	public function connect()
	{
		if ($this->connection)
		{
			return;
		}

		// Make sure the MySQLi extension for PHP is installed and enabled.
		if (!static::isSupported())
		{
			throw new \RuntimeException('The MySQLi extension is not available');
		}

		/*
		 * Unlike mysql_connect(), mysqli_connect() takes the port and socket as separate arguments. Therefore, we
		 * have to extract them from the host string.
		 */
		$port = isset($this->options['port']) ? $this->options['port'] : 3306;

		if (preg_match(
			'/^(?P<host>((25[0-5]|2[0-4][0-9]|[01]?[0-9][0-9]?)\.){3}(25[0-5]|2[0-4][0-9]|[01]?[0-9][0-9]?))(:(?P<port>.+))?$/',
			$this->options['host'],
			$matches
		))
		{
			// It's an IPv4 address with or without port
			$this->options['host'] = $matches['host'];

			if (!empty($matches['port']))
			{
				$port = $matches['port'];
			}
		}
		elseif (preg_match('/^(?P<host>\[.*\])(:(?P<port>.+))?$/', $this->options['host'], $matches))
		{
			// We assume square-bracketed IPv6 address with or without port, e.g. [fe80:102::2%eth1]:3306
			$this->options['host'] = $matches['host'];

			if (!empty($matches['port']))
			{
				$port = $matches['port'];
			}
		}
		elseif (preg_match('/^(?P<host>(\w+:\/{2,3})?[a-z0-9\.\-]+)(:(?P<port>[^:]+))?$/i', $this->options['host'], $matches))
		{
			// Named host (e.g example.com or localhost) with or without port
			$this->options['host'] = $matches['host'];

			if (!empty($matches['port']))
			{
				$port = $matches['port'];
			}
		}
		elseif (preg_match('/^:(?P<port>[^:]+)$/', $this->options['host'], $matches))
		{
			// Empty host, just port, e.g. ':3306'
			$this->options['host'] = 'localhost';
			$port = $matches['port'];
		}

		// ... else we assume normal (naked) IPv6 address, so host and port stay as they are or default

		// Get the port number or socket name
		if (is_numeric($port))
		{
			$this->options['port'] = (int) $port;
		}
		else
		{
			$this->options['socket'] = $port;
		}

		// Make sure the MySQLi extension for PHP is installed and enabled.
		if (!static::isSupported())
		{
			throw new UnsupportedAdapterException('The MySQLi extension is not available');
		}

		$this->connection = mysqli_init();

		// Attempt to connect to the server, use error suppression to silence warnings and allow us to throw an Exception separately.
		$connected = @$this->connection->real_connect(
			$this->options['host'], $this->options['user'], $this->options['password'], null, $this->options['port'], $this->options['socket']
		);

		if (!$connected)
		{
			throw new ConnectionFailureException(
				'Could not connect to MySQL: ' . $this->connection->connect_error,
				$this->connection->connect_errno
			);
		}

		// If needed, set the sql modes.
		if ($this->options['sqlModes'] !== [])
		{
			$this->connection->query('SET @@SESSION.sql_mode = \'' . implode(',', $this->options['sqlModes']) . '\';');
		}

		// And read the real sql mode to mitigate changes in mysql > 5.7.+
		$this->options['sqlModes'] = explode(',', $this->setQuery('SELECT @@SESSION.sql_mode;')->loadResult());

		// If auto-select is enabled select the given database.
		if ($this->options['select'] && !empty($this->options['database']))
		{
			$this->select($this->options['database']);
		}

		$this->utf8mb4 = $this->serverClaimsUtf8mb4Support();

		// Set charactersets (needed for MySQL 4.1.2+).
		$this->utf = $this->setUtf();

		$this->dispatchEvent(new ConnectionEvent(DatabaseEvents::POST_CONNECT, $this));
	}

	/**
	 * Automatically downgrade a CREATE TABLE or ALTER TABLE query from utf8mb4 (UTF-8 Multibyte) to plain utf8.
	 *
	 * Used when the server doesn't support UTF-8 Multibyte.
	 *
	 * @param   string  $query  The query to convert
	 *
	 * @return  string  The converted query
	 *
	 * @since   1.4.0
	 */
	public function convertUtf8mb4QueryToUtf8($query)
	{
		if ($this->utf8mb4)
		{
			return $query;
		}

		// If it's not an ALTER TABLE or CREATE TABLE command there's nothing to convert
		$beginningOfQuery = substr($query, 0, 12);
		$beginningOfQuery = strtoupper($beginningOfQuery);

		if (!\in_array($beginningOfQuery, array('ALTER TABLE ', 'CREATE TABLE'), true))
		{
			return $query;
		}

		// Replace utf8mb4 with utf8
		return str_replace('utf8mb4', 'utf8', $query);
	}

	/**
	 * Disconnects the database.
	 *
	 * @return  void
	 *
	 * @since   1.0
	 */
	public function disconnect()
	{
		// Close the connection.
		if (is_callable($this->connection, 'close'))
		{
			$this->connection->close();
		}

		parent::disconnect();
	}

	/**
	 * Method to escape a string for usage in an SQL statement.
	 *
	 * @param   string   $text   The string to be escaped.
	 * @param   boolean  $extra  Optional parameter to provide extra escaping.
	 *
	 * @return  string  The escaped string.
	 *
	 * @since   1.0
	 */
	public function escape($text, $extra = false)
	{
		if (is_int($text))
		{
			return $text;
		}

		if (is_float($text))
		{
			// Force the dot as a decimal point.
			return str_replace(',', '.', $text);
		}

		$this->connect();

		$result = $this->connection->real_escape_string($text);

		if ($extra)
		{
			$result = addcslashes($result, '%_');
		}

		return $result;
	}

	/**
	 * Test to see if the MySQLi connector is available.
	 *
	 * @return  boolean  True on success, false otherwise.
	 *
	 * @since   1.0
	 */
	public static function isSupported()
	{
		return extension_loaded('mysqli');
	}

	/**
	 * Determines if the connection to the server is active.
	 *
	 * @return  boolean  True if connected to the database engine.
	 *
	 * @since   1.0
	 */
	public function connected()
	{
		if (\is_object($this->connection))
		{
			return $this->connection->ping();
		}

		return false;
	}

	/**
	 * Drops a table from the database.
	 *
	 * @param   string   $tableName  The name of the database table to drop.
	 * @param   boolean  $ifExists   Optionally specify that the table must exist before it is dropped.
	 *
	 * @return  $this
	 *
	 * @since   1.0
	 * @throws  \RuntimeException
	 */
	public function dropTable($tableName, $ifExists = true)
	{
		$this->connect();

		$this->setQuery('DROP TABLE ' . ($ifExists ? 'IF EXISTS ' : '') . $this->quoteName($tableName))
			->execute();

		return $this;
	}

	/**
	 * Return the query string to alter the database character set.
	 *
	 * @param   string  $dbName  The database name
	 *
	 * @return  string  The query that alter the database query string
	 *
	 * @since   __DEPLOY_VERSION__
	 */
	public function getAlterDbCharacterSet($dbName)
	{
		$charset = $this->utf8mb4 ? 'utf8mb4' : 'utf8';

		return 'ALTER DATABASE ' . $this->quoteName($dbName) . ' CHARACTER SET `' . $charset . '`';
	}

	/**
	 * Method to get the database collation in use by sampling a text field of a table in the database.
	 *
	 * @return  mixed  The collation in use by the database (string) or boolean false if not supported.
	 *
	 * @since   1.0
	 * @throws  \RuntimeException
	 */
	public function getCollation()
	{
		$this->connect();

		return $this->setQuery('SELECT @@collation_database;')->loadResult();
	}

	/**
	 * Method to get the database connection collation in use by sampling a text field of a table in the database.
	 *
	 * @return  mixed  The collation in use by the database connection (string) or boolean false if not supported.
	 *
	 * @since   1.6.0
	 * @throws  \RuntimeException
	 */
	public function getConnectionCollation()
	{
		$this->connect();

		return $this->setQuery('SELECT @@collation_connection;')->loadResult();
	}

	/**
	 * Return the query string to create new Database.
	 *
	 * @param   stdClass  $options  Object used to pass user and database name to database driver. This object must have "db_name" and "db_user" set.
	 * @param   boolean   $utf      True if the database supports the UTF-8 character set.
	 *
	 * @return  string  The query that creates database
	 *
	 * @since   __DEPLOY_VERSION__
	 */
	protected function getCreateDatabaseQuery($options, $utf)
	{
		if ($utf)
		{
			$charset   = $this->utf8mb4 ? 'utf8mb4' : 'utf8';
			$collation = $charset . '_unicode_ci';

			return 'CREATE DATABASE ' . $this->quoteName($options->db_name) . ' CHARACTER SET `' . $charset . '` COLLATE `' . $collation . '`';
		}

		return 'CREATE DATABASE ' . $this->quoteName($options->db_name);
	}

	/**
	 * Shows the table CREATE statement that creates the given tables.
	 *
	 * @param   mixed  $tables  A table name or a list of table names.
	 *
	 * @return  array  A list of the create SQL for the tables.
	 *
	 * @since   1.0
	 * @throws  \RuntimeException
	 */
	public function getTableCreate($tables)
	{
		$this->connect();

		$result = [];

		// Sanitize input to an array and iterate over the list.
		$tables = (array) $tables;

		foreach ($tables as $table)
		{
			// Set the query to get the table CREATE statement.
			$row = $this->setQuery('SHOW CREATE TABLE ' . $this->quoteName($this->escape($table)))->loadRow();

			// Populate the result array based on the create statements.
			$result[$table] = $row[1];
		}

		return $result;
	}

	/**
	 * Retrieves field information about a given table.
	 *
	 * @param   string   $table     The name of the database table.
	 * @param   boolean  $typeOnly  True to only return field types.
	 *
	 * @return  array  An array of fields for the database table.
	 *
	 * @since   1.0
	 * @throws  \RuntimeException
	 */
	public function getTableColumns($table, $typeOnly = true)
	{
		$this->connect();

		$result = [];

		// Set the query to get the table fields statement.
		$fields = $this->setQuery('SHOW FULL COLUMNS FROM ' . $this->quoteName($this->escape($table)))->loadObjectList();

		// If we only want the type as the value add just that to the list.
		if ($typeOnly)
		{
			foreach ($fields as $field)
			{
				$result[$field->Field] = preg_replace('/[(0-9)]/', '', $field->Type);
			}
		}
		else
		// If we want the whole field data object add that to the list.
		{
			foreach ($fields as $field)
			{
				$result[$field->Field] = $field;
			}
		}

		return $result;
	}

	/**
	 * Get the details list of keys for a table.
	 *
	 * @param   string  $table  The name of the table.
	 *
	 * @return  array  An array of the column specification for the table.
	 *
	 * @since   1.0
	 * @throws  \RuntimeException
	 */
	public function getTableKeys($table)
	{
		$this->connect();

		// Get the details columns information.
		return $this->setQuery('SHOW KEYS FROM ' . $this->quoteName($table))->loadObjectList();
	}

	/**
	 * Method to get an array of all tables in the database.
	 *
	 * @return  array  An array of all the tables in the database.
	 *
	 * @since   1.0
	 * @throws  \RuntimeException
	 */
	public function getTableList()
	{
		$this->connect();

		// Set the query to get the tables statement.
		return $this->setQuery('SHOW TABLES')->loadColumn();
	}

	/**
	 * Get the version of the database connector.
	 *
	 * @return  string  The database connector version.
	 *
	 * @since   1.0
	 */
	public function getVersion()
	{
		$this->connect();

		return $this->connection->server_info;
	}

	/**
	 * Determine whether the database engine support the UTF-8 Multibyte (utf8mb4) character encoding.
	 *
	 * @return  boolean  True if the database engine supports UTF-8 Multibyte.
	 *
	 * @since   __DEPLOY_VERSION__
	 */
	public function hasUTF8mb4Support()
	{
		return $this->utf8mb4;
	}

	/**
	 * Method to get the auto-incremented value from the last INSERT statement.
	 *
	 * @return  mixed  The value of the auto-increment field from the last inserted row.
	 *                 If the value is greater than maximal int value, it will return a string.
	 *
	 * @since   1.0
	 */
	public function insertid()
	{
		$this->connect();

		return $this->connection->insert_id;
	}

	/**
	 * Locks a table in the database.
	 *
	 * @param   string  $table  The name of the table to unlock.
	 *
	 * @return  $this
	 *
	 * @since   1.0
	 * @throws  \RuntimeException
	 */
	public function lockTable($table)
	{
		$this->executeUnpreparedQuery($this->replacePrefix('LOCK TABLES ' . $this->quoteName($table) . ' WRITE'));

		return $this;
	}

	/**
<<<<<<< HEAD
=======
	 * Execute the SQL statement.
	 *
	 * @return  mixed  A database cursor resource on success, boolean false on failure.
	 *
	 * @since   1.0
	 * @throws  \RuntimeException
	 */
	public function execute()
	{
		$this->connect();

		// Take a local copy so that we don't modify the original query and cause issues later
		$sql = $this->replacePrefix((string) $this->sql);

		// Increment the query counter.
		$this->count++;

		// If debugging is enabled then let's log the query.
		if ($this->debug)
		{
			// Add the query to the object queue.
			$this->log(
				Log\LogLevel::DEBUG,
				'{sql}',
				array('sql' => $sql, 'category' => 'databasequery', 'trace' => debug_backtrace())
			);
		}

		// Reset the error values.
		$this->errorNum = 0;
		$this->errorMsg = '';

		// Execute the query.
		$this->executed = false;

		if ($this->prepared instanceof \mysqli_stmt)
		{
			// Bind the variables:
			if ($this->sql instanceof PreparableInterface)
			{
				$bounded =& $this->sql->getBounded();

				if (\count($bounded))
				{
					$params     = array();
					$typeString = '';

					foreach ($bounded as $key => $obj)
					{
						// Add the type to the type string
						$typeString .= $obj->dataType;

						// And add the value as an additional param
						$params[] = $obj->value;
					}

					// Make everything references for call_user_func_array()
					$bindParams = array();
					$bindParams[] = &$typeString;

					for ($i = 0, $iMax = \count($params); $i < $iMax; $i++)
					{
						$bindParams[] = &$params[$i];
					}

					\call_user_func_array(array($this->prepared, 'bind_param'), $bindParams);
				}
			}

			$this->executed = $this->prepared->execute();
			$this->cursor   = $this->prepared->get_result();

			// If the query was successful and we did not get a cursor, then set this to true (mimics mysql_query() return)
			if ($this->executed && !$this->cursor)
			{
				$this->cursor = true;
			}
		}

		// If an error occurred handle it.
		if (!$this->executed)
		{
			$this->errorNum = (int) $this->connection->errno;
			$this->errorMsg = (string) $this->connection->error;

			// Check if the server was disconnected.
			if (!$this->connected())
			{
				try
				{
					// Attempt to reconnect.
					$this->connection = null;
					$this->connect();
				}
				catch (ConnectionFailureException $e)
				// If connect fails, ignore that exception and throw the normal exception.
				{
					$this->log(
						Log\LogLevel::ERROR,
						'Database query failed (error #{code}): {message}; Failed query: {sql}',
						array('code' => $this->errorNum, 'message' => $this->errorMsg, 'sql' => $sql)
					);

					throw new ExecutionFailureException($sql, $this->errorMsg, $this->errorNum);
				}

				// Since we were able to reconnect, run the query again.
				return $this->execute();
			}
			else
			// The server was not disconnected.
			{
				$this->log(
					Log\LogLevel::ERROR,
					'Database query failed (error #{code}): {message}; Failed query: {sql}',
					array('code' => $this->errorNum, 'message' => $this->errorMsg, 'sql' => $sql)
				);

				throw new ExecutionFailureException($sql, $this->errorMsg, $this->errorNum);
			}
		}

		return $this->cursor;
	}

	/**
>>>>>>> 48505350
	 * Renames a table in the database.
	 *
	 * @param   string  $oldTable  The name of the table to be renamed
	 * @param   string  $newTable  The new name for the table.
	 * @param   string  $backup    Not used by MySQL.
	 * @param   string  $prefix    Not used by MySQL.
	 *
	 * @return  $this
	 *
	 * @since   1.0
	 * @throws  \RuntimeException
	 */
	public function renameTable($oldTable, $newTable, $backup = null, $prefix = null)
	{
		$this->setQuery('RENAME TABLE ' . $oldTable . ' TO ' . $newTable)->execute();

		return $this;
	}

	/**
	 * Select a database for use.
	 *
	 * @param   string  $database  The name of the database to select for use.
	 *
	 * @return  boolean  True if the database was successfully selected.
	 *
	 * @since   1.0
	 * @throws  \RuntimeException
	 */
	public function select($database)
	{
		$this->connect();

		if (!$database)
		{
			return false;
		}

		if (!$this->connection->select_db($database))
		{
			throw new ConnectionFailureException('Could not connect to database.');
		}

		return true;
	}

	/**
<<<<<<< HEAD
=======
	 * Sets the SQL statement string for later execution.
	 *
	 * @param   DatabaseQuery|string  $query   The SQL statement to set either as a DatabaseQuery object or a string.
	 * @param   integer               $offset  The affected row offset to set.
	 * @param   integer               $limit   The maximum affected rows to set.
	 *
	 * @return  MysqliDriver  This object to support method chaining.
	 *
	 * @since   1.5.0
	 */
	public function setQuery($query, $offset = null, $limit = null)
	{
		$this->connect();

		$this->freeResult();

		if (\is_string($query))
		{
			// Allows taking advantage of bound variables in a direct query:
			$query = $this->getQuery(true)->setQuery($query);
		}

		if ($query instanceof LimitableInterface && !\is_null($offset) && !\is_null($limit))
		{
			$query->setLimit($limit, $offset);
		}

		$sql = $this->replacePrefix((string) $query);

		$this->prepared = $this->connection->prepare($sql);

		// Store reference to the DatabaseQuery instance
		return parent::setQuery($query, $offset, $limit);
	}

	/**
>>>>>>> 48505350
	 * Set the connection to use UTF-8 character encoding.
	 *
	 * @return  boolean  True on success.
	 *
	 * @since   1.0
	 */
	public function setUtf()
	{
		// If UTF is not supported return false immediately
		if (!$this->utf)
		{
			return false;
		}

		// Make sure we're connected to the server
		$this->connect();

		// Which charset should I use, plain utf8 or multibyte utf8mb4?
		$charset = $this->utf8mb4 && $this->options['utf8mb4'] ? 'utf8mb4' : 'utf8';

		$result = @$this->connection->set_charset($charset);

		/*
		 * If I could not set the utf8mb4 charset then the server doesn't support utf8mb4 despite claiming otherwise. This happens on old MySQL
		 * server versions (less than 5.5.3) using the mysqlnd PHP driver. Since mysqlnd masks the server version and reports only its own we
		 * can not be sure if the server actually does support UTF-8 Multibyte (i.e. it's MySQL 5.5.3 or later). Since the utf8mb4 charset is
		 * undefined in this case we catch the error and determine that utf8mb4 is not supported!
		 */
		if (!$result && $this->utf8mb4 && $this->options['utf8mb4'])
		{
			$this->utf8mb4 = false;
			$result        = @$this->connection->set_charset('utf8');
		}

		return $result;
	}

	/**
	 * Method to commit a transaction.
	 *
	 * @param   boolean  $toSavepoint  If true, commit to the last savepoint.
	 *
	 * @return  void
	 *
	 * @since   1.0
	 * @throws  \RuntimeException
	 */
	public function transactionCommit($toSavepoint = false)
	{
		if (!$toSavepoint || $this->transactionDepth <= 1)
		{
			$this->connect();

			if ($this->connection->commit())
			{
				$this->transactionDepth = 0;
			}

			return;
		}

		$this->transactionDepth--;
	}

	/**
	 * Method to roll back a transaction.
	 *
	 * @param   boolean  $toSavepoint  If true, rollback to the last savepoint.
	 *
	 * @return  void
	 *
	 * @since   1.0
	 * @throws  \RuntimeException
	 */
	public function transactionRollback($toSavepoint = false)
	{
		if (!$toSavepoint || $this->transactionDepth <= 1)
		{
			$this->connect();

			if ($this->connection->rollback())
			{
				$this->transactionDepth = 0;
			}

			return;
		}

		$savepoint = 'SP_' . ($this->transactionDepth - 1);

		if ($this->executeUnpreparedQuery('ROLLBACK TO SAVEPOINT ' . $this->quoteName($savepoint)))
		{
			$this->transactionDepth--;
		}
	}

	/**
	 * Method to initialize a transaction.
	 *
	 * @param   boolean  $asSavepoint  If true and a transaction is already active, a savepoint will be created.
	 *
	 * @return  void
	 *
	 * @since   1.0
	 * @throws  \RuntimeException
	 */
	public function transactionStart($asSavepoint = false)
	{
		$this->connect();

		if (!$asSavepoint || !$this->transactionDepth)
		{
			if (version_compare($this->getVersion(), '5.6', 'ge'))
			{
				if ($this->connection->begin_transaction())
				{
					$this->transactionDepth = 1;
				}
			}
			else
			{
				if ($this->executeUnpreparedQuery('START TRANSACTION'))
				{
					$this->transactionDepth = 1;
				}
			}

			return;
		}

		$savepoint = 'SP_' . $this->transactionDepth;

		if ($this->connection->savepoint($savepoint))
		{
			$this->transactionDepth++;
		}
	}

	/**
	 * Internal method to execute queries which cannot be run as prepared statements.
	 *
	 * @param   string  $sql  SQL statement to execute.
	 *
	 * @return  boolean
	 *
	 * @since   1.5.0
	 */
	protected function executeUnpreparedQuery($sql)
	{
		$this->connect();

		$cursor = $this->connection->query($sql);

		// If an error occurred handle it.
		if (!$cursor)
		{
			$errorNum = (int) $this->connection->errno;
			$errorMsg = (string) $this->connection->error;

			// Check if the server was disconnected.
			if (!$this->connected())
			{
				try
				{
					// Attempt to reconnect.
					$this->connection = null;
					$this->connect();
				}
				catch (ConnectionFailureException $e)
				{
					// If connect fails, ignore that exception and throw the normal exception.
					throw new ExecutionFailureException($sql, $errorMsg, $errorNum);
				}

				// Since we were able to reconnect, run the query again.
				return $this->executeUnpreparedQuery($sql);
			}

			// The server was not disconnected.
			throw new ExecutionFailureException($sql, $errorMsg, $errorNum);
		}

		$this->freeResult($cursor);

		return true;
	}

	/**
	 * Method to free up the memory used for the result set.
	 *
	 * @param   mixed  $cursor  The optional result set cursor from which to fetch the row.
	 *
	 * @return  void
	 *
	 * @since   1.0
	 */
	protected function freeResult($cursor = null)
	{
		$this->executed = false;

		if ($this->statement)
		{
			$this->statement->closeCursor();
			$this->statement = null;
		}
	}

	/**
	 * Prepares a SQL statement for execution
	 *
	 * @param   string  $query  The SQL query to be prepared.
	 *
	 * @return  StatementInterface
	 *
	 * @since   __DEPLOY_VERSION__
	 * @throws  PrepareStatementFailureException
	 */
	protected function prepareStatement(string $query): StatementInterface
	{
		return new MysqliStatement($this->connection, $query);
	}

	/**
	 * Unlocks tables in the database.
	 *
	 * @return  $this
	 *
	 * @since   1.0
	 * @throws  \RuntimeException
	 */
	public function unlockTables()
	{
		$this->executeUnpreparedQuery('UNLOCK TABLES');

		return $this;
	}

	/**
	 * Does the database server claim to have support for UTF-8 Multibyte (utf8mb4) collation?
	 *
	 * libmysql supports utf8mb4 since 5.5.3 (same version as the MySQL server). mysqlnd supports utf8mb4 since 5.0.9.
	 *
	 * @return  boolean
	 *
	 * @since   1.4.0
	 */
	private function serverClaimsUtf8mb4Support()
	{
		$client_version = mysqli_get_client_info();
		$server_version = $this->getVersion();

		if (version_compare($server_version, '5.5.3', '<'))
		{
			return false;
		}

		if (strpos($client_version, 'mysqlnd') !== false)
		{
			$client_version = preg_replace('/^\D+([\d.]+).*/', '$1', $client_version);

			return version_compare($client_version, '5.0.9', '>=');
		}

		return version_compare($client_version, '5.5.3', '>=');
	}

	/**
	 * Get the null or zero representation of a timestamp for the database driver.
	 *
	 * @return  string
	 *
	 * @since   __DEPLOY_VERSION__
	 */
	public function getNullDate()
	{
		// Check the session sql mode;
		if (in_array('NO_ZERO_DATE', $this->options['sqlModes']) !== false)
		{
			$this->nullDate = '1000-01-01 00:00:00';
		}

		return $this->nullDate;
	}
}<|MERGE_RESOLUTION|>--- conflicted
+++ resolved
@@ -114,22 +114,6 @@
 	}
 
 	/**
-<<<<<<< HEAD
-=======
-	 * Destructor.
-	 *
-	 * @since   1.0
-	 */
-	public function __destruct()
-	{
-		if (\is_resource($this->connection))
-		{
-			$this->connection->close();
-		}
-	}
-
-	/**
->>>>>>> 48505350
 	 * Connects to the database if needed.
 	 *
 	 * @return  void  Returns void if the database connected successfully.
@@ -620,135 +604,6 @@
 	}
 
 	/**
-<<<<<<< HEAD
-=======
-	 * Execute the SQL statement.
-	 *
-	 * @return  mixed  A database cursor resource on success, boolean false on failure.
-	 *
-	 * @since   1.0
-	 * @throws  \RuntimeException
-	 */
-	public function execute()
-	{
-		$this->connect();
-
-		// Take a local copy so that we don't modify the original query and cause issues later
-		$sql = $this->replacePrefix((string) $this->sql);
-
-		// Increment the query counter.
-		$this->count++;
-
-		// If debugging is enabled then let's log the query.
-		if ($this->debug)
-		{
-			// Add the query to the object queue.
-			$this->log(
-				Log\LogLevel::DEBUG,
-				'{sql}',
-				array('sql' => $sql, 'category' => 'databasequery', 'trace' => debug_backtrace())
-			);
-		}
-
-		// Reset the error values.
-		$this->errorNum = 0;
-		$this->errorMsg = '';
-
-		// Execute the query.
-		$this->executed = false;
-
-		if ($this->prepared instanceof \mysqli_stmt)
-		{
-			// Bind the variables:
-			if ($this->sql instanceof PreparableInterface)
-			{
-				$bounded =& $this->sql->getBounded();
-
-				if (\count($bounded))
-				{
-					$params     = array();
-					$typeString = '';
-
-					foreach ($bounded as $key => $obj)
-					{
-						// Add the type to the type string
-						$typeString .= $obj->dataType;
-
-						// And add the value as an additional param
-						$params[] = $obj->value;
-					}
-
-					// Make everything references for call_user_func_array()
-					$bindParams = array();
-					$bindParams[] = &$typeString;
-
-					for ($i = 0, $iMax = \count($params); $i < $iMax; $i++)
-					{
-						$bindParams[] = &$params[$i];
-					}
-
-					\call_user_func_array(array($this->prepared, 'bind_param'), $bindParams);
-				}
-			}
-
-			$this->executed = $this->prepared->execute();
-			$this->cursor   = $this->prepared->get_result();
-
-			// If the query was successful and we did not get a cursor, then set this to true (mimics mysql_query() return)
-			if ($this->executed && !$this->cursor)
-			{
-				$this->cursor = true;
-			}
-		}
-
-		// If an error occurred handle it.
-		if (!$this->executed)
-		{
-			$this->errorNum = (int) $this->connection->errno;
-			$this->errorMsg = (string) $this->connection->error;
-
-			// Check if the server was disconnected.
-			if (!$this->connected())
-			{
-				try
-				{
-					// Attempt to reconnect.
-					$this->connection = null;
-					$this->connect();
-				}
-				catch (ConnectionFailureException $e)
-				// If connect fails, ignore that exception and throw the normal exception.
-				{
-					$this->log(
-						Log\LogLevel::ERROR,
-						'Database query failed (error #{code}): {message}; Failed query: {sql}',
-						array('code' => $this->errorNum, 'message' => $this->errorMsg, 'sql' => $sql)
-					);
-
-					throw new ExecutionFailureException($sql, $this->errorMsg, $this->errorNum);
-				}
-
-				// Since we were able to reconnect, run the query again.
-				return $this->execute();
-			}
-			else
-			// The server was not disconnected.
-			{
-				$this->log(
-					Log\LogLevel::ERROR,
-					'Database query failed (error #{code}): {message}; Failed query: {sql}',
-					array('code' => $this->errorNum, 'message' => $this->errorMsg, 'sql' => $sql)
-				);
-
-				throw new ExecutionFailureException($sql, $this->errorMsg, $this->errorNum);
-			}
-		}
-
-		return $this->cursor;
-	}
-
-	/**
->>>>>>> 48505350
 	 * Renames a table in the database.
 	 *
 	 * @param   string  $oldTable  The name of the table to be renamed
@@ -796,45 +651,6 @@
 	}
 
 	/**
-<<<<<<< HEAD
-=======
-	 * Sets the SQL statement string for later execution.
-	 *
-	 * @param   DatabaseQuery|string  $query   The SQL statement to set either as a DatabaseQuery object or a string.
-	 * @param   integer               $offset  The affected row offset to set.
-	 * @param   integer               $limit   The maximum affected rows to set.
-	 *
-	 * @return  MysqliDriver  This object to support method chaining.
-	 *
-	 * @since   1.5.0
-	 */
-	public function setQuery($query, $offset = null, $limit = null)
-	{
-		$this->connect();
-
-		$this->freeResult();
-
-		if (\is_string($query))
-		{
-			// Allows taking advantage of bound variables in a direct query:
-			$query = $this->getQuery(true)->setQuery($query);
-		}
-
-		if ($query instanceof LimitableInterface && !\is_null($offset) && !\is_null($limit))
-		{
-			$query->setLimit($limit, $offset);
-		}
-
-		$sql = $this->replacePrefix((string) $query);
-
-		$this->prepared = $this->connection->prepare($sql);
-
-		// Store reference to the DatabaseQuery instance
-		return parent::setQuery($query, $offset, $limit);
-	}
-
-	/**
->>>>>>> 48505350
 	 * Set the connection to use UTF-8 character encoding.
 	 *
 	 * @return  boolean  True on success.
