--- conflicted
+++ resolved
@@ -68,100 +68,6 @@
 
 		return parent::__toString();
 	}
-<<<<<<< HEAD
-=======
-
-	/**
-	 * Method to add a variable to an internal array that will be bound to a prepared SQL statement before query execution. Also
-	 * removes a variable that has been bounded from the internal bounded array when the passed in value is null.
-	 *
-	 * @param   string|integer  $key            The key that will be used in your SQL query to reference the value. Usually of
-	 *                                          the form ':key', but can also be an integer.
-	 * @param   mixed           $value          The value that will be bound. The value is passed by reference to support output
-	 *                                          parameters such as those possible with stored procedures.
-	 * @param   string          $dataType       The corresponding bind type.
-	 * @param   integer         $length         The length of the variable. Usually required for OUTPUT parameters. (Unused)
-	 * @param   array           $driverOptions  Optional driver options to be used. (Unused)
-	 *
-	 * @return  MysqliQuery
-	 *
-	 * @since   1.5.0
-	 */
-	public function bind($key = null, &$value = null, $dataType = ParameterType::STRING, $length = 0, $driverOptions = [])
-	{
-		// Case 1: Empty Key (reset $bounded array)
-		if (empty($key))
-		{
-			$this->bounded = [];
-
-			return $this;
-		}
-
-		// Case 2: Key Provided, null value (unset key from $bounded array)
-		if ($value === null)
-		{
-			if (isset($this->bounded[$key]))
-			{
-				unset($this->bounded[$key]);
-			}
-
-			return $this;
-		}
-
-		$obj           = new \stdClass;
-		$obj->value    = &$value;
-		$obj->dataType = $dataType;
-
-		// Case 3: Simply add the Key/Value into the bounded array
-		$this->bounded[$key] = $obj;
-
-		return $this;
-	}
-
-	/**
-	 * Retrieves the bound parameters array when key is null and returns it by reference. If a key is provided then that item is
-	 * returned.
-	 *
-	 * @param   mixed  $key  The bounded variable key to retrieve.
-	 *
-	 * @return  mixed
-	 *
-	 * @since   1.5.0
-	 */
-	public function &getBounded($key = null)
-	{
-		if (empty($key))
-		{
-			return $this->bounded;
-		}
-
-		if (isset($this->bounded[$key]))
-		{
-			return $this->bounded[$key];
-		}
-	}
-
-	/**
-	 * Clear data from the query or a specific clause of the query.
-	 *
-	 * @param   string  $clause  Optionally, the name of the clause to clear, or nothing to clear the whole query.
-	 *
-	 * @return  MysqliQuery  Returns this object to allow chaining.
-	 *
-	 * @since   1.5.0
-	 */
-	public function clear($clause = null)
-	{
-		switch ($clause)
-		{
-			case null:
-				$this->bounded = [];
-
-				break;
-		}
-
-		return parent::clear($clause);
-	}
 
 	/**
 	 * Aggregate function to get input values concatenated into a string, separated by delimiter
@@ -180,5 +86,4 @@
 	{
 		return 'GROUP_CONCAT(' . $column . 'SEPARATOR' . $this->quote($separator) . ')';
 	}
->>>>>>> 8fcf14be
 }