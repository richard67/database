<?php
/**
 * Part of the Joomla Framework Database Package
 *
 * @copyright  Copyright (C) 2005 - 2015 Open Source Matters, Inc. All rights reserved.
 * @license    GNU General Public License version 2 or later; see LICENSE
 */

namespace Joomla\Database\Mysqli;

use Joomla\Database\DatabaseImporter;

/**
 * MySQLi Database Importer.
 *
 * @since  1.0
 */
class MysqliImporter extends DatabaseImporter
{
	/**
	 * Checks if all data and options are in order prior to exporting.
	 *
	 * @return  $this
	 *
	 * @since   1.0
	 * @throws  \RuntimeException
	 */
	public function check()
	{
		// Check if the db connector has been set.
		if (!($this->db instanceof MysqliDriver))
		{
			throw new \RuntimeException('Database connection wrong type.');
		}

		// Check if the tables have been specified.
		if (empty($this->from))
		{
			throw new \RuntimeException('ERROR: No Tables Specified');
		}

		return $this;
	}

	/**
	 * Get the SQL syntax to add a table.
	 *
	 * @param   \SimpleXMLElement  $table  The table information.
	 *
	 * @return  string
	 *
	 * @since   1.4.0
	 * @throws  \RuntimeException
	 */
	protected function xmlToCreate(\SimpleXMLElement $table)
	{
		$existingTables = $this->db->getTableList();
		$tableName      = (string) $table['name'];

		if (in_array($tableName, $existingTables))
		{
			throw new \RuntimeException('The table you are trying to create already exists');
		}

		$createTableStatement = 'CREATE TABLE ' . $this->db->quoteName($tableName) . ' (';

		foreach ($table->xpath('field') as $field)
		{
			$createTableStatement .= $this->getColumnSQL($field) . ', ';
		}

		foreach ($table->xpath('key') as $key)
		{
			$createTableStatement .= $this->getKeySQL([$key]) . ', ';
		}

		$createTableStatement = rtrim($createTableStatement, ', ');

		$createTableStatement .= ')';

		return $createTableStatement;
	}

	/**
	 * Get the SQL syntax to add a key.
	 *
	 * @param   string  $table  The table name.
	 * @param   array   $keys   An array of the fields pertaining to this key.
	 *
	 * @return  string
	 *
	 * @since   1.0
	 */
	protected function getAddKeySql($table, $keys)
	{
		return 'ALTER TABLE ' . $this->db->quoteName($table) . ' ADD ' . $this->getKeySql($keys);
	}

	/**
	 * Get alters for table if there is a difference.
	 *
	 * @param   \SimpleXMLElement  $structure  The XML structure pf the table.
	 *
	 * @return  array
	 *
	 * @since   1.0
	 */
	protected function getAlterTableSql(\SimpleXMLElement $structure)
	{
<<<<<<< HEAD
		$table     = $this->getRealTableName($structure['name']);
		$oldFields = $this->db->getTableColumns($table);
		$oldKeys   = $this->db->getTableKeys($table);
		$alters    = [];
=======
		$table = $this->getRealTableName($structure['name']);
		$oldFields = $this->db->getTableColumns($table, false);
		$oldKeys = $this->db->getTableKeys($table);
		$alters = array();
>>>>>>> af9c01e4

		// Get the fields and keys from the XML that we are aiming for.
		$newFields = $structure->xpath('field');
		$newKeys   = $structure->xpath('key');

		// Loop through each field in the new structure.
		foreach ($newFields as $field)
		{
			$fName = (string) $field['Field'];

			if (isset($oldFields[$fName]))
			{
				// The field exists, check it's the same.
				$column = $oldFields[$fName];

				// Test whether there is a change.
				$change = ((string) $field['Type'] != $column->Type) || ((string) $field['Null'] != $column->Null)
					|| ((string) $field['Default'] != $column->Default) || ((string) $field['Extra'] != $column->Extra);

				if ($change)
				{
					$alters[] = $this->getChangeColumnSql($table, $field);
				}

				// Unset this field so that what we have left are fields that need to be removed.
				unset($oldFields[$fName]);
			}
			else
			{
				// The field is new.
				$alters[] = $this->getAddColumnSql($table, $field);
			}
		}

		// Any columns left are orphans
		foreach ($oldFields as $name => $column)
		{
			// Delete the column.
			$alters[] = $this->getDropColumnSql($table, $name);
		}

		// Get the lookups for the old and new keys.
		$oldLookup = $this->getKeyLookup($oldKeys);
		$newLookup = $this->getKeyLookup($newKeys);

		// Loop through each key in the new structure.
		foreach ($newLookup as $name => $keys)
		{
			// Check if there are keys on this field in the existing table.
			if (isset($oldLookup[$name]))
			{
				$same     = true;
				$newCount = count($newLookup[$name]);
				$oldCount = count($oldLookup[$name]);

				// There is a key on this field in the old and new tables. Are they the same?
				if ($newCount == $oldCount)
				{
					// Need to loop through each key and do a fine grained check.
					for ($i = 0; $i < $newCount; $i++)
					{
						$same = (((string) $newLookup[$name][$i]['Non_unique'] == $oldLookup[$name][$i]->Non_unique)
							&& ((string) $newLookup[$name][$i]['Column_name'] == $oldLookup[$name][$i]->Column_name)
							&& ((string) $newLookup[$name][$i]['Seq_in_index'] == $oldLookup[$name][$i]->Seq_in_index)
							&& ((string) $newLookup[$name][$i]['Collation'] == $oldLookup[$name][$i]->Collation)
							&& ((string) $newLookup[$name][$i]['Index_type'] == $oldLookup[$name][$i]->Index_type));

						/*
						Debug.
						echo '<pre>';
						echo '<br />Non_unique:   '.
							((string) $newLookup[$name][$i]['Non_unique'] == $oldLookup[$name][$i]->Non_unique ? 'Pass' : 'Fail').' '.
							(string) $newLookup[$name][$i]['Non_unique'].' vs '.$oldLookup[$name][$i]->Non_unique;
						echo '<br />Column_name:  '.
							((string) $newLookup[$name][$i]['Column_name'] == $oldLookup[$name][$i]->Column_name ? 'Pass' : 'Fail').' '.
							(string) $newLookup[$name][$i]['Column_name'].' vs '.$oldLookup[$name][$i]->Column_name;
						echo '<br />Seq_in_index: '.
							((string) $newLookup[$name][$i]['Seq_in_index'] == $oldLookup[$name][$i]->Seq_in_index ? 'Pass' : 'Fail').' '.
							(string) $newLookup[$name][$i]['Seq_in_index'].' vs '.$oldLookup[$name][$i]->Seq_in_index;
						echo '<br />Collation:    '.
							((string) $newLookup[$name][$i]['Collation'] == $oldLookup[$name][$i]->Collation ? 'Pass' : 'Fail').' '.
							(string) $newLookup[$name][$i]['Collation'].' vs '.$oldLookup[$name][$i]->Collation;
						echo '<br />Index_type:   '.
							((string) $newLookup[$name][$i]['Index_type'] == $oldLookup[$name][$i]->Index_type ? 'Pass' : 'Fail').' '.
							(string) $newLookup[$name][$i]['Index_type'].' vs '.$oldLookup[$name][$i]->Index_type;
						echo '<br />Same = '.($same ? 'true' : 'false');
						echo '</pre>';
						 */

						if (!$same)
						{
							// Break out of the loop. No need to check further.
							break;
						}
					}
				}
				else
				{
					// Count is different, just drop and add.
					$same = false;
				}

				if (!$same)
				{
					$alters[] = $this->getDropKeySql($table, $name);
					$alters[] = $this->getAddKeySql($table, $keys);
				}

				// Unset this field so that what we have left are fields that need to be removed.
				unset($oldLookup[$name]);
			}
			else
			{
				// This is a new key.
				$alters[] = $this->getAddKeySql($table, $keys);
			}
		}

		// Any keys left are orphans.
		foreach ($oldLookup as $name => $keys)
		{
			if (strtoupper($name) == 'PRIMARY')
			{
				$alters[] = $this->getDropPrimaryKeySql($table);
			}
			else
			{
				$alters[] = $this->getDropKeySql($table, $name);
			}
		}

		return $alters;
	}

	/**
	 * Get the syntax to alter a column.
	 *
	 * @param   string             $table  The name of the database table to alter.
	 * @param   \SimpleXMLElement  $field  The XML definition for the field.
	 *
	 * @return  string
	 *
	 * @since   1.0
	 */
	protected function getChangeColumnSql($table, \SimpleXMLElement $field)
	{
		return 'ALTER TABLE ' . $this->db->quoteName($table) . ' CHANGE COLUMN ' . $this->db->quoteName((string) $field['Field']) . ' '
			. $this->getColumnSql($field);
	}

	/**
	 * Get the SQL syntax for a single column that would be included in a table create or alter statement.
	 *
	 * @param   \SimpleXMLElement  $field  The XML field definition.
	 *
	 * @return  string
	 *
	 * @since   1.0
	 */
	protected function getColumnSql(\SimpleXMLElement $field)
	{
		// TODO Incorporate into parent class and use $this.
		$blobs = ['text', 'smalltext', 'mediumtext', 'largetext'];

		$fName    = (string) $field['Field'];
		$fType    = (string) $field['Type'];
		$fNull    = (string) $field['Null'];
		$fDefault = isset($field['Default']) ? (string) $field['Default'] : null;
		$fExtra   = (string) $field['Extra'];

		$sql = $this->db->quoteName($fName) . ' ' . $fType;

		if ($fNull == 'NO')
		{
			if (in_array($fType, $blobs) || $fDefault === null)
			{
				$sql .= ' NOT NULL';
			}
			else
			{
				// TODO Don't quote numeric values.
				$sql .= ' NOT NULL DEFAULT ' . $this->db->quote($fDefault);
			}
		}
		else
		{
			if ($fDefault === null)
			{
				$sql .= ' DEFAULT NULL';
			}
			else
			{
				// TODO Don't quote numeric values.
				$sql .= ' DEFAULT ' . $this->db->quote($fDefault);
			}
		}

		if ($fExtra)
		{
			$sql .= ' ' . strtoupper($fExtra);
		}

		return $sql;
	}

	/**
	 * Get the SQL syntax to drop a key.
	 *
	 * @param   string  $table  The table name.
	 * @param   string  $name   The name of the key to drop.
	 *
	 * @return  string
	 *
	 * @since   1.0
	 */
	protected function getDropKeySql($table, $name)
	{
		return 'ALTER TABLE ' . $this->db->quoteName($table) . ' DROP KEY ' . $this->db->quoteName($name);
	}

	/**
	 * Get the SQL syntax to drop a key.
	 *
	 * @param   string  $table  The table name.
	 *
	 * @return  string
	 *
	 * @since   1.0
	 */
	protected function getDropPrimaryKeySql($table)
	{
		return 'ALTER TABLE ' . $this->db->quoteName($table) . ' DROP PRIMARY KEY';
	}

	/**
	 * Get the details list of keys for a table.
	 *
	 * @param   array  $keys  An array of objects that comprise the keys for the table.
	 *
	 * @return  array  The lookup array. array({key name} => array(object, ...))
	 *
	 * @since   1.0
	 */
	protected function getKeyLookup($keys)
	{
		// First pass, create a lookup of the keys.
		$lookup = [];

		foreach ($keys as $key)
		{
			if ($key instanceof \SimpleXMLElement)
			{
				$kName = (string) $key['Key_name'];
			}
			else
			{
				$kName = $key->Key_name;
			}

			if (empty($lookup[$kName]))
			{
				$lookup[$kName] = [];
			}

			$lookup[$kName][] = $key;
		}

		return $lookup;
	}

	/**
	 * Get the SQL syntax for a key.
	 *
	 * @param   array  $columns  An array of SimpleXMLElement objects comprising the key.
	 *
	 * @return  string
	 *
	 * @since   1.0
	 */
	protected function getKeySql($columns)
	{
		// TODO Error checking on array and element types.

		$kNonUnique = (string) $columns[0]['Non_unique'];
		$kName      = (string) $columns[0]['Key_name'];
		$kColumn    = (string) $columns[0]['Column_name'];

		$prefix = '';

		if ($kName == 'PRIMARY')
		{
			$prefix = 'PRIMARY ';
		}
		elseif ($kNonUnique == 0)
		{
			$prefix = 'UNIQUE ';
		}

		$nColumns = count($columns);
		$kColumns = [];

		if ($nColumns == 1)
		{
			$kColumns[] = $this->db->quoteName($kColumn);
		}
		else
		{
			foreach ($columns as $column)
			{
				$kColumns[] = (string) $column['Column_name'];
			}
		}

		return $prefix . 'KEY ' . ($kName != 'PRIMARY' ? $this->db->quoteName($kName) : '') . ' (' . implode(',', $kColumns) . ')';
	}
}<|MERGE_RESOLUTION|>--- conflicted
+++ resolved
@@ -107,17 +107,10 @@
 	 */
 	protected function getAlterTableSql(\SimpleXMLElement $structure)
 	{
-<<<<<<< HEAD
 		$table     = $this->getRealTableName($structure['name']);
-		$oldFields = $this->db->getTableColumns($table);
+		$oldFields = $this->db->getTableColumns($table, false);
 		$oldKeys   = $this->db->getTableKeys($table);
 		$alters    = [];
-=======
-		$table = $this->getRealTableName($structure['name']);
-		$oldFields = $this->db->getTableColumns($table, false);
-		$oldKeys = $this->db->getTableKeys($table);
-		$alters = array();
->>>>>>> af9c01e4
 
 		// Get the fields and keys from the XML that we are aiming for.
 		$newFields = $structure->xpath('field');
