--- conflicted
+++ resolved
@@ -424,12 +424,6 @@
 			}
 		}
 
-<<<<<<< HEAD
-		return $prefix . 'KEY ' . ($kName != 'PRIMARY' ? $this->db->quoteName($kName) : '') . ' (' . implode(',', $kColumns) . ')';
-=======
-		$sql = $prefix . 'KEY ' . ($kName !== 'PRIMARY' ? $this->db->quoteName($kName) : '') . ' (' . implode(',', $kColumns) . ')';
-
-		return $sql;
->>>>>>> 6f1846a7
+		return $prefix . 'KEY ' . ($kName !== 'PRIMARY' ? $this->db->quoteName($kName) : '') . ' (' . implode(',', $kColumns) . ')';
 	}
 }