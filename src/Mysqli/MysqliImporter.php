--- conflicted
+++ resolved
@@ -18,7 +18,6 @@
  */
 class MysqliImporter extends DatabaseImporter
 {
-<<<<<<< HEAD
     /**
      * Checks if all data and options are in order prior to exporting.
      *
@@ -287,7 +286,12 @@
         }
 
         if ($fExtra) {
-            $sql .= ' ' . strtoupper($fExtra);
+            // MySql 8.0 introduces DEFAULT_GENERATED in the extra column and should be replaced with the default value
+            if (stristr($fExtra, 'DEFAULT_GENERATED') !== false) {
+                $sql .= ' ' . strtoupper(str_ireplace('DEFAULT_GENERATED', 'DEFAULT ' . $fDefault, $fExtra));
+            } else {
+                $sql .= ' ' . strtoupper($fExtra);
+            }
         }
 
         return $sql;
@@ -388,431 +392,4 @@
 
         return $prefix . 'KEY ' . ($kName !== 'PRIMARY' ? $this->db->quoteName($kName) : '') . ' (' . implode(',', $kColumns) . ')';
     }
-=======
-	/**
-	 * Checks if all data and options are in order prior to exporting.
-	 *
-	 * @return  $this
-	 *
-	 * @since   1.0
-	 * @throws  \RuntimeException
-	 */
-	public function check()
-	{
-		// Check if the db connector has been set.
-		if (!($this->db instanceof MysqliDriver))
-		{
-			throw new \RuntimeException('Database connection wrong type.');
-		}
-
-		// Check if the tables have been specified.
-		if (empty($this->from))
-		{
-			throw new \RuntimeException('ERROR: No Tables Specified');
-		}
-
-		return $this;
-	}
-
-	/**
-	 * Get the SQL syntax to add a table.
-	 *
-	 * @param   \SimpleXMLElement  $table  The table information.
-	 *
-	 * @return  string
-	 *
-	 * @since   1.4.0
-	 * @throws  \RuntimeException
-	 */
-	protected function xmlToCreate(\SimpleXMLElement $table)
-	{
-		$existingTables = $this->db->getTableList();
-		$tableName      = (string) $table['name'];
-
-		if (\in_array($tableName, $existingTables, true))
-		{
-			throw new \RuntimeException('The table you are trying to create already exists');
-		}
-
-		$createTableStatement = 'CREATE TABLE ' . $this->db->quoteName($tableName) . ' (';
-
-		foreach ($table->xpath('field') as $field)
-		{
-			$createTableStatement .= $this->getColumnSql($field) . ', ';
-		}
-
-		$newLookup = $this->getKeyLookup($table->xpath('key'));
-
-		foreach ($newLookup as $key)
-		{
-			$createTableStatement .= $this->getKeySql($key) . ', ';
-		}
-
-		$createTableStatement = rtrim($createTableStatement, ', ');
-
-		$createTableStatement .= ')';
-
-		return $createTableStatement;
-	}
-
-	/**
-	 * Get the SQL syntax to add a key.
-	 *
-	 * @param   string  $table  The table name.
-	 * @param   array   $keys   An array of the fields pertaining to this key.
-	 *
-	 * @return  string
-	 *
-	 * @since   1.0
-	 */
-	protected function getAddKeySql($table, $keys)
-	{
-		return 'ALTER TABLE ' . $this->db->quoteName($table) . ' ADD ' . $this->getKeySql($keys);
-	}
-
-	/**
-	 * Get alters for table if there is a difference.
-	 *
-	 * @param   \SimpleXMLElement  $structure  The XML structure of the table.
-	 *
-	 * @return  array
-	 *
-	 * @since   1.0
-	 */
-	protected function getAlterTableSql(\SimpleXMLElement $structure)
-	{
-		$table     = $this->getRealTableName($structure['name']);
-		$oldFields = $this->db->getTableColumns($table, false);
-		$oldKeys   = $this->db->getTableKeys($table);
-		$alters    = [];
-
-		// Get the fields and keys from the XML that we are aiming for.
-		$newFields = $structure->xpath('field');
-		$newKeys   = $structure->xpath('key');
-
-		// Loop through each field in the new structure.
-		foreach ($newFields as $field)
-		{
-			$fName = (string) $field['Field'];
-
-			if (isset($oldFields[$fName]))
-			{
-				// The field exists, check it's the same.
-				$column = $oldFields[$fName];
-
-				// Test whether there is a change.
-				$change = ((string) $field['Type'] !== $column->Type) || ((string) $field['Null'] !== $column->Null)
-					|| ((string) $field['Default'] !== $column->Default) || ((string) $field['Extra'] !== $column->Extra);
-
-				if ($change)
-				{
-					$alters[] = $this->getChangeColumnSql($table, $field);
-				}
-
-				// Unset this field so that what we have left are fields that need to be removed.
-				unset($oldFields[$fName]);
-			}
-			else
-			{
-				// The field is new.
-				$alters[] = $this->getAddColumnSql($table, $field);
-			}
-		}
-
-		// Any columns left are orphans
-		foreach ($oldFields as $name => $column)
-		{
-			// Delete the column.
-			$alters[] = $this->getDropColumnSql($table, $name);
-		}
-
-		// Get the lookups for the old and new keys.
-		$oldLookup = $this->getKeyLookup($oldKeys);
-		$newLookup = $this->getKeyLookup($newKeys);
-
-		// Loop through each key in the new structure.
-		foreach ($newLookup as $name => $keys)
-		{
-			// Check if there are keys on this field in the existing table.
-			if (isset($oldLookup[$name]))
-			{
-				$same     = true;
-				$newCount = \count($newLookup[$name]);
-				$oldCount = \count($oldLookup[$name]);
-
-				// There is a key on this field in the old and new tables. Are they the same?
-				if ($newCount === $oldCount)
-				{
-					// Need to loop through each key and do a fine grained check.
-					for ($i = 0; $i < $newCount; $i++)
-					{
-						$same = (((string) $newLookup[$name][$i]['Non_unique'] === $oldLookup[$name][$i]->Non_unique)
-							&& ((string) $newLookup[$name][$i]['Column_name'] === $oldLookup[$name][$i]->Column_name)
-							&& ((string) $newLookup[$name][$i]['Seq_in_index'] === $oldLookup[$name][$i]->Seq_in_index)
-							&& ((string) $newLookup[$name][$i]['Collation'] === $oldLookup[$name][$i]->Collation)
-							&& ((string) $newLookup[$name][$i]['Sub_part'] == $oldLookup[$name][$i]->Sub_part)
-							&& ((string) $newLookup[$name][$i]['Index_type'] === $oldLookup[$name][$i]->Index_type));
-
-						/*
-						Debug.
-						echo '<pre>';
-						echo '<br>Non_unique:   '.
-							((string) $newLookup[$name][$i]['Non_unique'] == $oldLookup[$name][$i]->Non_unique ? 'Pass' : 'Fail').' '.
-							(string) $newLookup[$name][$i]['Non_unique'].' vs '.$oldLookup[$name][$i]->Non_unique;
-						echo '<br>Column_name:  '.
-							((string) $newLookup[$name][$i]['Column_name'] == $oldLookup[$name][$i]->Column_name ? 'Pass' : 'Fail').' '.
-							(string) $newLookup[$name][$i]['Column_name'].' vs '.$oldLookup[$name][$i]->Column_name;
-						echo '<br>Seq_in_index: '.
-							((string) $newLookup[$name][$i]['Seq_in_index'] == $oldLookup[$name][$i]->Seq_in_index ? 'Pass' : 'Fail').' '.
-							(string) $newLookup[$name][$i]['Seq_in_index'].' vs '.$oldLookup[$name][$i]->Seq_in_index;
-						echo '<br>Collation:    '.
-							((string) $newLookup[$name][$i]['Collation'] == $oldLookup[$name][$i]->Collation ? 'Pass' : 'Fail').' '.
-							(string) $newLookup[$name][$i]['Collation'].' vs '.$oldLookup[$name][$i]->Collation;
-						echo '<br>Sub_part:    '.
-							((string) $newLookup[$name][$i]['Sub_part'] == $oldLookup[$name][$i]->Sub_part ? 'Pass' : 'Fail').' '.
-							(string) $newLookup[$name][$i]['Sub_part'].' vs '.$oldLookup[$name][$i]->Sub_part;
-						echo '<br>Index_type:   '.
-							((string) $newLookup[$name][$i]['Index_type'] == $oldLookup[$name][$i]->Index_type ? 'Pass' : 'Fail').' '.
-							(string) $newLookup[$name][$i]['Index_type'].' vs '.$oldLookup[$name][$i]->Index_type;
-						echo '<br>Same = '.($same ? 'true' : 'false');
-						echo '</pre>';
-						 */
-
-						if (!$same)
-						{
-							// Break out of the loop. No need to check further.
-							break;
-						}
-					}
-				}
-				else
-				{
-					// Count is different, just drop and add.
-					$same = false;
-				}
-
-				if (!$same)
-				{
-					$alters[] = $this->getDropKeySql($table, $name);
-					$alters[] = $this->getAddKeySql($table, $keys);
-				}
-
-				// Unset this field so that what we have left are fields that need to be removed.
-				unset($oldLookup[$name]);
-			}
-			else
-			{
-				// This is a new key.
-				$alters[] = $this->getAddKeySql($table, $keys);
-			}
-		}
-
-		// Any keys left are orphans.
-		foreach ($oldLookup as $name => $keys)
-		{
-			if (strtoupper($name) === 'PRIMARY')
-			{
-				$alters[] = $this->getDropPrimaryKeySql($table);
-			}
-			else
-			{
-				$alters[] = $this->getDropKeySql($table, $name);
-			}
-		}
-
-		return $alters;
-	}
-
-	/**
-	 * Get the syntax to alter a column.
-	 *
-	 * @param   string             $table  The name of the database table to alter.
-	 * @param   \SimpleXMLElement  $field  The XML definition for the field.
-	 *
-	 * @return  string
-	 *
-	 * @since   1.0
-	 */
-	protected function getChangeColumnSql($table, \SimpleXMLElement $field)
-	{
-		return 'ALTER TABLE ' . $this->db->quoteName($table) . ' CHANGE COLUMN ' . $this->db->quoteName((string) $field['Field']) . ' '
-			. $this->getColumnSql($field);
-	}
-
-	/**
-	 * Get the SQL syntax for a single column that would be included in a table create or alter statement.
-	 *
-	 * @param   \SimpleXMLElement  $field  The XML field definition.
-	 *
-	 * @return  string
-	 *
-	 * @since   1.0
-	 */
-	protected function getColumnSql(\SimpleXMLElement $field)
-	{
-		// TODO Incorporate into parent class and use $this.
-		$blobs = ['text', 'smalltext', 'mediumtext', 'largetext'];
-
-		$fName    = (string) $field['Field'];
-		$fType    = (string) $field['Type'];
-		$fNull    = (string) $field['Null'];
-		$fDefault = isset($field['Default']) ? (string) $field['Default'] : null;
-		$fExtra   = (string) $field['Extra'];
-
-		$sql = $this->db->quoteName($fName) . ' ' . $fType;
-
-		if ($fNull === 'NO')
-		{
-			if ($fDefault === null || \in_array($fType, $blobs, true))
-			{
-				$sql .= ' NOT NULL';
-			}
-			else
-			{
-				// TODO Don't quote numeric values.
-				if (stristr($fDefault, 'CURRENT') !== false)
-				{
-					$sql .= ' NOT NULL DEFAULT CURRENT_TIMESTAMP()';
-				}
-				else
-				{
-					$sql .= ' NOT NULL DEFAULT ' . $this->db->quote($fDefault);
-				}
-			}
-		}
-		else
-		{
-			if ($fDefault === null)
-			{
-				$sql .= ' DEFAULT NULL';
-			}
-			else
-			{
-				// TODO Don't quote numeric values.
-				$sql .= ' DEFAULT ' . $this->db->quote($fDefault);
-			}
-		}
-
-		if ($fExtra)
-		{
-			// MySql 8.0 introduces DEFAULT_GENERATED in the extra column and should be replaced with the default value
-			if (stristr($fExtra, 'DEFAULT_GENERATED') !== false)
-			{
-				$sql .= ' ' . strtoupper(str_ireplace('DEFAULT_GENERATED', 'DEFAULT ' . $fDefault, $fExtra));
-			}
-			else
-			{
-				$sql .= ' ' . strtoupper($fExtra);
-			}
-		}
-
-		return $sql;
-	}
-
-	/**
-	 * Get the SQL syntax to drop a key.
-	 *
-	 * @param   string  $table  The table name.
-	 * @param   string  $name   The name of the key to drop.
-	 *
-	 * @return  string
-	 *
-	 * @since   1.0
-	 */
-	protected function getDropKeySql($table, $name)
-	{
-		return 'ALTER TABLE ' . $this->db->quoteName($table) . ' DROP KEY ' . $this->db->quoteName($name);
-	}
-
-	/**
-	 * Get the SQL syntax to drop a key.
-	 *
-	 * @param   string  $table  The table name.
-	 *
-	 * @return  string
-	 *
-	 * @since   1.0
-	 */
-	protected function getDropPrimaryKeySql($table)
-	{
-		return 'ALTER TABLE ' . $this->db->quoteName($table) . ' DROP PRIMARY KEY';
-	}
-
-	/**
-	 * Get the details list of keys for a table.
-	 *
-	 * @param   array  $keys  An array of objects that comprise the keys for the table.
-	 *
-	 * @return  array  The lookup array. array({key name} => array(object, ...))
-	 *
-	 * @since   1.0
-	 */
-	protected function getKeyLookup($keys)
-	{
-		// First pass, create a lookup of the keys.
-		$lookup = [];
-
-		foreach ($keys as $key)
-		{
-			if ($key instanceof \SimpleXMLElement)
-			{
-				$kName = (string) $key['Key_name'];
-			}
-			else
-			{
-				$kName = $key->Key_name;
-			}
-
-			if (empty($lookup[$kName]))
-			{
-				$lookup[$kName] = [];
-			}
-
-			$lookup[$kName][] = $key;
-		}
-
-		return $lookup;
-	}
-
-	/**
-	 * Get the SQL syntax for a key.
-	 *
-	 * @param   array  $columns  An array of SimpleXMLElement objects comprising the key.
-	 *
-	 * @return  string
-	 *
-	 * @since   1.0
-	 */
-	protected function getKeySql($columns)
-	{
-		$kNonUnique = (string) $columns[0]['Non_unique'];
-		$kName      = (string) $columns[0]['Key_name'];
-		$prefix     = '';
-
-		if ($kName === 'PRIMARY')
-		{
-			$prefix = 'PRIMARY ';
-		}
-		elseif ($kNonUnique == 0)
-		{
-			$prefix = 'UNIQUE ';
-		}
-
-		$kColumns = [];
-
-		foreach ($columns as $column)
-		{
-			$kLength = '';
-
-			if (!empty($column['Sub_part']))
-			{
-				$kLength = '(' . $column['Sub_part'] . ')';
-			}
-
-			$kColumns[] = $this->db->quoteName((string) $column['Column_name']) . $kLength;
-		}
-
-		return $prefix . 'KEY ' . ($kName !== 'PRIMARY' ? $this->db->quoteName($kName) : '') . ' (' . implode(',', $kColumns) . ')';
-	}
->>>>>>> 3e05b12e
 }