<?php
/**
 * Part of the Joomla Framework Database Package
 *
 * @copyright  Copyright (C) 2005 - 2018 Open Source Matters, Inc. All rights reserved.
 * @license    GNU General Public License version 2 or later; see LICENSE
 */

namespace Joomla\Database\Mysqli;

use Joomla\Database\DatabaseImporter;

/**
 * MySQLi Database Importer.
 *
 * @since  1.0
 */
class MysqliImporter extends DatabaseImporter
{
	/**
	 * Checks if all data and options are in order prior to exporting.
	 *
	 * @return  $this
	 *
	 * @since   1.0
	 * @throws  \RuntimeException
	 */
	public function check()
	{
		// Check if the db connector has been set.
		if (!($this->db instanceof MysqliDriver))
		{
			throw new \RuntimeException('Database connection wrong type.');
		}

		// Check if the tables have been specified.
		if (empty($this->from))
		{
			throw new \RuntimeException('ERROR: No Tables Specified');
		}

		return $this;
	}

	/**
	 * Get the SQL syntax to add a table.
	 *
	 * @param   \SimpleXMLElement  $table  The table information.
	 *
	 * @return  string
	 *
	 * @since   1.4.0
	 * @throws  \RuntimeException
	 */
	protected function xmlToCreate(\SimpleXMLElement $table)
	{
		$existingTables = $this->db->getTableList();
		$tableName      = (string) $table['name'];

		if (\in_array($tableName, $existingTables, true))
		{
			throw new \RuntimeException('The table you are trying to create already exists');
		}

		$createTableStatement = 'CREATE TABLE ' . $this->db->quoteName($tableName) . ' (';

		foreach ($table->xpath('field') as $field)
		{
			$createTableStatement .= $this->getColumnSQL($field) . ', ';
		}

		foreach ($table->xpath('key') as $key)
		{
			$createTableStatement .= $this->getKeySQL([$key]) . ', ';
		}

		$createTableStatement = rtrim($createTableStatement, ', ');

		$createTableStatement .= ')';

		return $createTableStatement;
	}

	/**
	 * Get the SQL syntax to add a key.
	 *
	 * @param   string  $table  The table name.
	 * @param   array   $keys   An array of the fields pertaining to this key.
	 *
	 * @return  string
	 *
	 * @since   1.0
	 */
	protected function getAddKeySql($table, $keys)
	{
		return 'ALTER TABLE ' . $this->db->quoteName($table) . ' ADD ' . $this->getKeySql($keys);
	}

	/**
	 * Get alters for table if there is a difference.
	 *
	 * @param   \SimpleXMLElement  $structure  The XML structure pf the table.
	 *
	 * @return  array
	 *
	 * @since   1.0
	 */
	protected function getAlterTableSql(\SimpleXMLElement $structure)
	{
		$table     = $this->getRealTableName($structure['name']);
		$oldFields = $this->db->getTableColumns($table, false);
		$oldKeys   = $this->db->getTableKeys($table);
		$alters    = [];

		// Get the fields and keys from the XML that we are aiming for.
		$newFields = $structure->xpath('field');
		$newKeys   = $structure->xpath('key');

		// Loop through each field in the new structure.
		foreach ($newFields as $field)
		{
			$fName = (string) $field['Field'];

			if (isset($oldFields[$fName]))
			{
				// The field exists, check it's the same.
				$column = $oldFields[$fName];

				// Test whether there is a change.
				$change = ((string) $field['Type'] !== $column->Type) || ((string) $field['Null'] !== $column->Null)
					|| ((string) $field['Default'] !== $column->Default) || ((string) $field['Extra'] !== $column->Extra);

				if ($change)
				{
					$alters[] = $this->getChangeColumnSql($table, $field);
				}

				// Unset this field so that what we have left are fields that need to be removed.
				unset($oldFields[$fName]);
			}
			else
			{
				// The field is new.
				$alters[] = $this->getAddColumnSql($table, $field);
			}
		}

		// Any columns left are orphans
		foreach ($oldFields as $name => $column)
		{
			// Delete the column.
			$alters[] = $this->getDropColumnSql($table, $name);
		}

		// Get the lookups for the old and new keys.
		$oldLookup = $this->getKeyLookup($oldKeys);
		$newLookup = $this->getKeyLookup($newKeys);

		// Loop through each key in the new structure.
		foreach ($newLookup as $name => $keys)
		{
			// Check if there are keys on this field in the existing table.
			if (isset($oldLookup[$name]))
			{
<<<<<<< HEAD
				$same     = true;
				$newCount = count($newLookup[$name]);
				$oldCount = count($oldLookup[$name]);
=======
				$same = true;
				$newCount = \count($newLookup[$name]);
				$oldCount = \count($oldLookup[$name]);
>>>>>>> 48505350

				// There is a key on this field in the old and new tables. Are they the same?
				if ($newCount === $oldCount)
				{
					// Need to loop through each key and do a fine grained check.
					for ($i = 0; $i < $newCount; $i++)
					{
						$same = (((string) $newLookup[$name][$i]['Non_unique'] === $oldLookup[$name][$i]->Non_unique)
							&& ((string) $newLookup[$name][$i]['Column_name'] === $oldLookup[$name][$i]->Column_name)
							&& ((string) $newLookup[$name][$i]['Seq_in_index'] === $oldLookup[$name][$i]->Seq_in_index)
							&& ((string) $newLookup[$name][$i]['Collation'] === $oldLookup[$name][$i]->Collation)
							&& ((string) $newLookup[$name][$i]['Index_type'] === $oldLookup[$name][$i]->Index_type));

						/*
						Debug.
						echo '<pre>';
						echo '<br>Non_unique:   '.
							((string) $newLookup[$name][$i]['Non_unique'] == $oldLookup[$name][$i]->Non_unique ? 'Pass' : 'Fail').' '.
							(string) $newLookup[$name][$i]['Non_unique'].' vs '.$oldLookup[$name][$i]->Non_unique;
						echo '<br>Column_name:  '.
							((string) $newLookup[$name][$i]['Column_name'] == $oldLookup[$name][$i]->Column_name ? 'Pass' : 'Fail').' '.
							(string) $newLookup[$name][$i]['Column_name'].' vs '.$oldLookup[$name][$i]->Column_name;
						echo '<br>Seq_in_index: '.
							((string) $newLookup[$name][$i]['Seq_in_index'] == $oldLookup[$name][$i]->Seq_in_index ? 'Pass' : 'Fail').' '.
							(string) $newLookup[$name][$i]['Seq_in_index'].' vs '.$oldLookup[$name][$i]->Seq_in_index;
						echo '<br>Collation:    '.
							((string) $newLookup[$name][$i]['Collation'] == $oldLookup[$name][$i]->Collation ? 'Pass' : 'Fail').' '.
							(string) $newLookup[$name][$i]['Collation'].' vs '.$oldLookup[$name][$i]->Collation;
						echo '<br>Index_type:   '.
							((string) $newLookup[$name][$i]['Index_type'] == $oldLookup[$name][$i]->Index_type ? 'Pass' : 'Fail').' '.
							(string) $newLookup[$name][$i]['Index_type'].' vs '.$oldLookup[$name][$i]->Index_type;
						echo '<br>Same = '.($same ? 'true' : 'false');
						echo '</pre>';
						 */

						if (!$same)
						{
							// Break out of the loop. No need to check further.
							break;
						}
					}
				}
				else
				{
					// Count is different, just drop and add.
					$same = false;
				}

				if (!$same)
				{
					$alters[] = $this->getDropKeySql($table, $name);
					$alters[] = $this->getAddKeySql($table, $keys);
				}

				// Unset this field so that what we have left are fields that need to be removed.
				unset($oldLookup[$name]);
			}
			else
			{
				// This is a new key.
				$alters[] = $this->getAddKeySql($table, $keys);
			}
		}

		// Any keys left are orphans.
		foreach ($oldLookup as $name => $keys)
		{
			if (strtoupper($name) === 'PRIMARY')
			{
				$alters[] = $this->getDropPrimaryKeySql($table);
			}
			else
			{
				$alters[] = $this->getDropKeySql($table, $name);
			}
		}

		return $alters;
	}

	/**
	 * Get the syntax to alter a column.
	 *
	 * @param   string             $table  The name of the database table to alter.
	 * @param   \SimpleXMLElement  $field  The XML definition for the field.
	 *
	 * @return  string
	 *
	 * @since   1.0
	 */
	protected function getChangeColumnSql($table, \SimpleXMLElement $field)
	{
		return 'ALTER TABLE ' . $this->db->quoteName($table) . ' CHANGE COLUMN ' . $this->db->quoteName((string) $field['Field']) . ' '
			. $this->getColumnSql($field);
	}

	/**
	 * Get the SQL syntax for a single column that would be included in a table create or alter statement.
	 *
	 * @param   \SimpleXMLElement  $field  The XML field definition.
	 *
	 * @return  string
	 *
	 * @since   1.0
	 */
	protected function getColumnSql(\SimpleXMLElement $field)
	{
		// TODO Incorporate into parent class and use $this.
		$blobs = ['text', 'smalltext', 'mediumtext', 'largetext'];

		$fName    = (string) $field['Field'];
		$fType    = (string) $field['Type'];
		$fNull    = (string) $field['Null'];
		$fDefault = isset($field['Default']) ? (string) $field['Default'] : null;
		$fExtra   = (string) $field['Extra'];

		$sql = $this->db->quoteName($fName) . ' ' . $fType;

		if ($fNull === 'NO')
		{
			if ($fDefault === null || \in_array($fType, $blobs, true))
			{
				$sql .= ' NOT NULL';
			}
			else
			{
				// TODO Don't quote numeric values.
				$sql .= ' NOT NULL DEFAULT ' . $this->db->quote($fDefault);
			}
		}
		else
		{
			if ($fDefault === null)
			{
				$sql .= ' DEFAULT NULL';
			}
			else
			{
				// TODO Don't quote numeric values.
				$sql .= ' DEFAULT ' . $this->db->quote($fDefault);
			}
		}

		if ($fExtra)
		{
			$sql .= ' ' . strtoupper($fExtra);
		}

		return $sql;
	}

	/**
	 * Get the SQL syntax to drop a key.
	 *
	 * @param   string  $table  The table name.
	 * @param   string  $name   The name of the key to drop.
	 *
	 * @return  string
	 *
	 * @since   1.0
	 */
	protected function getDropKeySql($table, $name)
	{
		return 'ALTER TABLE ' . $this->db->quoteName($table) . ' DROP KEY ' . $this->db->quoteName($name);
	}

	/**
	 * Get the SQL syntax to drop a key.
	 *
	 * @param   string  $table  The table name.
	 *
	 * @return  string
	 *
	 * @since   1.0
	 */
	protected function getDropPrimaryKeySql($table)
	{
		return 'ALTER TABLE ' . $this->db->quoteName($table) . ' DROP PRIMARY KEY';
	}

	/**
	 * Get the details list of keys for a table.
	 *
	 * @param   array  $keys  An array of objects that comprise the keys for the table.
	 *
	 * @return  array  The lookup array. array({key name} => array(object, ...))
	 *
	 * @since   1.0
	 */
	protected function getKeyLookup($keys)
	{
		// First pass, create a lookup of the keys.
		$lookup = [];

		foreach ($keys as $key)
		{
			if ($key instanceof \SimpleXMLElement)
			{
				$kName = (string) $key['Key_name'];
			}
			else
			{
				$kName = $key->Key_name;
			}

			if (empty($lookup[$kName]))
			{
				$lookup[$kName] = [];
			}

			$lookup[$kName][] = $key;
		}

		return $lookup;
	}

	/**
	 * Get the SQL syntax for a key.
	 *
	 * @param   array  $columns  An array of SimpleXMLElement objects comprising the key.
	 *
	 * @return  string
	 *
	 * @since   1.0
	 */
	protected function getKeySql($columns)
	{
		// TODO Error checking on array and element types.

		$kNonUnique = (string) $columns[0]['Non_unique'];
		$kName      = (string) $columns[0]['Key_name'];
		$kColumn    = (string) $columns[0]['Column_name'];

		$prefix = '';

		if ($kName === 'PRIMARY')
		{
			$prefix = 'PRIMARY ';
		}
		elseif ($kNonUnique == 0)
		{
			$prefix = 'UNIQUE ';
		}

<<<<<<< HEAD
		$nColumns = count($columns);
		$kColumns = [];
=======
		$nColumns = \count($columns);
		$kColumns = array();
>>>>>>> 48505350

		if ($nColumns === 1)
		{
			$kColumns[] = $this->db->quoteName($kColumn);
		}
		else
		{
			foreach ($columns as $column)
			{
				$kColumns[] = (string) $column['Column_name'];
			}
		}

		return $prefix . 'KEY ' . ($kName !== 'PRIMARY' ? $this->db->quoteName($kName) : '') . ' (' . implode(',', $kColumns) . ')';
	}
}<|MERGE_RESOLUTION|>--- conflicted
+++ resolved
@@ -162,15 +162,9 @@
 			// Check if there are keys on this field in the existing table.
 			if (isset($oldLookup[$name]))
 			{
-<<<<<<< HEAD
 				$same     = true;
-				$newCount = count($newLookup[$name]);
-				$oldCount = count($oldLookup[$name]);
-=======
-				$same = true;
 				$newCount = \count($newLookup[$name]);
 				$oldCount = \count($oldLookup[$name]);
->>>>>>> 48505350
 
 				// There is a key on this field in the old and new tables. Are they the same?
 				if ($newCount === $oldCount)
@@ -415,13 +409,8 @@
 			$prefix = 'UNIQUE ';
 		}
 
-<<<<<<< HEAD
-		$nColumns = count($columns);
+		$nColumns = \count($columns);
 		$kColumns = [];
-=======
-		$nColumns = \count($columns);
-		$kColumns = array();
->>>>>>> 48505350
 
 		if ($nColumns === 1)
 		{
