<?php
/**
 * Part of the Joomla Framework Database Package
 *
 * @copyright  Copyright (C) 2005 - 2019 Open Source Matters, Inc. All rights reserved.
 * @license    GNU General Public License version 2 or later; see LICENSE
 */

namespace Joomla\Database\Mysqli;

use Joomla\Database\DatabaseExporter;

/**
 * MySQLi Database Exporter.
 *
 * @since  1.0
 */
class MysqliExporter extends DatabaseExporter
{
	/**
	 * Builds the XML data for the tables to export.
	 *
	 * @return  string  An XML string
	 *
	 * @since   1.0
	 * @throws  \Exception if an error occurs.
	 */
	protected function buildXml()
	{
		$buffer = [];

		$buffer[] = '<?xml version="1.0"?>';
		$buffer[] = '<mysqldump xmlns:xsi="http://www.w3.org/2001/XMLSchema-instance">';
		$buffer[] = ' <database name="">';

		if ($this->options->withStructure)
		{
			$buffer = array_merge($buffer, $this->buildXmlStructure());
		}

		if ($this->options->withData)
		{
			$buffer = array_merge($buffer, $this->buildXmlData());
		}

		$buffer[] = ' </database>';
		$buffer[] = '</mysqldump>';

		return implode("\n", $buffer);
	}

	/**
	 * Builds the XML structure to export.
	 *
	 * @return  array  An array of XML lines (strings).
	 *
	 * @since   1.0
	 * @throws  \Exception if an error occurs.
	 */
	protected function buildXmlStructure()
	{
		$buffer = [];

		foreach ($this->from as $table)
		{
			// Replace the magic prefix if found.
			$table = $this->getGenericTableName($table);

			// Get the details columns information.
			$fields = $this->db->getTableColumns($table, false);
			$keys   = $this->db->getTableKeys($table);

			$buffer[] = '  <table_structure name="' . $table . '">';

			foreach ($fields as $field)
			{
				$buffer[] = '   <field Field="' . $field->Field . '" Type="' . $field->Type . '" Null="' . $field->Null . '" Key="' .
					$field->Key . '"' . (isset($field->Default) ? ' Default="' . $field->Default . '"' : '') . ' Extra="' . $field->Extra . '"' .
					' />';
			}

			foreach ($keys as $key)
			{
				$buffer[] = '   <key Table="' . $table . '" Non_unique="' . $key->Non_unique . '" Key_name="' . $key->Key_name . '"' .
					' Seq_in_index="' . $key->Seq_in_index . '" Column_name="' . $key->Column_name . '" Collation="' . $key->Collation . '"' .
					' Null="' . $key->Null . '" Index_type="' . $key->Index_type . '"' .
<<<<<<< HEAD
					' Sub_part="' . $key->Sub_part . '"' .
					' Comment="' . htmlspecialchars($key->Comment, ENT_COMPAT, 'UTF-8') . '"' .
=======
					' Comment="' . htmlspecialchars($key->Comment, \ENT_COMPAT, 'UTF-8') . '"' .
>>>>>>> 836f3195
					' />';
			}

			$buffer[] = '  </table_structure>';
		}

		return $buffer;
	}

	/**
	 * Checks if all data and options are in order prior to exporting.
	 *
	 * @return  $this
	 *
	 * @since   1.0
	 * @throws  \RuntimeException
	 */
	public function check()
	{
		// Check if the db connector has been set.
		if (!($this->db instanceof MysqliDriver))
		{
			throw new \RuntimeException('Database connection wrong type.');
		}

		// Check if the tables have been specified.
		if (empty($this->from))
		{
			throw new \RuntimeException('ERROR: No Tables Specified');
		}

		return $this;
	}
}<|MERGE_RESOLUTION|>--- conflicted
+++ resolved
@@ -84,12 +84,8 @@
 				$buffer[] = '   <key Table="' . $table . '" Non_unique="' . $key->Non_unique . '" Key_name="' . $key->Key_name . '"' .
 					' Seq_in_index="' . $key->Seq_in_index . '" Column_name="' . $key->Column_name . '" Collation="' . $key->Collation . '"' .
 					' Null="' . $key->Null . '" Index_type="' . $key->Index_type . '"' .
-<<<<<<< HEAD
 					' Sub_part="' . $key->Sub_part . '"' .
-					' Comment="' . htmlspecialchars($key->Comment, ENT_COMPAT, 'UTF-8') . '"' .
-=======
 					' Comment="' . htmlspecialchars($key->Comment, \ENT_COMPAT, 'UTF-8') . '"' .
->>>>>>> 836f3195
 					' />';
 			}
 
