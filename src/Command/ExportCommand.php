--- conflicted
+++ resolved
@@ -27,7 +27,6 @@
  */
 class ExportCommand extends AbstractCommand
 {
-<<<<<<< HEAD
     /**
      * The default command name
      *
@@ -138,7 +137,7 @@
                 File::write($filename, $data);
 
                 if ($zip) {
-                    $zipFilesArray[] = ['name' => $table . '.xml', 'data' => $data];
+                    $zipFilesArray = [['name' => $table . '.xml', 'data' => $data]];
                     $zipArchive->create($zipFile, $zipFilesArray);
                     File::delete($filename);
                 }
@@ -166,156 +165,4 @@
         $this->addOption('table', null, InputOption::VALUE_REQUIRED, 'The name of the database table to export');
         $this->addOption('zip', null, InputOption::VALUE_NONE, 'Flag indicating the export will be saved to a ZIP archive');
     }
-=======
-	/**
-	 * The default command name
-	 *
-	 * @var    string
-	 * @since  2.0.0
-	 */
-	protected static $defaultName = 'database:export';
-
-	/**
-	 * Database connector
-	 *
-	 * @var    DatabaseDriver
-	 * @since  2.0.0
-	 */
-	private $db;
-
-	/**
-	 * Instantiate the command.
-	 *
-	 * @param   DatabaseDriver  $db  Database connector
-	 *
-	 * @since   2.0.0
-	 */
-	public function __construct(DatabaseDriver $db)
-	{
-		$this->db = $db;
-
-		parent::__construct();
-	}
-
-	/**
-	 * Internal function to execute the command.
-	 *
-	 * @param   InputInterface   $input   The input to inject into the command.
-	 * @param   OutputInterface  $output  The output to inject into the command.
-	 *
-	 * @return  integer  The command exit code
-	 *
-	 * @since   2.0.0
-	 */
-	protected function doExecute(InputInterface $input, OutputInterface $output): int
-	{
-		$symfonyStyle = new SymfonyStyle($input, $output);
-
-		$symfonyStyle->title('Exporting Database');
-
-		$totalTime = microtime(true);
-
-		if (!class_exists(File::class))
-		{
-			$symfonyStyle->error('The "joomla/filesystem" Composer package is not installed, cannot create an export.');
-
-			return 1;
-		}
-
-		// Make sure the database supports exports before we get going
-		try
-		{
-			$exporter = $this->db->getExporter()
-				->withStructure();
-		}
-		catch (UnsupportedAdapterException $e)
-		{
-			$symfonyStyle->error(sprintf('The "%s" database driver does not support exporting data.', $this->db->getName()));
-
-			return 1;
-		}
-
-		$folderPath = $input->getOption('folder');
-		$tableName  = $input->getOption('table');
-		$zip        = $input->getOption('zip');
-
-		$zipFile = $folderPath . '/data_exported_' . date("Y-m-d\TH-i-s") . '.zip';
-		$tables = $this->db->getTableList();
-		$prefix = $this->db->getPrefix();
-
-		if ($tableName)
-		{
-			if (!\in_array($tableName, $tables))
-			{
-				$symfonyStyle->error(sprintf('The %s table does not exist in the database.', $tableName));
-
-				return 1;
-			}
-
-			$tables = [$tableName];
-		}
-
-		if ($zip)
-		{
-			if (!class_exists(Archive::class))
-			{
-				$symfonyStyle->error('The "joomla/archive" Composer package is not installed, cannot create ZIP files.');
-
-				return 1;
-			}
-
-			/** @var Zip $zipArchive */
-			$zipArchive = (new Archive)->getAdapter('zip');
-		}
-
-		foreach ($tables as $table)
-		{
-			// If an empty prefix is in use then we will dump all tables, otherwise the prefix must match
-			if (strlen($prefix) === 0 || strpos(substr($table, 0, strlen($prefix)), $prefix) !== false)
-			{
-				$taskTime = microtime(true);
-				$filename = $folderPath . '/' . $table . '.xml';
-
-				$symfonyStyle->text(sprintf('Processing the %s table', $table));
-
-				$data = (string) $exporter->from($table)->withData(true);
-
-				if (file_exists($filename))
-				{
-					File::delete($filename);
-				}
-
-				File::write($filename, $data);
-
-				if ($zip)
-				{
-					$zipFilesArray = [['name' => $table . '.xml', 'data' => $data]];
-					$zipArchive->create($zipFile, $zipFilesArray);
-					File::delete($filename);
-				}
-
-				$symfonyStyle->text(sprintf('Exported data for %s in %d seconds', $table, round(microtime(true) - $taskTime, 3)));
-			}
-		}
-
-		$symfonyStyle->success(sprintf('Export completed in %d seconds', round(microtime(true) - $totalTime, 3)));
-
-		return 0;
-	}
-
-	/**
-	 * Configure the command.
-	 *
-	 * @return  void
-	 *
-	 * @since   2.0.0
-	 */
-	protected function configure(): void
-	{
-		$this->setDescription('Export the database');
-		$this->addOption('folder', null, InputOption::VALUE_OPTIONAL, 'Path to write the export files to', '.');
-		$this->addOption('table', null, InputOption::VALUE_REQUIRED, 'The name of the database table to export');
-		$this->addOption('zip', null, InputOption::VALUE_NONE, 'Flag indicating the export will be saved to a ZIP archive');
-	}
->>>>>>> 3e05b12e
 }