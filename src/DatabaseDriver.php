--- conflicted
+++ resolved
@@ -354,19 +354,11 @@
 	public function __construct($options)
 	{
 		// Initialise object variables.
-<<<<<<< HEAD
 		$this->database    = (isset($options['database'])) ? $options['database'] : '';
 		$this->debug       = (isset($options['debug'])) ? $options['debug'] : false;
 		$this->tablePrefix = (isset($options['prefix'])) ? $options['prefix'] : '';
 		$this->count       = 0;
 		$this->errorNum    = 0;
-=======
-		$this->database = (isset($options['database'])) ? $options['database'] : '';
-
-		$this->tablePrefix = (isset($options['prefix'])) ? $options['prefix'] : 'jos_';
-		$this->count = 0;
-		$this->errorNum = 0;
->>>>>>> 92f813dc
 
 		// Set class options.
 		$this->options = $options;
