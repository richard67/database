--- conflicted
+++ resolved
@@ -304,21 +304,13 @@
 	 */
 	public static function splitSql($sql)
 	{
-<<<<<<< HEAD
-		$start   = 0;
-		$open    = false;
-		$char    = '';
-		$end     = strlen($sql);
-		$queries = [];
-=======
 		$start     = 0;
 		$open      = false;
 		$comment   = false;
 		$endString = '';
 		$end       = strlen($sql);
-		$queries   = array();
+		$queries   = [];
 		$query     = '';
->>>>>>> c8e6bf9b
 
 		for ($i = 0; $i < $end; $i++)
 		{
@@ -432,37 +424,6 @@
 	}
 
 	/**
-<<<<<<< HEAD
-=======
-	 * Magic method to provide method alias support for quote() and quoteName().
-	 *
-	 * @param   string  $method  The called method.
-	 * @param   array   $args    The array of arguments passed to the method.
-	 *
-	 * @return  string  The aliased method's return value or null.
-	 *
-	 * @since   1.0
-	 */
-	public function __call($method, $args)
-	{
-		if (empty($args))
-		{
-			return;
-		}
-
-		switch ($method)
-		{
-			case 'q':
-				return $this->quote($args[0], isset($args[1]) ? $args[1] : true);
-				break;
-
-			case 'qn':
-				return $this->quoteName($args[0], isset($args[1]) ? $args[1] : null);
-				break;
-		}
-	}
-
-	/**
 	 * Magic method to access properties of the database driver.
 	 *
 	 * @param   string  $name  The name of the property.
@@ -489,7 +450,6 @@
 	}
 
 	/**
->>>>>>> c8e6bf9b
 	 * Constructor.
 	 *
 	 * @param   array  $options  List of options used to configure the connection
