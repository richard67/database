--- conflicted
+++ resolved
@@ -475,18 +475,13 @@
 			default:
 				$trace = debug_backtrace();
 				trigger_error(
-<<<<<<< HEAD
 					sprintf(
 						'Undefined property via __get(): %1$s in %2$s on line %3$s',
 						$name,
 						$trace[0]['file'],
 						$trace[0]['line']
 					),
-					E_USER_NOTICE
-=======
-					'Undefined property via __get(): ' . $name . ' in ' . $trace[0]['file'] . ' on line ' . $trace[0]['line'],
 					\E_USER_NOTICE
->>>>>>> 836f3195
 				);
 		}
 	}
@@ -1120,11 +1115,7 @@
 		foreach (get_object_vars($object) as $k => $v)
 		{
 			// Skip columns that don't exist in the table.
-<<<<<<< HEAD
-			if (!array_key_exists($k, $tableColumns))
-=======
 			if (!\array_key_exists($k, $tableColumns))
->>>>>>> 836f3195
 			{
 				continue;
 			}
@@ -1967,11 +1958,7 @@
 		foreach (get_object_vars($object) as $k => $v)
 		{
 			// Skip columns that don't exist in the table.
-<<<<<<< HEAD
-			if (!array_key_exists($k, $tableColumns))
-=======
 			if (!\array_key_exists($k, $tableColumns))
->>>>>>> 836f3195
 			{
 				continue;
 			}
