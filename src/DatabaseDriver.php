--- conflicted
+++ resolved
@@ -336,13 +336,8 @@
 		$open      = false;
 		$comment   = false;
 		$endString = '';
-<<<<<<< HEAD
-		$end       = strlen($sql);
+		$end       = \strlen($sql);
 		$queries   = [];
-=======
-		$end       = \strlen($sql);
-		$queries   = array();
->>>>>>> 48505350
 		$query     = '';
 
 		for ($i = 0; $i < $end; $i++)
@@ -1541,28 +1536,18 @@
 			return $quotedName . $quotedAs;
 		}
 
-<<<<<<< HEAD
 		$fin = [];
 
-		if (is_null($as))
+		if (\is_null($as))
 		{
 			foreach ($name as $str)
-=======
-			if (\is_null($as))
->>>>>>> 48505350
 			{
 				$fin[] = $this->quoteName($str);
 			}
-<<<<<<< HEAD
-		}
-		elseif (is_array($name) && (count($name) === count($as)))
-		{
-			$count = count($name);
-=======
-			elseif (\is_array($name) && (\count($name) === \count($as)))
-			{
-				$count = \count($name);
->>>>>>> 48505350
+		}
+		elseif (\is_array($name) && (\count($name) === \count($as)))
+		{
+			$count = \count($name);
 
 			for ($i = 0; $i < $count; $i++)
 			{
@@ -1625,11 +1610,7 @@
 		$literal   = '';
 
 		$sql = trim($sql);
-<<<<<<< HEAD
-		$n   = strlen($sql);
-=======
-		$n = \strlen($sql);
->>>>>>> 48505350
+		$n   = \strlen($sql);
 
 		while ($startPos < $n)
 		{
