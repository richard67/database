--- conflicted
+++ resolved
@@ -233,11 +233,7 @@
 
 				// Derive the class name from the type.
 				/** @var $class DatabaseDriver */
-<<<<<<< HEAD
 				$class = __NAMESPACE__ . '\\' . ucfirst(strtolower($baseName)) . '\\' . ucfirst(strtolower($baseName)) . 'Driver';
-=======
-				$class = '\\Joomla\\Database\\' . ucfirst(strtolower($baseName)) . '\\' . ucfirst(strtolower($baseName)) . 'Driver';
->>>>>>> 21e10610
 
 				// If the class doesn't exist, or if it's not supported on this system, move on to the next type.
 				if (!class_exists($class) || !$class::isSupported())
@@ -815,25 +811,7 @@
 	 */
 	public function getExporter()
 	{
-<<<<<<< HEAD
 		return $this->factory->getExporter($this->name, $this);
-=======
-		// Derive the class name from the driver.
-		$class = '\\Joomla\\Database\\' . ucfirst($this->name) . '\\' . ucfirst($this->name) . 'Exporter';
-
-		// Make sure we have an exporter class for this driver.
-		if (!class_exists($class))
-		{
-			// If it doesn't exist we are at an impasse so throw an exception.
-			throw new Exception\UnsupportedAdapterException('Database Exporter not found.');
-		}
-
-		/** @var $o DatabaseExporter */
-		$o = new $class;
-		$o->setDbo($this);
-
-		return $o;
->>>>>>> 21e10610
 	}
 
 	/**
@@ -845,25 +823,7 @@
 	 */
 	public function getImporter()
 	{
-<<<<<<< HEAD
 		return $this->factory->getImporter($this->name, $this);
-=======
-		// Derive the class name from the driver.
-		$class = '\\Joomla\\Database\\' . ucfirst($this->name) . '\\' . ucfirst($this->name) . 'Importer';
-
-		// Make sure we have an importer class for this driver.
-		if (!class_exists($class))
-		{
-			// If it doesn't exist we are at an impasse so throw an exception.
-			throw new Exception\UnsupportedAdapterException('Database Importer not found');
-		}
-
-		/** @var $o DatabaseImporter */
-		$o = new $class;
-		$o->setDbo($this);
-
-		return $o;
->>>>>>> 21e10610
 	}
 
 	/**
