--- conflicted
+++ resolved
@@ -270,17 +270,11 @@
 	public static function getInstance(array $options = [])
 	{
 		// Sanitize the database connector options.
-<<<<<<< HEAD
-		$options['driver']   = (isset($options['driver'])) ? preg_replace('/[^A-Z0-9_\.-]/i', '', $options['driver']) : 'mysqli';
-		$options['database'] = (isset($options['database'])) ? $options['database'] : null;
-		$options['select']   = (isset($options['select'])) ? $options['select'] : true;
-		$options['factory']  = (isset($options['factory'])) ? $options['factory'] : new DatabaseFactory;
-		$options['monitor']  = (isset($options['monitor'])) ? $options['monitor'] : null;
-=======
 		$options['driver']   = isset($options['driver']) ? preg_replace('/[^A-Z0-9_\.-]/i', '', $options['driver']) : 'mysqli';
 		$options['database'] = isset($options['database']) ? $options['database'] : null;
 		$options['select']   = isset($options['select']) ? $options['select'] : true;
->>>>>>> 6f1846a7
+		$options['factory']  = isset($options['factory']) ? $options['factory'] : new DatabaseFactory;
+		$options['monitor']  = isset($options['monitor']) ? $options['monitor'] : null;
 
 		// Get the options signature for the database connector.
 		$signature = md5(serialize($options));
@@ -461,18 +455,10 @@
 	public function __construct(array $options)
 	{
 		// Initialise object variables.
-<<<<<<< HEAD
-		$this->database    = (isset($options['database'])) ? $options['database'] : '';
-		$this->tablePrefix = (isset($options['prefix'])) ? $options['prefix'] : '';
+		$this->database    = isset($options['database']) ? $options['database'] : '';
+		$this->tablePrefix = isset($options['prefix']) ? $options['prefix'] : 'jos_';
 		$this->count       = 0;
 		$this->errorNum    = 0;
-=======
-		$this->database = isset($options['database']) ? $options['database'] : '';
-
-		$this->tablePrefix = isset($options['prefix']) ? $options['prefix'] : 'jos_';
-		$this->count = 0;
-		$this->errorNum = 0;
->>>>>>> 6f1846a7
 
 		// Set class options.
 		$this->options = $options;
@@ -1361,16 +1347,10 @@
 			{
 				$fin[] = $this->quoteName($str);
 			}
-<<<<<<< HEAD
-		}
-		elseif (is_array($name) && (count($name) == count($as)))
+		}
+		elseif (is_array($name) && (count($name) === count($as)))
 		{
 			$count = count($name);
-=======
-			elseif (is_array($name) && (count($name) === count($as)))
-			{
-				$count = count($name);
->>>>>>> 6f1846a7
 
 			for ($i = 0; $i < $count; $i++)
 			{
@@ -1664,35 +1644,8 @@
 		}
 
 		// Set the query and execute the update.
-<<<<<<< HEAD
-		$this->setQuery(sprintf($statement, implode(",", $fields), implode(' AND ', $where)))->execute();
-=======
-		$this->setQuery(sprintf($statement, implode(',', $fields), implode(' AND ', $where)));
->>>>>>> 6f1846a7
+		$this->setQuery(sprintf($statement, implode(',', $fields), implode(' AND ', $where)))->execute();
 
 		return true;
 	}
-<<<<<<< HEAD
-=======
-
-	/**
-	 * Execute the SQL statement.
-	 *
-	 * @return  mixed  A database cursor resource on success, boolean false on failure.
-	 *
-	 * @since   1.0
-	 * @throws  \RuntimeException
-	 */
-	abstract public function execute();
-
-	/**
-	 * Unlocks tables in the database.
-	 *
-	 * @return  DatabaseDriver  Returns this object to support chaining.
-	 *
-	 * @since   1.0
-	 * @throws  \RuntimeException
-	 */
-	abstract public function unlockTables();
->>>>>>> 6f1846a7
 }