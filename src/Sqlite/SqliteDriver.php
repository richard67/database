<?php
/**
 * Part of the Joomla Framework Database Package
 *
 * @copyright  Copyright (C) 2005 - 2017 Open Source Matters, Inc. All rights reserved.
 * @license    GNU General Public License version 2 or later; see LICENSE
 */

namespace Joomla\Database\Sqlite;

use Joomla\Database\DatabaseEvents;
use Joomla\Database\Event\ConnectionEvent;
use Joomla\Database\Pdo\PdoDriver;

/**
 * SQLite database driver supporting PDO based connections
 *
 * @link   https://secure.php.net/manual/en/ref.pdo-sqlite.php
 * @since  1.0
 */
class SqliteDriver extends PdoDriver
{
	/**
	 * The name of the database driver.
	 *
	 * @var    string
	 * @since  1.0
	 */
	public $name = 'sqlite';

	/**
	 * The character(s) used to quote SQL statement names such as table names or field names, etc.
	 *
	 * If a single character string the same character is used for both sides of the quoted name, else the first character will be used for the
	 * opening quote and the second for the closing quote.
	 *
	 * @var    string
	 * @since  1.0
	 */
	protected $nameQuote = '`';

	/**
	 * Destructor.
	 *
	 * @since   1.0
	 */
	public function __destruct()
	{
		$this->disconnect();
	}

	/**
	 * Connects to the database if needed.
	 *
	 * @return  void  Returns void if the database connected successfully.
	 *
	 * @since   __DEPLOY_VERSION__
	 * @throws  RuntimeException
	 */
	public function connect()
	{
		if ($this->connection)
		{
			return;
		}

		parent::connect();

		$this->connection->sqliteCreateFunction(
			'ROW_NUMBER',
			function($init = null)
			{
				static $rownum, $partition;

				if ($init !== null)
				{
					$rownum = $init;
					$partition = null;

					return $rownum;
				}

				$args = func_get_args();
				array_shift($args);

				$partitionBy = $args ? implode(',', $args) : null;

				if ($partitionBy === null || $partitionBy === $partition)
				{
					$rownum++;
				}
				else
				{
					$rownum    = 1;
					$partition = $partitionBy;
				}

				return $rownum;
			}
		);
	}

	/**
	 * Disconnects the database.
	 *
	 * @return  void
	 *
	 * @since   1.0
	 */
	public function disconnect()
	{
		$this->freeResult();
		$this->connection = null;

		$this->dispatchEvent(new ConnectionEvent(DatabaseEvents::POST_DISCONNECT, $this));
	}

	/**
	 * Drops a table from the database.
	 *
	 * @param   string   $tableName  The name of the database table to drop.
	 * @param   boolean  $ifExists   Optionally specify that the table must exist before it is dropped.
	 *
	 * @return  $this
	 *
	 * @since   1.0
	 */
	public function dropTable($tableName, $ifExists = true)
	{
		$this->connect();

		$this->setQuery('DROP TABLE ' . ($ifExists ? 'IF EXISTS ' : '') . $this->quoteName($tableName))
			->execute();

		return $this;
	}

	/**
	 * Method to escape a string for usage in an SQLite statement.
	 *
	 * Note: Using query objects with bound variables is preferable to the below.
	 *
	 * @param   string   $text   The string to be escaped.
	 * @param   boolean  $extra  Unused optional parameter to provide extra escaping.
	 *
	 * @return  string  The escaped string.
	 *
	 * @since   1.0
	 */
	public function escape($text, $extra = false)
	{
		if (is_int($text) || is_float($text))
		{
			return $text;
		}

		return \SQLite3::escapeString($text);
	}

	/**
	 * Method to get the database collation in use by sampling a text field of a table in the database.
	 *
	 * @return  mixed  The collation in use by the database or boolean false if not supported.
	 *
	 * @since   1.0
	 */
	public function getCollation()
	{
		return $this->charset;
	}

	/**
	 * Method to get the database connection collation in use by sampling a text field of a table in the database.
	 *
	 * @return  mixed  The collation in use by the database connection (string) or boolean false if not supported.
	 *
	 * @since   __DEPLOY_VERSION__
	 * @throws  \RuntimeException
	 */
	public function getConnectionCollation()
	{
		return $this->charset;
	}

	/**
	 * Shows the table CREATE statement that creates the given tables.
	 *
	 * Note: Doesn't appear to have support in SQLite
	 *
	 * @param   mixed  $tables  A table name or a list of table names.
	 *
	 * @return  array  A list of the create SQL for the tables.
	 *
	 * @since   1.0
	 * @throws  \RuntimeException
	 */
	public function getTableCreate($tables)
	{
		$this->connect();

		// Sanitize input to an array and iterate over the list.
		$tables = (array) $tables;

		return $tables;
	}

	/**
	 * Retrieves field information about a given table.
	 *
	 * @param   string   $table     The name of the database table.
	 * @param   boolean  $typeOnly  True to only return field types.
	 *
	 * @return  array  An array of fields for the database table.
	 *
	 * @since   1.0
	 * @throws  \RuntimeException
	 */
	public function getTableColumns($table, $typeOnly = true)
	{
		$this->connect();

		$columns = [];

		$fieldCasing = $this->getOption(\PDO::ATTR_CASE);

		$this->setOption(\PDO::ATTR_CASE, \PDO::CASE_UPPER);

		$table = strtoupper($table);

		$fields = $this->setQuery('pragma table_info(' . $table . ')')->loadObjectList();

		if ($typeOnly)
		{
			foreach ($fields as $field)
			{
				$columns[$field->NAME] = $field->TYPE;
			}
		}
		else
		{
			foreach ($fields as $field)
			{
				// Do some dirty translation to MySQL output.
				// TODO: Come up with and implement a standard across databases.
				$columns[$field->NAME] = (object) [
					'Field'   => $field->NAME,
					'Type'    => $field->TYPE,
					'Null'    => $field->NOTNULL == '1' ? 'NO' : 'YES',
					'Default' => $field->DFLT_VALUE,
					'Key'     => $field->PK != '0' ? 'PRI' : '',
				];
			}
		}

		$this->setOption(\PDO::ATTR_CASE, $fieldCasing);

		return $columns;
	}

	/**
	 * Get the details list of keys for a table.
	 *
	 * @param   string  $table  The name of the table.
	 *
	 * @return  array  An array of the column specification for the table.
	 *
	 * @since   1.0
	 * @throws  \RuntimeException
	 */
	public function getTableKeys($table)
	{
		$this->connect();

		$keys = [];

		$fieldCasing = $this->getOption(\PDO::ATTR_CASE);

		$this->setOption(\PDO::ATTR_CASE, \PDO::CASE_UPPER);

		$table = strtoupper($table);

		$rows = $this->setQuery('pragma table_info( ' . $table . ')')->loadObjectList();

		foreach ($rows as $column)
		{
			if ($column->PK == 1)
			{
				$keys[$column->NAME] = $column;
			}
		}

		$this->setOption(\PDO::ATTR_CASE, $fieldCasing);

		return $keys;
	}

	/**
	 * Method to get an array of all tables in the database (schema).
	 *
	 * @return  array   An array of all the tables in the database.
	 *
	 * @since   1.0
	 * @throws  \RuntimeException
	 */
	public function getTableList()
	{
		$this->connect();

<<<<<<< HEAD
=======
		/** @var SqliteQuery $query */
		$query = $this->getQuery(true);

>>>>>>> 21e10610
		$type = 'table';

		/** @type SqliteQuery $query */
		$query = $this->getQuery(true);
		$query->select('name');
		$query->from('sqlite_master');
		$query->where('type = :type');
		$query->bind(':type', $type);
		$query->order('name');

		return $this->setQuery($query)->loadColumn();
	}

	/**
	 * Get the version of the database connector.
	 *
	 * @return  string  The database connector version.
	 *
	 * @since   1.0
	 */
	public function getVersion()
	{
		$this->connect();

		return $this->setQuery("SELECT sqlite_version()")->loadResult();
	}

	/**
	 * Select a database for use.
	 *
	 * @param   string  $database  The name of the database to select for use.
	 *
	 * @return  boolean  True if the database was successfully selected.
	 *
	 * @since   1.0
	 * @throws  \RuntimeException
	 */
	public function select($database)
	{
		$this->connect();

		return true;
	}

	/**
	 * Set the connection to use UTF-8 character encoding.
	 *
	 * Returns false automatically for the Oracle driver since
	 * you can only set the character set when the connection
	 * is created.
	 *
	 * @return  boolean  True on success.
	 *
	 * @since   1.0
	 */
	public function setUtf()
	{
		$this->connect();

		return false;
	}

	/**
	 * Locks a table in the database.
	 *
	 * @param   string  $table  The name of the table to unlock.
	 *
	 * @return  $this
	 *
	 * @since   1.0
	 * @throws  \RuntimeException
	 */
	public function lockTable($table)
	{
		return $this;
	}

	/**
	 * Renames a table in the database.
	 *
	 * @param   string  $oldTable  The name of the table to be renamed
	 * @param   string  $newTable  The new name for the table.
	 * @param   string  $backup    Not used by Sqlite.
	 * @param   string  $prefix    Not used by Sqlite.
	 *
	 * @return  $this
	 *
	 * @since   1.0
	 * @throws  \RuntimeException
	 */
	public function renameTable($oldTable, $newTable, $backup = null, $prefix = null)
	{
		$this->setQuery('ALTER TABLE ' . $oldTable . ' RENAME TO ' . $newTable)->execute();

		return $this;
	}

	/**
	 * Method to truncate a table.
	 *
	 * @param   string  $table  The table to truncate
	 *
	 * @return  void
	 *
	 * @since   1.2.1
	 * @throws  \RuntimeException
	 */
	public function truncateTable($table)
	{
		$this->setQuery('DELETE FROM ' . $this->quoteName($table))
			->execute();
	}

	/**
	 * Unlocks tables in the database.
	 *
	 * @return  $this
	 *
	 * @since   1.0
	 * @throws  \RuntimeException
	 */
	public function unlockTables()
	{
		return $this;
	}

	/**
	 * Test to see if the PDO ODBC connector is available.
	 *
	 * @return  boolean  True on success, false otherwise.
	 *
	 * @since   1.0
	 */
	public static function isSupported()
	{
		return class_exists('\\PDO') && class_exists('\\SQLite3') && in_array('sqlite', \PDO::getAvailableDrivers(), true);
	}

	/**
	 * Method to commit a transaction.
	 *
	 * @param   boolean  $toSavepoint  If true, commit to the last savepoint.
	 *
	 * @return  void
	 *
	 * @since   1.0
	 * @throws  \RuntimeException
	 */
	public function transactionCommit($toSavepoint = false)
	{
		$this->connect();

		if (!$toSavepoint || $this->transactionDepth <= 1)
		{
			parent::transactionCommit($toSavepoint);
		}
		else
		{
			$this->transactionDepth--;
		}
	}

	/**
	 * Method to roll back a transaction.
	 *
	 * @param   boolean  $toSavepoint  If true, rollback to the last savepoint.
	 *
	 * @return  void
	 *
	 * @since   1.0
	 * @throws  \RuntimeException
	 */
	public function transactionRollback($toSavepoint = false)
	{
		$this->connect();

		if (!$toSavepoint || $this->transactionDepth <= 1)
		{
			parent::transactionRollback($toSavepoint);
		}
		else
		{
			$savepoint = 'SP_' . ($this->transactionDepth - 1);
			$this->setQuery('ROLLBACK TO ' . $this->quoteName($savepoint))->execute();

			$this->transactionDepth--;
		}
	}

	/**
	 * Method to initialize a transaction.
	 *
	 * @param   boolean  $asSavepoint  If true and a transaction is already active, a savepoint will be created.
	 *
	 * @return  void
	 *
	 * @since   1.0
	 * @throws  \RuntimeException
	 */
	public function transactionStart($asSavepoint = false)
	{
		$this->connect();

		if (!$asSavepoint || !$this->transactionDepth)
		{
			parent::transactionStart($asSavepoint);
		}
		else
		{
			$savepoint = 'SP_' . $this->transactionDepth;
			$this->setQuery('SAVEPOINT ' . $this->quoteName($savepoint))->execute();

			$this->transactionDepth++;
		}
	}
}<|MERGE_RESOLUTION|>--- conflicted
+++ resolved
@@ -68,7 +68,7 @@
 
 		$this->connection->sqliteCreateFunction(
 			'ROW_NUMBER',
-			function($init = null)
+			function ($init = null)
 			{
 				static $rownum, $partition;
 
@@ -306,15 +306,9 @@
 	{
 		$this->connect();
 
-<<<<<<< HEAD
-=======
+		$type = 'table';
+
 		/** @var SqliteQuery $query */
-		$query = $this->getQuery(true);
-
->>>>>>> 21e10610
-		$type = 'table';
-
-		/** @type SqliteQuery $query */
 		$query = $this->getQuery(true);
 		$query->select('name');
 		$query->from('sqlite_master');
