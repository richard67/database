<?php
/**
 * Part of the Joomla Framework Database Package
 *
 * @copyright  Copyright (C) 2005 - 2015 Open Source Matters, Inc. All rights reserved.
 * @license    GNU General Public License version 2 or later; see LICENSE
 */

namespace Joomla\Database\Sqlite;

<<<<<<< HEAD
=======
use SQLite3;
>>>>>>> 0db19e00
use Joomla\Database\Pdo\PdoDriver;

/**
 * SQLite database driver supporting PDO based connections
 *
 * @see    http://php.net/manual/en/ref.pdo-sqlite.php
 * @since  1.0
 */
class SqliteDriver extends PdoDriver
{
	/**
	 * The name of the database driver.
	 *
	 * @var    string
	 * @since  1.0
	 */
	public $name = 'sqlite';

	/**
	 * The character(s) used to quote SQL statement names such as table names or field names, etc.
	 *
	 * If a single character string the same character is used for both sides of the quoted name, else the first character will be used for the
	 * opening quote and the second for the closing quote.
	 *
	 * @var    string
	 * @since  1.0
	 */
	protected $nameQuote = '`';

	/**
	 * Destructor.
	 *
	 * @since   1.0
	 */
	public function __destruct()
	{
		$this->disconnect();
	}

	/**
	 * Disconnects the database.
	 *
	 * @return  void
	 *
	 * @since   1.0
	 */
	public function disconnect()
	{
		$this->freeResult();
		$this->connection = null;
	}

	/**
	 * Drops a table from the database.
	 *
	 * @param   string   $tableName  The name of the database table to drop.
	 * @param   boolean  $ifExists   Optionally specify that the table must exist before it is dropped.
	 *
	 * @return  $this
	 *
	 * @since   1.0
	 */
	public function dropTable($tableName, $ifExists = true)
	{
		$this->connect();

		$this->setQuery('DROP TABLE ' . ($ifExists ? 'IF EXISTS ' : '') . $this->quoteName($tableName))
			->execute();

		return $this;
	}

	/**
	 * Method to escape a string for usage in an SQLite statement.
	 *
	 * Note: Using query objects with bound variables is preferable to the below.
	 *
	 * @param   string   $text   The string to be escaped.
	 * @param   boolean  $extra  Unused optional parameter to provide extra escaping.
	 *
	 * @return  string  The escaped string.
	 *
	 * @since   1.0
	 */
	public function escape($text, $extra = false)
	{
		if (is_int($text) || is_float($text))
		{
			return $text;
		}

		return \SQLite3::escapeString($text);
	}

	/**
	 * Method to get the database collation in use by sampling a text field of a table in the database.
	 *
	 * @return  mixed  The collation in use by the database or boolean false if not supported.
	 *
	 * @since   1.0
	 */
	public function getCollation()
	{
		return $this->charset;
	}

	/**
	 * Shows the table CREATE statement that creates the given tables.
	 *
	 * Note: Doesn't appear to have support in SQLite
	 *
	 * @param   mixed  $tables  A table name or a list of table names.
	 *
	 * @return  array  A list of the create SQL for the tables.
	 *
	 * @since   1.0
	 * @throws  \RuntimeException
	 */
	public function getTableCreate($tables)
	{
		$this->connect();

		// Sanitize input to an array and iterate over the list.
		settype($tables, 'array');

		return $tables;
	}

	/**
	 * Retrieves field information about a given table.
	 *
	 * @param   string   $table     The name of the database table.
	 * @param   boolean  $typeOnly  True to only return field types.
	 *
	 * @return  array  An array of fields for the database table.
	 *
	 * @since   1.0
	 * @throws  \RuntimeException
	 */
	public function getTableColumns($table, $typeOnly = true)
	{
		$this->connect();

		$columns = [];

		$fieldCasing = $this->getOption(\PDO::ATTR_CASE);

		$this->setOption(\PDO::ATTR_CASE, \PDO::CASE_UPPER);

		$table = strtoupper($table);

		$fields = $this->setQuery('pragma table_info(' . $table . ')')->loadObjectList();

		if ($typeOnly)
		{
			foreach ($fields as $field)
			{
				$columns[$field->NAME] = $field->TYPE;
			}
		}
		else
		{
			foreach ($fields as $field)
			{
				// Do some dirty translation to MySQL output.
				// TODO: Come up with and implement a standard across databases.
				$columns[$field->NAME] = (object) [
					'Field'   => $field->NAME,
					'Type'    => $field->TYPE,
					'Null'    => ($field->NOTNULL == '1' ? 'NO' : 'YES'),
					'Default' => $field->DFLT_VALUE,
					'Key'     => ($field->PK == '1' ? 'PRI' : '')
				];
			}
		}

		$this->setOption(\PDO::ATTR_CASE, $fieldCasing);

		return $columns;
	}

	/**
	 * Get the details list of keys for a table.
	 *
	 * @param   string  $table  The name of the table.
	 *
	 * @return  array  An array of the column specification for the table.
	 *
	 * @since   1.0
	 * @throws  \RuntimeException
	 */
	public function getTableKeys($table)
	{
		$this->connect();

		$keys = [];

		$fieldCasing = $this->getOption(\PDO::ATTR_CASE);

		$this->setOption(\PDO::ATTR_CASE, \PDO::CASE_UPPER);

		$table = strtoupper($table);

		$rows = $this->setQuery('pragma table_info( ' . $table . ')')->loadObjectList();

		foreach ($rows as $column)
		{
			if ($column->PK == 1)
			{
				$keys[$column->NAME] = $column;
			}
		}

		$this->setOption(\PDO::ATTR_CASE, $fieldCasing);

		return $keys;
	}

	/**
	 * Method to get an array of all tables in the database (schema).
	 *
	 * @return  array   An array of all the tables in the database.
	 *
	 * @since   1.0
	 * @throws  \RuntimeException
	 */
	public function getTableList()
	{
		$this->connect();

		$type = 'table';

		/** @type SqliteQuery $query */
		$query = $this->getQuery(true);
		$query->select('name');
		$query->from('sqlite_master');
		$query->where('type = :type');
		$query->bind(':type', $type);
		$query->order('name');

		return $this->setQuery($query)->loadColumn();
	}

	/**
	 * Get the version of the database connector.
	 *
	 * @return  string  The database connector version.
	 *
	 * @since   1.0
	 */
	public function getVersion()
	{
		$this->connect();

		return $this->setQuery("SELECT sqlite_version()")->loadResult();
	}

	/**
	 * Select a database for use.
	 *
	 * @param   string  $database  The name of the database to select for use.
	 *
	 * @return  boolean  True if the database was successfully selected.
	 *
	 * @since   1.0
	 * @throws  \RuntimeException
	 */
	public function select($database)
	{
		$this->connect();

		return true;
	}

	/**
	 * Set the connection to use UTF-8 character encoding.
	 *
	 * Returns false automatically for the Oracle driver since
	 * you can only set the character set when the connection
	 * is created.
	 *
	 * @return  boolean  True on success.
	 *
	 * @since   1.0
	 */
	public function setUtf()
	{
		$this->connect();

		return false;
	}

	/**
	 * Locks a table in the database.
	 *
	 * @param   string  $table  The name of the table to unlock.
	 *
	 * @return  $this
	 *
	 * @since   1.0
	 * @throws  \RuntimeException
	 */
	public function lockTable($table)
	{
		return $this;
	}

	/**
	 * Renames a table in the database.
	 *
	 * @param   string  $oldTable  The name of the table to be renamed
	 * @param   string  $newTable  The new name for the table.
	 * @param   string  $backup    Not used by Sqlite.
	 * @param   string  $prefix    Not used by Sqlite.
	 *
	 * @return  $this
	 *
	 * @since   1.0
	 * @throws  \RuntimeException
	 */
	public function renameTable($oldTable, $newTable, $backup = null, $prefix = null)
	{
		$this->setQuery('ALTER TABLE ' . $oldTable . ' RENAME TO ' . $newTable)->execute();

		return $this;
	}

	/**
	 * Method to truncate a table.
	 *
	 * @param   string  $table  The table to truncate
	 *
	 * @return  void
	 *
	 * @since   1.2.1
	 * @throws  \RuntimeException
	 */
	public function truncateTable($table)
	{
		$this->setQuery('DELETE FROM ' . $this->quoteName($table))
			->execute();
	}

	/**
	 * Unlocks tables in the database.
	 *
	 * @return  $this
	 *
	 * @since   1.0
	 * @throws  \RuntimeException
	 */
	public function unlockTables()
	{
		return $this;
	}

	/**
	 * Test to see if the PDO ODBC connector is available.
	 *
	 * @return  boolean  True on success, false otherwise.
	 *
	 * @since   1.0
	 */
	public static function isSupported()
	{
		return class_exists('\\PDO') && class_exists('\\SQLite3') && in_array('sqlite', \PDO::getAvailableDrivers());
	}

	/**
	 * Method to commit a transaction.
	 *
	 * @param   boolean  $toSavepoint  If true, commit to the last savepoint.
	 *
	 * @return  void
	 *
	 * @since   1.0
	 * @throws  \RuntimeException
	 */
	public function transactionCommit($toSavepoint = false)
	{
		$this->connect();

		if (!$toSavepoint || $this->transactionDepth <= 1)
		{
			parent::transactionCommit($toSavepoint);
		}
		else
		{
			$this->transactionDepth--;
		}
	}

	/**
	 * Method to roll back a transaction.
	 *
	 * @param   boolean  $toSavepoint  If true, rollback to the last savepoint.
	 *
	 * @return  void
	 *
	 * @since   1.0
	 * @throws  \RuntimeException
	 */
	public function transactionRollback($toSavepoint = false)
	{
		$this->connect();

		if (!$toSavepoint || $this->transactionDepth <= 1)
		{
			parent::transactionRollback($toSavepoint);
		}
		else
		{
			$savepoint = 'SP_' . ($this->transactionDepth - 1);
			$this->setQuery('ROLLBACK TO ' . $this->quoteName($savepoint))->execute();

			$this->transactionDepth--;
		}
	}

	/**
	 * Method to initialize a transaction.
	 *
	 * @param   boolean  $asSavepoint  If true and a transaction is already active, a savepoint will be created.
	 *
	 * @return  void
	 *
	 * @since   1.0
	 * @throws  \RuntimeException
	 */
	public function transactionStart($asSavepoint = false)
	{
		$this->connect();

		if (!$asSavepoint || !$this->transactionDepth)
		{
			parent::transactionStart($asSavepoint);
		}
		else
		{
			$savepoint = 'SP_' . $this->transactionDepth;
			$this->setQuery('SAVEPOINT ' . $this->quoteName($savepoint))->execute();

			$this->transactionDepth++;
		}
	}
}<|MERGE_RESOLUTION|>--- conflicted
+++ resolved
@@ -8,10 +8,6 @@
 
 namespace Joomla\Database\Sqlite;
 
-<<<<<<< HEAD
-=======
-use SQLite3;
->>>>>>> 0db19e00
 use Joomla\Database\Pdo\PdoDriver;
 
 /**
