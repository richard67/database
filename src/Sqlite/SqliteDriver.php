<?php
/**
 * Part of the Joomla Framework Database Package
 *
 * @copyright  Copyright (C) 2005 - 2015 Open Source Matters, Inc. All rights reserved.
 * @license    GNU General Public License version 2 or later; see LICENSE
 */

namespace Joomla\Database\Sqlite;

use Joomla\Database\Pdo\PdoDriver;

/**
 * SQLite database driver supporting PDO based connections
 *
 * @see    http://php.net/manual/en/ref.pdo-sqlite.php
 * @since  1.0
 */
class SqliteDriver extends PdoDriver
{
	/**
	 * The name of the database driver.
	 *
	 * @var    string
	 * @since  1.0
	 */
	public $name = 'sqlite';

	/**
	 * The character(s) used to quote SQL statement names such as table names or field names, etc.
	 *
	 * If a single character string the same character is used for both sides of the quoted name, else the first character will be used for the
	 * opening quote and the second for the closing quote.
	 *
	 * @var    string
	 * @since  1.0
	 */
	protected $nameQuote = '`';

	/**
	 * Destructor.
	 *
	 * @since   1.0
	 */
	public function __destruct()
	{
<<<<<<< HEAD
		$this->disconnect();
=======
		$this->freeResult();
		$this->connection = null;
>>>>>>> 4788e8ca
	}

	/**
	 * Disconnects the database.
	 *
	 * @return  void
	 *
	 * @since   1.0
	 */
	public function disconnect()
	{
		$this->freeResult();
		$this->connection = null;
	}

	/**
	 * Drops a table from the database.
	 *
	 * @param   string   $tableName  The name of the database table to drop.
	 * @param   boolean  $ifExists   Optionally specify that the table must exist before it is dropped.
	 *
	 * @return  $this
	 *
	 * @since   1.0
	 */
	public function dropTable($tableName, $ifExists = true)
	{
		$this->connect();

		$this->setQuery('DROP TABLE ' . ($ifExists ? 'IF EXISTS ' : '') . $this->quoteName($tableName))
			->execute();

		return $this;
	}

	/**
	 * Method to escape a string for usage in an SQLite statement.
	 *
	 * Note: Using query objects with bound variables is preferable to the below.
	 *
	 * @param   string   $text   The string to be escaped.
	 * @param   boolean  $extra  Unused optional parameter to provide extra escaping.
	 *
	 * @return  string  The escaped string.
	 *
	 * @since   1.0
	 */
	public function escape($text, $extra = false)
	{
		if (is_int($text) || is_float($text))
		{
			return $text;
		}

		return \SQLite3::escapeString($text);
	}

	/**
	 * Method to get the database collation in use by sampling a text field of a table in the database.
	 *
	 * @return  mixed  The collation in use by the database or boolean false if not supported.
	 *
	 * @since   1.0
	 */
	public function getCollation()
	{
		return $this->charset;
	}

	/**
	 * Shows the table CREATE statement that creates the given tables.
	 *
	 * Note: Doesn't appear to have support in SQLite
	 *
	 * @param   mixed  $tables  A table name or a list of table names.
	 *
	 * @return  array  A list of the create SQL for the tables.
	 *
	 * @since   1.0
	 * @throws  \RuntimeException
	 */
	public function getTableCreate($tables)
	{
		$this->connect();

		// Sanitize input to an array and iterate over the list.
		settype($tables, 'array');

		return $tables;
	}

	/**
	 * Retrieves field information about a given table.
	 *
	 * @param   string   $table     The name of the database table.
	 * @param   boolean  $typeOnly  True to only return field types.
	 *
	 * @return  array  An array of fields for the database table.
	 *
	 * @since   1.0
	 * @throws  \RuntimeException
	 */
	public function getTableColumns($table, $typeOnly = true)
	{
		$this->connect();

		$columns = [];

		$fieldCasing = $this->getOption(\PDO::ATTR_CASE);

		$this->setOption(\PDO::ATTR_CASE, \PDO::CASE_UPPER);

		$table = strtoupper($table);

		$fields = $this->setQuery('pragma table_info(' . $table . ')')->loadObjectList();

		if ($typeOnly)
		{
			foreach ($fields as $field)
			{
				$columns[$field->NAME] = $field->TYPE;
			}
		}
		else
		{
			foreach ($fields as $field)
			{
				// Do some dirty translation to MySQL output.
				// TODO: Come up with and implement a standard across databases.
				$columns[$field->NAME] = (object) [
					'Field'   => $field->NAME,
					'Type'    => $field->TYPE,
					'Null'    => ($field->NOTNULL == '1' ? 'NO' : 'YES'),
					'Default' => $field->DFLT_VALUE,
					'Key'     => ($field->PK == '1' ? 'PRI' : '')
				];
			}
		}

		$this->setOption(\PDO::ATTR_CASE, $fieldCasing);

		return $columns;
	}

	/**
	 * Get the details list of keys for a table.
	 *
	 * @param   string  $table  The name of the table.
	 *
	 * @return  array  An array of the column specification for the table.
	 *
	 * @since   1.0
	 * @throws  \RuntimeException
	 */
	public function getTableKeys($table)
	{
		$this->connect();

		$keys = [];

		$fieldCasing = $this->getOption(\PDO::ATTR_CASE);

		$this->setOption(\PDO::ATTR_CASE, \PDO::CASE_UPPER);

		$table = strtoupper($table);

		$rows = $this->setQuery('pragma table_info( ' . $table . ')')->loadObjectList();

		foreach ($rows as $column)
		{
			if ($column->PK == 1)
			{
				$keys[$column->NAME] = $column;
			}
		}

		$this->setOption(\PDO::ATTR_CASE, $fieldCasing);

		return $keys;
	}

	/**
	 * Method to get an array of all tables in the database (schema).
	 *
	 * @return  array   An array of all the tables in the database.
	 *
	 * @since   1.0
	 * @throws  \RuntimeException
	 */
	public function getTableList()
	{
		$this->connect();

		$type = 'table';

		/** @type SqliteQuery $query */
		$query = $this->getQuery(true);
		$query->select('name');
		$query->from('sqlite_master');
		$query->where('type = :type');
		$query->bind(':type', $type);
		$query->order('name');

		return $this->setQuery($query)->loadColumn();
	}

	/**
	 * Get the version of the database connector.
	 *
	 * @return  string  The database connector version.
	 *
	 * @since   1.0
	 */
	public function getVersion()
	{
		$this->connect();

		return $this->setQuery("SELECT sqlite_version()")->loadResult();
	}

	/**
	 * Select a database for use.
	 *
	 * @param   string  $database  The name of the database to select for use.
	 *
	 * @return  boolean  True if the database was successfully selected.
	 *
	 * @since   1.0
	 * @throws  \RuntimeException
	 */
	public function select($database)
	{
		$this->connect();

		return true;
	}

	/**
	 * Set the connection to use UTF-8 character encoding.
	 *
	 * Returns false automatically for the Oracle driver since
	 * you can only set the character set when the connection
	 * is created.
	 *
	 * @return  boolean  True on success.
	 *
	 * @since   1.0
	 */
	public function setUtf()
	{
		$this->connect();

		return false;
	}

	/**
	 * Locks a table in the database.
	 *
	 * @param   string  $table  The name of the table to unlock.
	 *
	 * @return  $this
	 *
	 * @since   1.0
	 * @throws  \RuntimeException
	 */
	public function lockTable($table)
	{
		return $this;
	}

	/**
	 * Renames a table in the database.
	 *
	 * @param   string  $oldTable  The name of the table to be renamed
	 * @param   string  $newTable  The new name for the table.
	 * @param   string  $backup    Not used by Sqlite.
	 * @param   string  $prefix    Not used by Sqlite.
	 *
	 * @return  $this
	 *
	 * @since   1.0
	 * @throws  \RuntimeException
	 */
	public function renameTable($oldTable, $newTable, $backup = null, $prefix = null)
	{
		$this->setQuery('ALTER TABLE ' . $oldTable . ' RENAME TO ' . $newTable)->execute();

		return $this;
	}

	/**
	 * Method to truncate a table.
	 *
	 * @param   string  $table  The table to truncate
	 *
	 * @return  void
	 *
	 * @since   1.2.1
	 * @throws  \RuntimeException
	 */
	public function truncateTable($table)
	{
		$this->setQuery('DELETE FROM ' . $this->quoteName($table))
			->execute();
	}

	/**
	 * Unlocks tables in the database.
	 *
	 * @return  $this
	 *
	 * @since   1.0
	 * @throws  \RuntimeException
	 */
	public function unlockTables()
	{
		return $this;
	}

	/**
	 * Test to see if the PDO ODBC connector is available.
	 *
	 * @return  boolean  True on success, false otherwise.
	 *
	 * @since   1.0
	 */
	public static function isSupported()
	{
		return class_exists('\\PDO') && in_array('sqlite', \PDO::getAvailableDrivers());
	}

	/**
	 * Method to commit a transaction.
	 *
	 * @param   boolean  $toSavepoint  If true, commit to the last savepoint.
	 *
	 * @return  void
	 *
	 * @since   1.0
	 * @throws  \RuntimeException
	 */
	public function transactionCommit($toSavepoint = false)
	{
		$this->connect();

		if (!$toSavepoint || $this->transactionDepth <= 1)
		{
			parent::transactionCommit($toSavepoint);
		}
		else
		{
			$this->transactionDepth--;
		}
	}

	/**
	 * Method to roll back a transaction.
	 *
	 * @param   boolean  $toSavepoint  If true, rollback to the last savepoint.
	 *
	 * @return  void
	 *
	 * @since   1.0
	 * @throws  \RuntimeException
	 */
	public function transactionRollback($toSavepoint = false)
	{
		$this->connect();

		if (!$toSavepoint || $this->transactionDepth <= 1)
		{
			parent::transactionRollback($toSavepoint);
		}
		else
		{
			$savepoint = 'SP_' . ($this->transactionDepth - 1);
			$this->setQuery('ROLLBACK TO ' . $this->quoteName($savepoint))->execute();

			$this->transactionDepth--;
		}
	}

	/**
	 * Method to initialize a transaction.
	 *
	 * @param   boolean  $asSavepoint  If true and a transaction is already active, a savepoint will be created.
	 *
	 * @return  void
	 *
	 * @since   1.0
	 * @throws  \RuntimeException
	 */
	public function transactionStart($asSavepoint = false)
	{
		$this->connect();

		if (!$asSavepoint || !$this->transactionDepth)
		{
			parent::transactionStart($asSavepoint);
		}
		else
		{
			$savepoint = 'SP_' . $this->transactionDepth;
			$this->setQuery('SAVEPOINT ' . $this->quoteName($savepoint))->execute();

			$this->transactionDepth++;
		}
	}
}<|MERGE_RESOLUTION|>--- conflicted
+++ resolved
@@ -44,12 +44,7 @@
 	 */
 	public function __destruct()
 	{
-<<<<<<< HEAD
 		$this->disconnect();
-=======
-		$this->freeResult();
-		$this->connection = null;
->>>>>>> 4788e8ca
 	}
 
 	/**
