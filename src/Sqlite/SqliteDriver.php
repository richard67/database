--- conflicted
+++ resolved
@@ -209,12 +209,7 @@
 	{
 		$this->connect();
 
-<<<<<<< HEAD
 		$columns = [];
-=======
-		$columns = array();
-		$query   = $this->getQuery(true);
->>>>>>> 6af7de5e
 
 		$fieldCasing = $this->getOption(\PDO::ATTR_CASE);
 
@@ -266,12 +261,7 @@
 	{
 		$this->connect();
 
-<<<<<<< HEAD
 		$keys = [];
-=======
-		$keys  = array();
-		$query = $this->getQuery(true);
->>>>>>> 6af7de5e
 
 		$fieldCasing = $this->getOption(\PDO::ATTR_CASE);
 
