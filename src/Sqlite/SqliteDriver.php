<?php
/**
 * Part of the Joomla Framework Database Package
 *
 * @copyright  Copyright (C) 2005 - 2017 Open Source Matters, Inc. All rights reserved.
 * @license    GNU General Public License version 2 or later; see LICENSE
 */

namespace Joomla\Database\Sqlite;

use Joomla\Database\DatabaseEvents;
use Joomla\Database\Event\ConnectionEvent;
use Joomla\Database\Pdo\PdoDriver;

/**
 * SQLite database driver supporting PDO based connections
 *
 * @link   https://secure.php.net/manual/en/ref.pdo-sqlite.php
 * @since  1.0
 */
class SqliteDriver extends PdoDriver
{
	/**
	 * The name of the database driver.
	 *
	 * @var    string
	 * @since  1.0
	 */
	public $name = 'sqlite';

	/**
	 * The character(s) used to quote SQL statement names such as table names or field names, etc.
	 *
	 * If a single character string the same character is used for both sides of the quoted name, else the first character will be used for the
	 * opening quote and the second for the closing quote.
	 *
	 * @var    string
	 * @since  1.0
	 */
	protected $nameQuote = '`';

	/**
	 * Destructor.
	 *
	 * @since   1.0
	 */
	public function __destruct()
	{
		$this->disconnect();
	}

	/**
	 * Connects to the database if needed.
	 *
	 * @return  void  Returns void if the database connected successfully.
	 *
	 * @since   __DEPLOY_VERSION__
	 * @throws  RuntimeException
	 */
	public function connect()
	{
		if ($this->connection)
		{
			return;
		}

		parent::connect();

		$this->connection->sqliteCreateFunction(
			'ROW_NUMBER',
			function($init = null)
			{
				static $rownum, $partition;

				if ($init !== null)
				{
					$rownum = $init;
					$partition = null;

					return $rownum;
				}

				$args = func_get_args();
				array_shift($args);

				$partitionBy = $args ? implode(',', $args) : null;

				if ($partitionBy === null || $partitionBy === $partition)
				{
					$rownum++;
				}
				else
				{
					$rownum    = 1;
					$partition = $partitionBy;
				}

				return $rownum;
			}
		);
	}

	/**
	 * Disconnects the database.
	 *
	 * @return  void
	 *
	 * @since   1.0
	 */
	public function disconnect()
	{
		$this->freeResult();
		$this->connection = null;

		$this->dispatchEvent(new ConnectionEvent(DatabaseEvents::POST_DISCONNECT, $this));
	}

	/**
	 * Drops a table from the database.
	 *
	 * @param   string   $tableName  The name of the database table to drop.
	 * @param   boolean  $ifExists   Optionally specify that the table must exist before it is dropped.
	 *
	 * @return  $this
	 *
	 * @since   1.0
	 */
	public function dropTable($tableName, $ifExists = true)
	{
		$this->connect();

		$this->setQuery('DROP TABLE ' . ($ifExists ? 'IF EXISTS ' : '') . $this->quoteName($tableName))
			->execute();

		return $this;
	}

	/**
	 * Method to escape a string for usage in an SQLite statement.
	 *
	 * Note: Using query objects with bound variables is preferable to the below.
	 *
	 * @param   string   $text   The string to be escaped.
	 * @param   boolean  $extra  Unused optional parameter to provide extra escaping.
	 *
	 * @return  string  The escaped string.
	 *
	 * @since   1.0
	 */
	public function escape($text, $extra = false)
	{
		if (is_int($text) || is_float($text))
		{
			return $text;
		}

		return \SQLite3::escapeString($text);
	}

	/**
	 * Method to get the database collation in use by sampling a text field of a table in the database.
	 *
	 * @return  mixed  The collation in use by the database or boolean false if not supported.
	 *
	 * @since   1.0
	 */
	public function getCollation()
	{
		return $this->charset;
	}

	/**
	 * Method to get the database connection collation in use by sampling a text field of a table in the database.
	 *
	 * @return  mixed  The collation in use by the database connection (string) or boolean false if not supported.
	 *
	 * @since   __DEPLOY_VERSION__
	 * @throws  \RuntimeException
	 */
	public function getConnectionCollation()
	{
		return $this->charset;
	}

	/**
	 * Shows the table CREATE statement that creates the given tables.
	 *
	 * Note: Doesn't appear to have support in SQLite
	 *
	 * @param   mixed  $tables  A table name or a list of table names.
	 *
	 * @return  array  A list of the create SQL for the tables.
	 *
	 * @since   1.0
	 * @throws  \RuntimeException
	 */
	public function getTableCreate($tables)
	{
		$this->connect();

		// Sanitize input to an array and iterate over the list.
		$tables = (array) $tables;

		return $tables;
	}

	/**
	 * Retrieves field information about a given table.
	 *
	 * @param   string   $table     The name of the database table.
	 * @param   boolean  $typeOnly  True to only return field types.
	 *
	 * @return  array  An array of fields for the database table.
	 *
	 * @since   1.0
	 * @throws  \RuntimeException
	 */
	public function getTableColumns($table, $typeOnly = true)
	{
		$this->connect();

		$columns = [];

		$fieldCasing = $this->getOption(\PDO::ATTR_CASE);

		$this->setOption(\PDO::ATTR_CASE, \PDO::CASE_UPPER);

		$table = strtoupper($table);

		$fields = $this->setQuery('pragma table_info(' . $table . ')')->loadObjectList();

		if ($typeOnly)
		{
			foreach ($fields as $field)
			{
				$columns[$field->NAME] = $field->TYPE;
			}
		}
		else
		{
			foreach ($fields as $field)
			{
				// Do some dirty translation to MySQL output.
				// TODO: Come up with and implement a standard across databases.
				$columns[$field->NAME] = (object) [
					'Field'   => $field->NAME,
					'Type'    => $field->TYPE,
					'Null'    => $field->NOTNULL == '1' ? 'NO' : 'YES',
					'Default' => $field->DFLT_VALUE,
<<<<<<< HEAD
					'Key'     => ($field->PK != '0' ? 'PRI' : ''),
				];
=======
					'Key'     => $field->PK != '0' ? 'PRI' : '',
				);
>>>>>>> 6f1846a7
			}
		}

		$this->setOption(\PDO::ATTR_CASE, $fieldCasing);

		return $columns;
	}

	/**
	 * Get the details list of keys for a table.
	 *
	 * @param   string  $table  The name of the table.
	 *
	 * @return  array  An array of the column specification for the table.
	 *
	 * @since   1.0
	 * @throws  \RuntimeException
	 */
	public function getTableKeys($table)
	{
		$this->connect();

		$keys = [];

		$fieldCasing = $this->getOption(\PDO::ATTR_CASE);

		$this->setOption(\PDO::ATTR_CASE, \PDO::CASE_UPPER);

		$table = strtoupper($table);

		$rows = $this->setQuery('pragma table_info( ' . $table . ')')->loadObjectList();

		foreach ($rows as $column)
		{
			if ($column->PK == 1)
			{
				$keys[$column->NAME] = $column;
			}
		}

		$this->setOption(\PDO::ATTR_CASE, $fieldCasing);

		return $keys;
	}

	/**
	 * Method to get an array of all tables in the database (schema).
	 *
	 * @return  array   An array of all the tables in the database.
	 *
	 * @since   1.0
	 * @throws  \RuntimeException
	 */
	public function getTableList()
	{
		$this->connect();

		$type = 'table';

		/** @type SqliteQuery $query */
		$query = $this->getQuery(true);
		$query->select('name');
		$query->from('sqlite_master');
		$query->where('type = :type');
		$query->bind(':type', $type);
		$query->order('name');

<<<<<<< HEAD
		return $this->setQuery($query)->loadColumn();
=======
		$this->setQuery($query);

		return $this->loadColumn();
>>>>>>> 6f1846a7
	}

	/**
	 * Get the version of the database connector.
	 *
	 * @return  string  The database connector version.
	 *
	 * @since   1.0
	 */
	public function getVersion()
	{
		$this->connect();

<<<<<<< HEAD
		return $this->setQuery("SELECT sqlite_version()")->loadResult();
=======
		$this->setQuery('SELECT sqlite_version()');

		return $this->loadResult();
>>>>>>> 6f1846a7
	}

	/**
	 * Select a database for use.
	 *
	 * @param   string  $database  The name of the database to select for use.
	 *
	 * @return  boolean  True if the database was successfully selected.
	 *
	 * @since   1.0
	 * @throws  \RuntimeException
	 */
	public function select($database)
	{
		$this->connect();

		return true;
	}

	/**
	 * Set the connection to use UTF-8 character encoding.
	 *
	 * Returns false automatically for the Oracle driver since
	 * you can only set the character set when the connection
	 * is created.
	 *
	 * @return  boolean  True on success.
	 *
	 * @since   1.0
	 */
	public function setUtf()
	{
		$this->connect();

		return false;
	}

	/**
	 * Locks a table in the database.
	 *
	 * @param   string  $table  The name of the table to unlock.
	 *
	 * @return  $this
	 *
	 * @since   1.0
	 * @throws  \RuntimeException
	 */
	public function lockTable($table)
	{
		return $this;
	}

	/**
	 * Renames a table in the database.
	 *
	 * @param   string  $oldTable  The name of the table to be renamed
	 * @param   string  $newTable  The new name for the table.
	 * @param   string  $backup    Not used by Sqlite.
	 * @param   string  $prefix    Not used by Sqlite.
	 *
	 * @return  $this
	 *
	 * @since   1.0
	 * @throws  \RuntimeException
	 */
	public function renameTable($oldTable, $newTable, $backup = null, $prefix = null)
	{
		$this->setQuery('ALTER TABLE ' . $oldTable . ' RENAME TO ' . $newTable)->execute();

		return $this;
	}

	/**
	 * Method to truncate a table.
	 *
	 * @param   string  $table  The table to truncate
	 *
	 * @return  void
	 *
	 * @since   1.2.1
	 * @throws  \RuntimeException
	 */
	public function truncateTable($table)
	{
		$this->setQuery('DELETE FROM ' . $this->quoteName($table))
			->execute();
	}

	/**
	 * Unlocks tables in the database.
	 *
	 * @return  $this
	 *
	 * @since   1.0
	 * @throws  \RuntimeException
	 */
	public function unlockTables()
	{
		return $this;
	}

	/**
	 * Test to see if the PDO ODBC connector is available.
	 *
	 * @return  boolean  True on success, false otherwise.
	 *
	 * @since   1.0
	 */
	public static function isSupported()
	{
		return class_exists('\\PDO') && class_exists('\\SQLite3') && in_array('sqlite', \PDO::getAvailableDrivers(), true);
	}

	/**
	 * Method to commit a transaction.
	 *
	 * @param   boolean  $toSavepoint  If true, commit to the last savepoint.
	 *
	 * @return  void
	 *
	 * @since   1.0
	 * @throws  \RuntimeException
	 */
	public function transactionCommit($toSavepoint = false)
	{
		$this->connect();

		if (!$toSavepoint || $this->transactionDepth <= 1)
		{
			parent::transactionCommit($toSavepoint);
		}
		else
		{
			$this->transactionDepth--;
		}
	}

	/**
	 * Method to roll back a transaction.
	 *
	 * @param   boolean  $toSavepoint  If true, rollback to the last savepoint.
	 *
	 * @return  void
	 *
	 * @since   1.0
	 * @throws  \RuntimeException
	 */
	public function transactionRollback($toSavepoint = false)
	{
		$this->connect();

		if (!$toSavepoint || $this->transactionDepth <= 1)
		{
			parent::transactionRollback($toSavepoint);
		}
		else
		{
			$savepoint = 'SP_' . ($this->transactionDepth - 1);
			$this->setQuery('ROLLBACK TO ' . $this->quoteName($savepoint))->execute();

			$this->transactionDepth--;
		}
	}

	/**
	 * Method to initialize a transaction.
	 *
	 * @param   boolean  $asSavepoint  If true and a transaction is already active, a savepoint will be created.
	 *
	 * @return  void
	 *
	 * @since   1.0
	 * @throws  \RuntimeException
	 */
	public function transactionStart($asSavepoint = false)
	{
		$this->connect();

		if (!$asSavepoint || !$this->transactionDepth)
		{
			parent::transactionStart($asSavepoint);
		}
		else
		{
			$savepoint = 'SP_' . $this->transactionDepth;
			$this->setQuery('SAVEPOINT ' . $this->quoteName($savepoint))->execute();

			$this->transactionDepth++;
		}
	}
}<|MERGE_RESOLUTION|>--- conflicted
+++ resolved
@@ -247,13 +247,8 @@
 					'Type'    => $field->TYPE,
 					'Null'    => $field->NOTNULL == '1' ? 'NO' : 'YES',
 					'Default' => $field->DFLT_VALUE,
-<<<<<<< HEAD
-					'Key'     => ($field->PK != '0' ? 'PRI' : ''),
+					'Key'     => $field->PK != '0' ? 'PRI' : '',
 				];
-=======
-					'Key'     => $field->PK != '0' ? 'PRI' : '',
-				);
->>>>>>> 6f1846a7
 			}
 		}
 
@@ -321,13 +316,7 @@
 		$query->bind(':type', $type);
 		$query->order('name');
 
-<<<<<<< HEAD
 		return $this->setQuery($query)->loadColumn();
-=======
-		$this->setQuery($query);
-
-		return $this->loadColumn();
->>>>>>> 6f1846a7
 	}
 
 	/**
@@ -341,13 +330,7 @@
 	{
 		$this->connect();
 
-<<<<<<< HEAD
 		return $this->setQuery("SELECT sqlite_version()")->loadResult();
-=======
-		$this->setQuery('SELECT sqlite_version()');
-
-		return $this->loadResult();
->>>>>>> 6f1846a7
 	}
 
 	/**
