--- conflicted
+++ resolved
@@ -184,8 +184,6 @@
 	protected $union = null;
 
 	/**
-<<<<<<< HEAD
-=======
 	 * The unionAll element.
 	 *
 	 * @var    Query\QueryElement
@@ -194,40 +192,6 @@
 	protected $unionAll = null;
 
 	/**
-	 * Magic method to provide method alias support for quote() and quoteName().
-	 *
-	 * @param   string  $method  The called method.
-	 * @param   array   $args    The array of arguments passed to the method.
-	 *
-	 * @return  string  The aliased method's return value or null.
-	 *
-	 * @since   1.0
-	 */
-	public function __call($method, $args)
-	{
-		if (empty($args))
-		{
-			return;
-		}
-
-		switch ($method)
-		{
-			case 'q':
-				return $this->quote($args[0], isset($args[1]) ? $args[1] : true);
-				break;
-
-			case 'qn':
-				return $this->quoteName($args[0], isset($args[1]) ? $args[1] : null);
-				break;
-
-			case 'e':
-				return $this->escape($args[0], isset($args[1]) ? $args[1] : false);
-				break;
-		}
-	}
-
-	/**
->>>>>>> 0db19e00
 	 * Class constructor.
 	 *
 	 * @param   DatabaseDriver  $db  The database driver.
