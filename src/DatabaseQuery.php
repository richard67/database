<?php
/**
 * Part of the Joomla Framework Database Package
 *
 * @copyright  Copyright (C) 2005 - 2019 Open Source Matters, Inc. All rights reserved.
 * @license    GNU General Public License version 2 or later; see LICENSE
 */

namespace Joomla\Database;

use Joomla\Database\Exception\QueryTypeAlreadyDefinedException;
use Joomla\Database\Exception\UnknownTypeException;

/**
 * Joomla Framework Query Building Class.
 *
 * @since  1.0
 *
 * @property-read  array                      $bounded             Holds key / value pair of bound objects.
 * @property-read  array                      $parameterMapping    Mapping array for parameter types.
 * @property-read  DatabaseInterface          $db                  The database driver.
 * @property-read  string                     $sql                 The SQL query (if a direct query string was provided).
 * @property-read  string                     $type                The query type.
 * @property-read  string|null                $alias               The query alias.
 * @property-read  Query\QueryElement         $element             The query element for a generic query (type = null).
 * @property-read  Query\QueryElement         $select              The select element.
 * @property-read  Query\QueryElement         $delete              The delete element.
 * @property-read  Query\QueryElement         $update              The update element.
 * @property-read  Query\QueryElement         $insert              The insert element.
 * @property-read  Query\QueryElement         $from                The from element.
 * @property-read  Query\QueryElement[]|null  $join                The join elements.
 * @property-read  Query\QueryElement         $set                 The set element.
 * @property-read  Query\QueryElement         $where               The where element.
 * @property-read  Query\QueryElement         $group               The group element.
 * @property-read  Query\QueryElement         $having              The having element.
 * @property-read  Query\QueryElement         $columns             The column list for an INSERT statement.
 * @property-read  Query\QueryElement         $values              The values list for an INSERT statement.
 * @property-read  Query\QueryElement         $order               The order element.
 * @property-read  boolean                    $autoIncrementField  The auto increment insert field element.
 * @property-read  Query\QueryElement         $call                The call element.
 * @property-read  Query\QueryElement         $exec                The exec element.
 * @property-read  Query\QueryElement[]|null  $merge               The list of query elements.
 * @property-read  DatabaseQuery|null         $querySet            The query object.
 * @property-read  array|null                 $selectRowNumber     Details of window function.
 * @property-read  string[]                   $nullDatetimeList    The list of zero or null representation of a datetime.
 * @property-read  integer|null               $offset              The offset for the result set.
 * @property-read  integer|null               $limit               The limit for the result set.
 * @property-read  integer                    $preparedIndex       An internal index for the bindArray function for unique prepared parameters.
 */
abstract class DatabaseQuery implements QueryInterface
{
	/**
	 * Holds key / value pair of bound objects.
	 *
	 * @var    array
	 * @since  __DEPLOY_VERSION__
	 */
	protected $bounded = [];

	/**
	 * Mapping array for parameter types.
	 *
	 * @var    array
	 * @since  __DEPLOY_VERSION__
	 */
	protected $parameterMapping = [
		ParameterType::BOOLEAN      => ParameterType::BOOLEAN,
		ParameterType::INTEGER      => ParameterType::INTEGER,
		ParameterType::LARGE_OBJECT => ParameterType::LARGE_OBJECT,
		ParameterType::NULL         => ParameterType::NULL,
		ParameterType::STRING       => ParameterType::STRING,
	];

	/**
	 * The database driver.
	 *
	 * @var    DatabaseInterface
	 * @since  1.0
	 */
	protected $db;

	/**
	 * The SQL query (if a direct query string was provided).
	 *
	 * @var    string
	 * @since  1.0
	 */
	protected $sql;

	/**
	 * The query type.
	 *
	 * @var    string|null
	 * @since  1.0
	 */
	protected $type = '';

	/**
	 * The query alias.
	 *
	 * @var    string|null
	 * @since  __DEPLOY_VERSION__
	 */
	protected $alias = null;

	/**
	 * The query element for a generic query (type = null).
	 *
	 * @var    Query\QueryElement
	 * @since  1.0
	 */
	protected $element;

	/**
	 * The select element.
	 *
	 * @var    Query\QueryElement
	 * @since  1.0
	 */
	protected $select;

	/**
	 * The delete element.
	 *
	 * @var    Query\QueryElement
	 * @since  1.0
	 */
	protected $delete;

	/**
	 * The update element.
	 *
	 * @var    Query\QueryElement
	 * @since  1.0
	 */
	protected $update;

	/**
	 * The insert element.
	 *
	 * @var    Query\QueryElement
	 * @since  1.0
	 */
	protected $insert;

	/**
	 * The from element.
	 *
	 * @var    Query\QueryElement
	 * @since  1.0
	 */
	protected $from;

	/**
	 * The join elements.
	 *
	 * @var    Query\QueryElement[]
	 * @since  1.0
	 */
	protected $join;

	/**
	 * The set element.
	 *
	 * @var    Query\QueryElement
	 * @since  1.0
	 */
	protected $set;

	/**
	 * The where element.
	 *
	 * @var    Query\QueryElement
	 * @since  1.0
	 */
	protected $where;

	/**
	 * The group by element.
	 *
	 * @var    Query\QueryElement
	 * @since  1.0
	 */
	protected $group;

	/**
	 * The having element.
	 *
	 * @var    Query\QueryElement
	 * @since  1.0
	 */
	protected $having;

	/**
	 * The column list for an INSERT statement.
	 *
	 * @var    Query\QueryElement
	 * @since  1.0
	 */
	protected $columns;

	/**
	 * The values list for an INSERT statement.
	 *
	 * @var    Query\QueryElement
	 * @since  1.0
	 */
	protected $values;

	/**
	 * The order element.
	 *
	 * @var    Query\QueryElement
	 * @since  1.0
	 */
	protected $order;

	/**
	 * The auto increment insert field element.
	 *
	 * @var    boolean
	 * @since  1.0
	 */
	protected $autoIncrementField = false;

	/**
	 * The call element.
	 *
	 * @var    Query\QueryElement
	 * @since  1.0
	 */
	protected $call;

	/**
	 * The exec element.
	 *
	 * @var    Query\QueryElement
	 * @since  1.0
	 */
	protected $exec;

	/**
	 * The list of query elements, which may include UNION, UNION ALL, EXCEPT and INTERSECT.
	 *
	 * @var    Query\QueryElement[]
	 * @since  __DEPLOY_VERSION__
	 */
	protected $merge;

	/**
	 * The query object.
	 *
	 * @var    Query\DatabaseQuery
	 * @since  __DEPLOY_VERSION__
	 */
	protected $querySet;

	/**
	 * Details of window function.
	 *
	 * @var    array|null
	 * @since  __DEPLOY_VERSION__
	 */
	protected $selectRowNumber;

	/**
	 * The list of zero or null representation of a datetime.
	 *
	 * @var    string[]
	 * @since  __DEPLOY_VERSION__
	 */
	protected $nullDatetimeList = [];

	/**
	 * The offset for the result set.
	 *
	 * @var    integer|null
	 * @since  __DEPLOY_VERSION__
	 */
	protected $offset;

	/**
	 * The limit for the result set.
	 *
	 * @var    integer|null
	 * @since  __DEPLOY_VERSION__
	 */
	protected $limit;

	/**
	 * An internal index for the bindArray function for unique prepared parameters.
	 *
	 * @var    integer
	 * @since  __DEPLOY_VERSION__
	 */
	protected $preparedIndex = 0;

	/**
	 * Class constructor.
	 *
	 * @param   DatabaseInterface  $db  The database driver.
	 *
	 * @since   1.0
	 */
	public function __construct(DatabaseInterface $db = null)
	{
		$this->db = $db;
	}

	/**
	 * Magic function to convert the query to a string.
	 *
	 * @return  string	The completed query.
	 *
	 * @since   1.0
	 */
	public function __toString()
	{
		if ($this->sql)
		{
			return $this->processLimit($this->sql, $this->limit, $this->offset);
		}

		$query = '';

		switch ($this->type)
		{
			case 'element':
				$query .= (string) $this->element;

				break;

			case 'select':
				$query .= (string) $this->select;
				$query .= (string) $this->from;

				if ($this->join)
				{
					// Special case for joins
					foreach ($this->join as $join)
					{
						$query .= (string) $join;
					}
				}

				if ($this->where)
				{
					$query .= (string) $this->where;
				}

				if ($this->selectRowNumber === null)
				{
					if ($this->group)
					{
						$query .= (string) $this->group;
					}

					if ($this->having)
					{
						$query .= (string) $this->having;
					}

					if ($this->merge)
					{
						// Special case for merge
						foreach ($this->merge as $element)
						{
							$query .= (string) $element;
						}
					}
				}

				if ($this->order)
				{
					$query .= (string) $this->order;
				}

				break;

			case 'querySet':
				$query = $this->querySet;

				if ($query->order || ($query->limit || $query->offset))
				{
					// If ORDER BY or LIMIT statement exist then parentheses is required for the first query
					$query = "($query)";
				}

				if ($this->merge)
				{
					// Special case for merge
					foreach ($this->merge as $element)
					{
						$query .= (string) $element;
					}
				}

				if ($this->order)
				{
					$query .= (string) $this->order;
				}

				break;

			case 'delete':
				$query .= (string) $this->delete;
				$query .= (string) $this->from;

				if ($this->join)
				{
					// Special case for joins
					foreach ($this->join as $join)
					{
						$query .= (string) $join;
					}
				}

				if ($this->where)
				{
					$query .= (string) $this->where;
				}

				break;

			case 'update':
				$query .= (string) $this->update;

				if ($this->join)
				{
					// Special case for joins
					foreach ($this->join as $join)
					{
						$query .= (string) $join;
					}
				}

				$query .= (string) $this->set;

				if ($this->where)
				{
					$query .= (string) $this->where;
				}

				break;

			case 'insert':
				$query .= (string) $this->insert;

				// Set method
				if ($this->set)
				{
					$query .= (string) $this->set;
				}
				elseif ($this->values)
				{
					// Columns-Values method
					if ($this->columns)
					{
						$query .= (string) $this->columns;
					}

					$elements = $this->values->getElements();

					if (!($elements[0] instanceof $this))
					{
						$query .= ' VALUES ';
					}

					$query .= (string) $this->values;
				}

				break;

			case 'call':
				$query .= (string) $this->call;

				break;

			case 'exec':
				$query .= (string) $this->exec;

				break;
		}

		$query = $this->processLimit($query, $this->limit, $this->offset);

		if ($this->type === 'select' && $this->alias !== null)
		{
			$query = '(' . $query . ') AS ' . $this->alias;
		}

		return $query;
	}

	/**
	 * Magic function to get protected variable value
	 *
	 * @param   string  $name  The name of the variable.
	 *
	 * @return  mixed
	 *
	 * @since   1.0
	 */
	public function __get($name)
	{
		if (property_exists($this, $name))
		{
			return $this->$name;
		}

		$trace = debug_backtrace();
		trigger_error(
			'Undefined property via __get(): ' . $name . ' in ' . $trace[0]['file'] . ' on line ' . $trace[0]['line'],
			E_USER_NOTICE
		);
	}

	/**
	 * Add a single column, or array of columns to the CALL clause of the query.
	 *
	 * Usage:
	 * $query->call('a.*')->call('b.id');
	 * $query->call(array('a.*', 'b.id'));
	 *
	 * @param   mixed  $columns  A string or an array of field names.
	 *
	 * @return  $this
	 *
	 * @since   1.0
	 * @throws  QueryTypeAlreadyDefinedException if the query type has already been defined
	 */
	public function call($columns)
	{
		if ($this->type !== null && $this->type !== '' && $this->type !== 'call')
		{
			throw new QueryTypeAlreadyDefinedException(
				\sprintf(
					'Cannot set the query type to "call" as the query type is already set to "%s".'
						. ' You should either call the `clear()` method to reset the type or create a new query object.',
					$this->type
				)
			);
		}

		$this->type = 'call';

		if ($this->call === null)
		{
			$this->call = new Query\QueryElement('CALL', $columns);
		}
		else
		{
			$this->call->append($columns);
		}

		return $this;
	}

	/**
	 * Casts a value to a char.
	 *
	 * Ensure that the value is properly quoted before passing to the method.
	 *
	 * Usage:
	 * $query->select($query->castAs('CHAR', 'a'));
	 *
	 * @param   string  $type    The type of string to cast as.
	 * @param   string  $value   The value to cast as a char.
	 * @param   string  $length  Optionally specify the length of the field (if the type supports it otherwise
	 *                           ignored).
	 *
	 * @return  string  SQL statement to cast the value as a char type.
	 *
	 * @since   1.0
	 */
	public function castAs(string $type, string $value, ?string $length = null)
	{
		switch (strtoupper($type))
		{
			case 'CHAR':
				return $value;

			default:
				throw new UnknownTypeException(
					sprintf(
						'Type %s was not recognised by the database driver as valid for casting',
						$type
					)
				);
		}
	}

	/**
	 * Casts a value to a char.
	 *
	 * Ensure that the value is properly quoted before passing to the method.
	 *
	 * Usage:
	 * $query->select($query->castAsChar('a'));
	 *
	 * @param   string  $value  The value to cast as a char.
	 *
	 * @return  string  SQL statement to cast the value as a char type.
	 *
	 * @since       1.0
	 * @deprecated  3.0  Use $query->castAs('CHAR', $value)
	 */
	public function castAsChar($value)
	{
		return $this->castAs('CHAR', $value);
	}

	/**
	 * Gets the number of characters in a string.
	 *
	 * Note, use 'length' to find the number of bytes in a string.
	 *
	 * Usage:
	 * $query->select($query->charLength('a'));
	 *
	 * @param   string       $field      A value.
	 * @param   string|null  $operator   Comparison operator between charLength integer value and $condition
	 * @param   string|null  $condition  Integer value to compare charLength with.
	 *
	 * @return  string  The required char length call.
	 *
	 * @since   1.0
	 */
	public function charLength($field, $operator = null, $condition = null)
	{
		$statement = 'CHAR_LENGTH(' . $field . ')';

		if ($operator !== null && $condition !== null)
		{
			$statement .= ' ' . $operator . ' ' . $condition;
		}

		return $statement;
	}

	/**
	 * Clear data from the query or a specific clause of the query.
	 *
	 * @param   string  $clause  Optionally, the name of the clause to clear, or nothing to clear the whole query.
	 *
	 * @return  $this
	 *
	 * @since   1.0
	 */
	public function clear($clause = null)
	{
		$this->sql = null;

		switch ($clause)
		{
			case 'alias':
				$this->alias = null;
				break;

			case 'select':
				$this->select          = null;
				$this->type            = null;
				$this->selectRowNumber = null;

				break;

			case 'delete':
				$this->delete = null;
				$this->type   = null;

				break;

			case 'update':
				$this->update = null;
				$this->type   = null;

				break;

			case 'insert':
				$this->insert             = null;
				$this->type               = null;
				$this->autoIncrementField = null;

				break;

			case 'querySet':
				$this->querySet = null;
				$this->type     = null;

				break;

			case 'from':
				$this->from = null;

				break;

			case 'join':
				$this->join = null;

				break;

			case 'set':
				$this->set = null;

				break;

			case 'where':
				$this->where = null;

				break;

			case 'group':
				$this->group = null;

				break;

			case 'having':
				$this->having = null;

				break;

			case 'merge':
				$this->merge = null;

				break;

			case 'order':
				$this->order = null;

				break;

			case 'columns':
				$this->columns = null;

				break;

			case 'values':
				$this->values = null;

				break;

			case 'exec':
				$this->exec = null;
				$this->type = null;

				break;

			case 'call':
				$this->call = null;
				$this->type = null;

				break;

			case 'limit':
				$this->offset = 0;
				$this->limit  = 0;

				break;

			case 'offset':
				$this->offset = 0;

				break;

			case 'bounded':
				$this->bounded = [];

				break;

			default:
				$this->type               = null;
				$this->alias              = null;
				$this->bounded            = [];
				$this->select             = null;
				$this->selectRowNumber    = null;
				$this->delete             = null;
				$this->update             = null;
				$this->insert             = null;
				$this->querySet           = null;
				$this->from               = null;
				$this->join               = null;
				$this->set                = null;
				$this->where              = null;
				$this->group              = null;
				$this->having             = null;
				$this->merge              = null;
				$this->order              = null;
				$this->columns            = null;
				$this->values             = null;
				$this->autoIncrementField = null;
				$this->exec               = null;
				$this->call               = null;
				$this->offset             = 0;
				$this->limit              = 0;

				break;
		}

		return $this;
	}

	/**
	 * Adds a column, or array of column names that would be used for an INSERT INTO statement.
	 *
	 * @param   array|string  $columns  A column name, or array of column names.
	 *
	 * @return  $this
	 *
	 * @since   1.0
	 */
	public function columns($columns)
	{
		if ($this->columns === null)
		{
			$this->columns = new Query\QueryElement('()', $columns);
		}
		else
		{
			$this->columns->append($columns);
		}

		return $this;
	}

	/**
	 * Concatenates an array of column names or values.
	 *
	 * Usage:
	 * $query->select($query->concatenate(array('a', 'b')));
	 *
	 * @param   string[]     $values     An array of values to concatenate.
	 * @param   string|null  $separator  As separator to place between each value.
	 *
	 * @return  string  The concatenated values.
	 *
	 * @since   1.0
	 */
	public function concatenate($values, $separator = null)
	{
		if ($separator !== null)
		{
			return 'CONCATENATE(' . implode(' || ' . $this->quote($separator) . ' || ', $values) . ')';
		}

		return 'CONCATENATE(' . implode(' || ', $values) . ')';
	}

	/**
	 * Gets the current date and time.
	 *
	 * Usage:
	 * $query->where('published_up < '.$query->currentTimestamp());
	 *
	 * @return  string
	 *
	 * @since   1.0
	 */
	public function currentTimestamp()
	{
		return 'CURRENT_TIMESTAMP()';
	}

	/**
	 * Add to the current date and time.
	 *
	 * Usage:
	 * $query->select($query->dateAdd());
	 *
	 * Prefixing the interval with a - (negative sign) will cause subtraction to be used.
	 * Note: Not all drivers support all units.
	 *
	 * @param   string  $date      The db quoted string representation of the date to add to. May be date or datetime
	 * @param   string  $interval  The string representation of the appropriate number of units
	 * @param   string  $datePart  The part of the date to perform the addition on
	 *
	 * @return  string  The string with the appropriate sql for addition of dates
	 *
	 * @link    https://dev.mysql.com/doc/en/date-and-time-functions.html
	 * @since   1.5.0
	 */
	public function dateAdd($date, $interval, $datePart)
	{
		return 'DATE_ADD(' . $date . ', INTERVAL ' . $interval . ' ' . $datePart . ')';
	}

	/**
	 * Returns a PHP date() function compliant date format for the database driver.
	 *
	 * This method is provided for use where the query object is passed to a function for modification.
	 * If you have direct access to the database object, it is recommended you use the getDateFormat method directly.
	 *
	 * @return  string  The format string.
	 *
	 * @since   1.0
	 * @throws  \RuntimeException
	 */
	public function dateFormat()
	{
		if (!($this->db instanceof DatabaseInterface))
		{
			throw new \RuntimeException(sprintf('A %s instance is not set to the query object.', DatabaseInterface::class));
		}

		return $this->db->getDateFormat();
	}

	/**
	 * Creates a HTML formatted dump of the query for debugging purposes.
	 *
	 * Usage:
	 * echo $query->dump();
	 *
	 * @return  string
	 *
	 * @since   1.0
	 * @deprecated  3.0  Deprecated without replacement
	 */
	public function dump()
	{
		@trigger_error(
			sprintf(
				'%1$s() is deprecated and will be removed in 3.0.',
				__METHOD__
			),
			E_USER_DEPRECATED
		);

		return '<pre class="jdatabasequery">' . str_replace('#__', $this->db->getPrefix(), $this) . '</pre>';
	}

	/**
	 * Add a table name to the DELETE clause of the query.
	 *
	 * Usage:
	 * $query->delete('#__a')->where('id = 1');
	 *
	 * @param   string  $table  The name of the table to delete from.
	 *
	 * @return  $this
	 *
	 * @since   1.0
	 * @throws  QueryTypeAlreadyDefinedException if the query type has already been defined
	 */
	public function delete($table = null)
	{
		if ($this->type !== null && $this->type !== '' && $this->type !== 'delete')
		{
			throw new QueryTypeAlreadyDefinedException(
				\sprintf(
					'Cannot set the query type to "delete" as the query type is already set to "%s".'
						. ' You should either call the `clear()` method to reset the type or create a new query object.',
					$this->type
				)
			);
		}

		$this->type   = 'delete';
		$this->delete = new Query\QueryElement('DELETE', null);

		if (!empty($table))
		{
			$this->from($table);
		}

		return $this;
	}

	/**
	 * Alias for escape method
	 *
	 * @param   string   $text   The string to be escaped.
	 * @param   boolean  $extra  Optional parameter to provide extra escaping.
	 *
	 * @return  string  The escaped string.
	 *
	 * @since   1.0
	 * @throws  \RuntimeException if the internal db property is not a valid object.
	 */
	public function e($text, $extra = false)
	{
		return $this->escape($text, $extra);
	}

	/**
	 * Method to escape a string for usage in an SQL statement.
	 *
	 * This method is provided for use where the query object is passed to a function for modification.
	 * If you have direct access to the database object, it is recommended you use the escape method directly.
	 *
	 * Note that 'e' is an alias for this method as it is in DatabaseDriver.
	 *
	 * @param   string   $text   The string to be escaped.
	 * @param   boolean  $extra  Optional parameter to provide extra escaping.
	 *
	 * @return  string  The escaped string.
	 *
	 * @since   1.0
	 * @throws  \RuntimeException if the internal db property is not a valid object.
	 */
	public function escape($text, $extra = false)
	{
		if (!($this->db instanceof DatabaseInterface))
		{
			throw new \RuntimeException(sprintf('A %s instance is not set to the query object.', DatabaseInterface::class));
		}

		return $this->db->escape($text, $extra);
	}

	/**
	 * Add a single column, or array of columns to the EXEC clause of the query.
	 *
	 * Usage:
	 * $query->exec('a.*')->exec('b.id');
	 * $query->exec(array('a.*', 'b.id'));
	 *
	 * @param   array|string  $columns  A string or an array of field names.
	 *
	 * @return  $this
	 *
	 * @since   1.0
	 * @throws  QueryTypeAlreadyDefinedException if the query type has already been defined
	 */
	public function exec($columns)
	{
		if ($this->type !== null && $this->type !== '' && $this->type !== 'exec')
		{
			throw new QueryTypeAlreadyDefinedException(
				\sprintf(
					'Cannot set the query type to "exec" as the query type is already set to "%s".'
						. ' You should either call the `clear()` method to reset the type or create a new query object.',
					$this->type
				)
			);
		}

		$this->type = 'exec';

		if ($this->exec === null)
		{
			$this->exec = new Query\QueryElement('EXEC', $columns);
		}
		else
		{
			$this->exec->append($columns);
		}

		return $this;
	}

	/**
	 * Find a value in a varchar used like a set.
	 *
	 * Ensure that the value is an integer before passing to the method.
	 *
	 * Usage:
	 * $query->findInSet((int) $parent->id, 'a.assigned_cat_ids')
	 *
	 * @param   string  $value  The value to search for.
	 * @param   string  $set    The set of values.
	 *
	 * @return  string  A representation of the MySQL find_in_set() function for the driver.
	 *
	 * @since   1.5.0
	 */
	public function findInSet($value, $set)
	{
		return '';
	}

	/**
	 * Add a table to the FROM clause of the query.
	 *
	 * Usage:
	 * $query->select('*')->from('#__a');
	 * $query->select('*')->from($subquery->alias('a'));
	 *
	 * @param   string|DatabaseQuery  $table  The name of the table or a DatabaseQuery object (or a child of it) with alias set.
	 *
	 * @return  $this
	 *
	 * @since   1.0
	 * @throws  \RuntimeException
	 */
	public function from($table)
	{
		if ($table instanceof $this && $table->alias === null)
		{
			throw new \RuntimeException('JLIB_DATABASE_ERROR_NULL_SUBQUERY_ALIAS');
		}

		if ($this->from === null)
		{
			$this->from = new Query\QueryElement('FROM', $table);
		}
		else
		{
			$this->from->append($table);
		}

		return $this;
	}

	/**
	 * Add alias for current query.
	 *
	 * Usage:
	 * $query->select('*')->from('#__a')->alias('subquery');
	 *
	 * @param   string  $alias  Alias used for a JDatabaseQuery.
	 *
	 * @return  $this
	 *
	 * @since   __DEPLOY_VERSION__
	 */
	public function alias($alias)
	{
		$this->alias = $alias;

		return $this;
	}

	/**
	 * Used to get a string to extract year from date column.
	 *
	 * Usage:
	 * $query->select($query->year($query->quoteName('dateColumn')));
	 *
	 * @param   string  $date  Date column containing year to be extracted.
	 *
	 * @return  string  Returns string to extract year from a date.
	 *
	 * @since   1.0
	 */
	public function year($date)
	{
		return 'YEAR(' . $date . ')';
	}

	/**
	 * Used to get a string to extract month from date column.
	 *
	 * Usage:
	 * $query->select($query->month($query->quoteName('dateColumn')));
	 *
	 * @param   string  $date  Date column containing month to be extracted.
	 *
	 * @return  string  Returns string to extract month from a date.
	 *
	 * @since   1.0
	 */
	public function month($date)
	{
		return 'MONTH(' . $date . ')';
	}

	/**
	 * Used to get a string to extract day from date column.
	 *
	 * Usage:
	 * $query->select($query->day($query->quoteName('dateColumn')));
	 *
	 * @param   string  $date  Date column containing day to be extracted.
	 *
	 * @return  string  Returns string to extract day from a date.
	 *
	 * @since   1.0
	 */
	public function day($date)
	{
		return 'DAY(' . $date . ')';
	}

	/**
	 * Used to get a string to extract hour from date column.
	 *
	 * Usage:
	 * $query->select($query->hour($query->quoteName('dateColumn')));
	 *
	 * @param   string  $date  Date column containing hour to be extracted.
	 *
	 * @return  string  Returns string to extract hour from a date.
	 *
	 * @since   1.0
	 */
	public function hour($date)
	{
		return 'HOUR(' . $date . ')';
	}

	/**
	 * Used to get a string to extract minute from date column.
	 *
	 * Usage:
	 * $query->select($query->minute($query->quoteName('dateColumn')));
	 *
	 * @param   string  $date  Date column containing minute to be extracted.
	 *
	 * @return  string  Returns string to extract minute from a date.
	 *
	 * @since   1.0
	 */
	public function minute($date)
	{
		return 'MINUTE(' . $date . ')';
	}

	/**
	 * Used to get a string to extract seconds from date column.
	 *
	 * Usage:
	 * $query->select($query->second($query->quoteName('dateColumn')));
	 *
	 * @param   string  $date  Date column containing second to be extracted.
	 *
	 * @return  string  Returns string to extract second from a date.
	 *
	 * @since   1.0
	 */
	public function second($date)
	{
		return 'SECOND(' . $date . ')';
	}

	/**
	 * Add a grouping column to the GROUP clause of the query.
	 *
	 * Usage:
	 * $query->group('id');
	 *
	 * @param   array|string  $columns  A string or array of ordering columns.
	 *
	 * @return  $this
	 *
	 * @since   1.0
	 */
	public function group($columns)
	{
		if ($this->group === null)
		{
			$this->group = new Query\QueryElement('GROUP BY', $columns);
		}
		else
		{
			$this->group->append($columns);
		}

		return $this;
	}

	/**
	 * A conditions to the HAVING clause of the query.
	 *
	 * Usage:
	 * $query->group('id')->having('COUNT(id) > 5');
	 *
	 * @param   array|string  $conditions  A string or array of columns.
	 * @param   string        $glue        The glue by which to join the conditions. Defaults to AND.
	 *
	 * @return  $this
	 *
	 * @since   1.0
	 */
	public function having($conditions, $glue = 'AND')
	{
		if ($this->having === null)
		{
			$glue         = strtoupper($glue);
			$this->having = new Query\QueryElement('HAVING', $conditions, " $glue ");
		}
		else
		{
			$this->having->append($conditions);
		}

		return $this;
	}

	/**
	 * Add a table name to the INSERT clause of the query.
	 *
	 * Usage:
	 * $query->insert('#__a')->set('id = 1');
	 * $query->insert('#__a')->columns('id, title')->values('1,2')->values('3,4');
	 * $query->insert('#__a')->columns('id, title')->values(array('1,2', '3,4'));
	 *
	 * @param   string   $table           The name of the table to insert data into.
	 * @param   boolean  $incrementField  The name of the field to auto increment.
	 *
	 * @return  $this
	 *
	 * @since   1.0
	 * @throws  QueryTypeAlreadyDefinedException if the query type has already been defined
	 */
	public function insert($table, $incrementField = false)
	{
		if ($this->type !== null && $this->type !== '' && $this->type !== 'insert')
		{
			throw new QueryTypeAlreadyDefinedException(
				\sprintf(
					'Cannot set the query type to "insert" as the query type is already set to "%s".'
						. ' You should either call the `clear()` method to reset the type or create a new query object.',
					$this->type
				)
			);
		}

		$this->type               = 'insert';
		$this->insert             = new Query\QueryElement('INSERT INTO', $table);
		$this->autoIncrementField = $incrementField;

		return $this;
	}

	/**
	 * Add a JOIN clause to the query.
	 *
	 * Usage:
	 * $query->join('INNER', 'b', 'b.id = a.id);
	 *
	 * @param   string  $type       The type of join. This string is prepended to the JOIN keyword.
	 * @param   string  $table      The name of table.
	 * @param   string  $condition  The join condition.
	 *
	 * @return  $this
	 *
	 * @since   1.0
	 */
	public function join($type, $table, $condition = null)
	{
		$type = strtoupper($type) . ' JOIN';

		if ($condition !== null)
		{
			$this->join[] = new Query\QueryElement($type, [$table, $condition], ' ON ');
		}
		else
		{
			$this->join[] = new Query\QueryElement($type, $table);
		}

		return $this;
	}

	/**
	 * Add an INNER JOIN clause to the query.
	 *
	 * Usage:
	 * $query->innerJoin('b', 'b.id = a.id')->innerJoin('c', 'c.id = b.id');
	 *
	 * @param   string  $table      The name of table.
	 * @param   string  $condition  The join condition.
	 *
	 * @return  $this
	 *
	 * @since   1.0
	 */
	public function innerJoin($table, $condition = null)
	{
		return $this->join('INNER', $table, $condition);
	}

	/**
	 * Add an OUTER JOIN clause to the query.
	 *
	 * Usage:
	 * $query->outerJoin('b', 'b.id = a.id')->leftJoin('c', 'c.id = b.id');
	 *
	 * @param   string  $table      The name of table.
	 * @param   string  $condition  The join condition.
	 *
	 * @return  $this
	 *
	 * @since   1.0
	 */
	public function outerJoin($table, $condition = null)
	{
		return $this->join('OUTER', $table, $condition);
	}

	/**
	 * Add a LEFT JOIN clause to the query.
	 *
	 * Usage:
	 * $query->leftJoin('b', 'b.id = a.id')->leftJoin('c', 'c.id = b.id');
	 *
	 * @param   string  $table      The name of table.
	 * @param   string  $condition  The join condition.
	 *
	 * @return  $this
	 *
	 * @since   1.0
	 */
	public function leftJoin($table, $condition = null)
	{
		return $this->join('LEFT', $table, $condition);
	}

	/**
	 * Add a RIGHT JOIN clause to the query.
	 *
	 * Usage:
	 * $query->rightJoin('b', 'b.id = a.id')->rightJoin('c', 'c.id = b.id');
	 *
	 * @param   string  $table      The name of table.
	 * @param   string  $condition  The join condition.
	 *
	 * @return  $this
	 *
	 * @since   1.0
	 */
	public function rightJoin($table, $condition = null)
	{
		return $this->join('RIGHT', $table, $condition);
	}

	/**
	 * Get the length of a string in bytes.
	 *
	 * Note, use 'charLength' to find the number of characters in a string.
	 *
	 * Usage:
	 * query->where($query->length('a').' > 3');
	 *
	 * @param   string  $value  The string to measure.
	 *
	 * @return  integer
	 *
	 * @since   1.0
	 */
	public function length($value)
	{
		return 'LENGTH(' . $value . ')';
	}

	/**
	 * Get the null or zero representation of a timestamp for the database driver.
	 *
	 * This method is provided for use where the query object is passed to a function for modification.
	 * If you have direct access to the database object, it is recommended you use the nullDate method directly.
	 *
	 * Usage:
	 * $query->where('modified_date <> '.$query->nullDate());
	 *
	 * @param   boolean  $quoted  Optionally wraps the null date in database quotes (true by default).
	 *
	 * @return  string  Null or zero representation of a timestamp.
	 *
	 * @since   1.0
	 * @throws  \RuntimeException
	 */
	public function nullDate($quoted = true)
	{
		if (!($this->db instanceof DatabaseInterface))
		{
			throw new \RuntimeException(sprintf('A %s instance is not set to the query object.', DatabaseInterface::class));
		}

		$result = $this->db->getNullDate();

		if ($quoted)
		{
			return $this->db->quote($result);
		}

		return $result;
	}

	/**
	 * Generate a SQL statement to check if column represents a zero or null datetime.
	 *
	 * Usage:
	 * $query->where($query->isNullDatetime('modified_date'));
	 *
	 * @param   string  $column  A column name.
	 *
	 * @return  string
	 *
	 * @since   __DEPLOY_VERSION__
	 */
	public function isNullDatetime($column)
	{
		if (!$this->db instanceof DatabaseInterface)
		{
			throw new \RuntimeException(sprintf('A %s instance is not set to the query object.', DatabaseInterface::class));
		}

		if ($this->nullDatetimeList)
		{
			return "($column IN ("
			. implode(', ', $this->db->quote($this->nullDatetimeList))
			. ") OR $column IS NULL)";
		}

		return "$column IS NULL";
	}

	/**
	 * Add a ordering column to the ORDER clause of the query.
	 *
	 * Usage:
	 * $query->order('foo')->order('bar');
	 * $query->order(array('foo','bar'));
	 *
	 * @param   array|string  $columns  A string or array of ordering columns.
	 *
	 * @return  $this
	 *
	 * @since   1.0
	 */
	public function order($columns)
	{
		if ($this->order === null)
		{
			$this->order = new Query\QueryElement('ORDER BY', $columns);
		}
		else
		{
			$this->order->append($columns);
		}

		return $this;
	}

	/**
	 * Alias for quote method
	 *
	 * @param   array|string  $text    A string or an array of strings to quote.
	 * @param   boolean       $escape  True (default) to escape the string, false to leave it unchanged.
	 *
	 * @return  string  The quoted input string.
	 *
	 * @since   1.0
	 * @throws  \RuntimeException if the internal db property is not a valid object.
	 */
	public function q($text, $escape = true)
	{
		return $this->quote($text, $escape);
	}

	/**
	 * Method to quote and optionally escape a string to database requirements for insertion into the database.
	 *
	 * This method is provided for use where the query object is passed to a function for modification.
	 * If you have direct access to the database object, it is recommended you use the quote method directly.
	 *
	 * Note that 'q' is an alias for this method as it is in DatabaseDriver.
	 *
	 * Usage:
	 * $query->quote('fulltext');
	 * $query->q('fulltext');
	 * $query->q(array('option', 'fulltext'));
	 *
	 * @param   array|string  $text    A string or an array of strings to quote.
	 * @param   boolean       $escape  True (default) to escape the string, false to leave it unchanged.
	 *
	 * @return  string  The quoted input string.
	 *
	 * @since   1.0
	 * @throws  \RuntimeException if the internal db property is not a valid object.
	 */
	public function quote($text, $escape = true)
	{
		if (!($this->db instanceof DatabaseInterface))
		{
			throw new \RuntimeException(sprintf('A %s instance is not set to the query object.', DatabaseInterface::class));
		}

		return $this->db->quote($text, $escape);
	}

	/**
	 * Alias for quoteName method
	 *
	 * @param   array|string  $name  The identifier name to wrap in quotes, or an array of identifier names to wrap in quotes.
	 *                               Each type supports dot-notation name.
	 * @param   array|string  $as    The AS query part associated to $name. It can be string or array, in latter case it has to be
	 *                               same length of $name; if is null there will not be any AS part for string or array element.
	 *
	 * @return  array|string  The quote wrapped name, same type of $name.
	 *
	 * @since   1.0
	 * @throws  \RuntimeException if the internal db property is not a valid object.
	 */
	public function qn($name, $as = null)
	{
		return $this->quoteName($name, $as);
	}

	/**
	 * Wrap an SQL statement identifier name such as column, table or database names in quotes to prevent injection
	 * risks and reserved word conflicts.
	 *
	 * This method is provided for use where the query object is passed to a function for modification.
	 * If you have direct access to the database object, it is recommended you use the quoteName method directly.
	 *
	 * Note that 'qn' is an alias for this method as it is in DatabaseDriver.
	 *
	 * Usage:
	 * $query->quoteName('#__a');
	 * $query->qn('#__a');
	 *
	 * @param   array|string  $name  The identifier name to wrap in quotes, or an array of identifier names to wrap in quotes.
	 *                               Each type supports dot-notation name.
	 * @param   array|string  $as    The AS query part associated to $name. It can be string or array, in latter case it has to be
	 *                               same length of $name; if is null there will not be any AS part for string or array element.
	 *
	 * @return  array|string  The quote wrapped name, same type of $name.
	 *
	 * @since   1.0
	 * @throws  \RuntimeException if the internal db property is not a valid object.
	 */
	public function quoteName($name, $as = null)
	{
		if (!($this->db instanceof DatabaseInterface))
		{
			throw new \RuntimeException(sprintf('A %s instance is not set to the query object.', DatabaseInterface::class));
		}

		return $this->db->quoteName($name, $as);
	}

	/**
	 * Get the function to return a random floating-point value
	 *
	 * Usage:
	 * $query->rand();
	 *
	 * @return  string
	 *
	 * @since   1.5.0
	 */
	public function rand()
	{
		return '';
	}

	/**
	 * Get the regular expression operator
	 *
	 * Usage:
	 * $query->where('field ' . $query->regexp($search));
	 *
	 * @param   string  $value  The regex pattern.
	 *
	 * @return  string
	 *
	 * @since   1.5.0
	 */
	public function regexp($value)
	{
		return ' ' . $value;
	}

	/**
	 * Add a single column, or array of columns to the SELECT clause of the query.
	 *
	 * Note that you must not mix insert, update, delete and select method calls when building a query.
	 * The select method can, however, be called multiple times in the same query.
	 *
	 * Usage:
	 * $query->select('a.*')->select('b.id');
	 * $query->select(array('a.*', 'b.id'));
	 *
	 * @param   array|string  $columns  A string or an array of field names.
	 *
	 * @return  $this
	 *
	 * @since   1.0
	 * @throws  QueryTypeAlreadyDefinedException if the query type has already been defined
	 */
	public function select($columns)
	{
		if ($this->type !== null && $this->type !== '' && $this->type !== 'select')
		{
			throw new QueryTypeAlreadyDefinedException(
				\sprintf(
					'Cannot set the query type to "select" as the query type is already set to "%s".'
						. ' You should either call the `clear()` method to reset the type or create a new query object.',
					$this->type
				)
			);
		}

		$this->type = 'select';

		if ($this->select === null)
		{
			$this->select = new Query\QueryElement('SELECT', $columns);
		}
		else
		{
			$this->select->append($columns);
		}

		return $this;
	}

	/**
	 * Add a single condition string, or an array of strings to the SET clause of the query.
	 *
	 * Usage:
	 * $query->set('a = 1')->set('b = 2');
	 * $query->set(array('a = 1', 'b = 2');
	 *
	 * @param   array|string  $conditions  A string or array of string conditions.
	 * @param   string        $glue        The glue by which to join the condition strings. Defaults to ,.
	 *                                     Note that the glue is set on first use and cannot be changed.
	 *
	 * @return  $this
	 *
	 * @since   1.0
	 */
	public function set($conditions, $glue = ',')
	{
		if ($this->set === null)
		{
			$glue      = strtoupper($glue);
			$this->set = new Query\QueryElement('SET', $conditions, \PHP_EOL . "\t$glue ");
		}
		else
		{
			$this->set->append($conditions);
		}

		return $this;
	}

	/**
	 * Sets the offset and limit for the result set, if the database driver supports it.
	 *
	 * Usage:
	 * $query->setLimit(100, 0); (retrieve 100 rows, starting at first record)
	 * $query->setLimit(50, 50); (retrieve 50 rows, starting at 50th record)
	 *
	 * @param   integer  $limit   The limit for the result set
	 * @param   integer  $offset  The offset for the result set
	 *
	 * @return  $this
	 *
	 * @since   __DEPLOY_VERSION__
	 */
	public function setLimit($limit = 0, $offset = 0)
	{
		$this->limit  = (int) $limit;
		$this->offset = (int) $offset;

		return $this;
	}

	/**
	 * Allows a direct query to be provided to the database driver's setQuery() method, but still allow queries
	 * to have bounded variables.
	 *
	 * Usage:
	 * $query->setQuery('select * from #__users');
	 *
	 * @param   DatabaseQuery|string  $sql  A SQL query string or DatabaseQuery object
	 *
	 * @return  $this
	 *
	 * @since   1.0
	 */
	public function setQuery($sql)
	{
		$this->sql = $sql;

		return $this;
	}

	/**
	 * Add a table name to the UPDATE clause of the query.
	 *
	 * Usage:
	 * $query->update('#__foo')->set(...);
	 *
	 * @param   string  $table  A table to update.
	 *
	 * @return  $this
	 *
	 * @since   1.0
	 * @throws  QueryTypeAlreadyDefinedException if the query type has already been defined
	 */
	public function update($table)
	{
		if ($this->type !== null && $this->type !== '' && $this->type !== 'update')
		{
			throw new QueryTypeAlreadyDefinedException(
				\sprintf(
					'Cannot set the query type to "update" as the query type is already set to "%s".'
						. ' You should either call the `clear()` method to reset the type or create a new query object.',
					$this->type
				)
			);
		}

		$this->type   = 'update';
		$this->update = new Query\QueryElement('UPDATE', $table);

		return $this;
	}

	/**
	 * Adds a tuple, or array of tuples that would be used as values for an INSERT INTO statement.
	 *
	 * Usage:
	 * $query->values('1,2,3')->values('4,5,6');
	 * $query->values(array('1,2,3', '4,5,6'));
	 *
	 * @param   array|string  $values  A single tuple, or array of tuples.
	 *
	 * @return  $this
	 *
	 * @since   1.0
	 */
	public function values($values)
	{
		if ($this->values === null)
		{
			$this->values = new Query\QueryElement('()', $values, '),(');
		}
		else
		{
			$this->values->append($values);
		}

		return $this;
	}

	/**
	 * Add a single condition, or an array of conditions to the WHERE clause of the query.
	 *
	 * Usage:
	 * $query->where('a = 1')->where('b = 2');
	 * $query->where(array('a = 1', 'b = 2'));
	 *
	 * @param   array|string  $conditions  A string or array of where conditions.
	 * @param   string        $glue        The glue by which to join the conditions. Defaults to AND.
	 *                                     Note that the glue is set on first use and cannot be changed.
	 *
	 * @return  $this
	 *
	 * @since   1.0
	 */
	public function where($conditions, $glue = 'AND')
	{
		if ($this->where === null)
		{
			$glue        = strtoupper($glue);
			$this->where = new Query\QueryElement('WHERE', $conditions, " $glue ");
		}
		else
		{
			$this->where->append($conditions);
		}

		return $this;
	}

	/**
	 * Add a WHERE IN statement to the query.
	 *
	 * Note that all values must be the same data type.
	 *
	 * Usage
	 * $query->whereIn('id', [1, 2, 3]);
	 *
	 * @param   string        $keyName    Key name for the where clause
	 * @param   array         $keyValues  Array of values to be matched
	 * @param   array|string  $dataType   Constant corresponding to a SQL datatype. It can be an array, in this case it
	 *                                    has to be same length of $keyValues
	 *
	 * @return  $this
	 *
	 * @since __DEPLOY_VERSION__
	 */
	public function whereIn(string $keyName, array $keyValues, $dataType = ParameterType::INTEGER)
	{
		return $this->where(
			$keyName . ' IN (' . implode(',', $this->bindArray($keyValues, $dataType)) . ')'
		);
	}

	/**
	 * Add a WHERE NOT IN statement to the query.
	 *
	 * Note that all values must be the same data type.
	 *
	 * Usage
	 * $query->whereNotIn('id', [1, 2, 3]);
	 *
	 * @param   string        $keyName    Key name for the where clause
	 * @param   array         $keyValues  Array of values to be matched
	 * @param   array|string  $dataType   Constant corresponding to a SQL datatype. It can be an array, in this case it
	 *                                    has to be same length of $keyValues
	 *
	 * @return  $this
	 *
	 * @since __DEPLOY_VERSION__
	 */
	public function whereNotIn(string $keyName, array $keyValues, $dataType = ParameterType::INTEGER)
	{
		return $this->where(
			$keyName . ' NOT IN (' . implode(',', $this->bindArray($keyValues, $dataType)) . ')'
		);
	}

	/**
	 * Extend the WHERE clause with a single condition or an array of conditions, with a potentially
	 * different logical operator from the one in the current WHERE clause.
	 *
	 * Usage:
	 * $query->where(array('a = 1', 'b = 2'))->extendWhere('XOR', array('c = 3', 'd = 4'));
	 * will produce: WHERE ((a = 1 AND b = 2) XOR (c = 3 AND d = 4)
	 *
	 * @param   string  $outerGlue   The glue by which to join the conditions to the current WHERE conditions.
	 * @param   mixed   $conditions  A string or array of WHERE conditions.
	 * @param   string  $innerGlue   The glue by which to join the conditions. Defaults to AND.
	 *
	 * @return  $this
	 *
	 * @since   1.3.0
	 */
	public function extendWhere($outerGlue, $conditions, $innerGlue = 'AND')
	{
		// Replace the current WHERE with a new one which has the old one as an unnamed child.
		$this->where = new Query\QueryElement('WHERE', $this->where->setName('()'), " $outerGlue ");

		// Append the new conditions as a new unnamed child.
		$this->where->append(new Query\QueryElement('()', $conditions, " $innerGlue "));

		return $this;
	}

	/**
	 * Extend the WHERE clause with an OR and a single condition or an array of conditions.
	 *
	 * Usage:
	 * $query->where(array('a = 1', 'b = 2'))->orWhere(array('c = 3', 'd = 4'));
	 * will produce: WHERE ((a = 1 AND b = 2) OR (c = 3 AND d = 4)
	 *
	 * @param   mixed   $conditions  A string or array of WHERE conditions.
	 * @param   string  $glue        The glue by which to join the conditions. Defaults to AND.
	 *
	 * @return  $this
	 *
	 * @since   1.3.0
	 */
	public function orWhere($conditions, $glue = 'AND')
	{
		return $this->extendWhere('OR', $conditions, $glue);
	}

	/**
	 * Extend the WHERE clause with an AND and a single condition or an array of conditions.
	 *
	 * Usage:
	 * $query->where(array('a = 1', 'b = 2'))->andWhere(array('c = 3', 'd = 4'));
	 * will produce: WHERE ((a = 1 AND b = 2) AND (c = 3 OR d = 4)
	 *
	 * @param   mixed   $conditions  A string or array of WHERE conditions.
	 * @param   string  $glue        The glue by which to join the conditions. Defaults to OR.
	 *
	 * @return  $this
	 *
	 * @since   1.3.0
	 */
	public function andWhere($conditions, $glue = 'OR')
	{
		return $this->extendWhere('AND', $conditions, $glue);
	}

	/**
	 * Method to add a variable to an internal array that will be bound to a prepared SQL statement before query execution.
	 *
	 * @param   array|string|integer  $key            The key that will be used in your SQL query to reference the value. Usually of
	 *                                                the form ':key', but can also be an integer.
	 * @param   mixed                 $value          The value that will be bound. It can be an array, in this case it has to be
	 *                                                same length of $key; The value is passed by reference to support output
	 *                                                parameters such as those possible with stored procedures.
	 * @param   array|string          $dataType       Constant corresponding to a SQL datatype. It can be an array, in this case it
	 *                                                has to be same length of $key
	 * @param   integer               $length         The length of the variable. Usually required for OUTPUT parameters.
	 * @param   array                 $driverOptions  Optional driver options to be used.
	 *
	 * @return  $this
	 *
	 * @since   1.5.0
	 * @throws  \InvalidArgumentException
	 */
	public function bind($key, &$value, $dataType = ParameterType::STRING, $length = 0, $driverOptions = [])
	{
		if (!$key)
		{
			throw new \InvalidArgumentException('A key is required');
		}

		$key   = (array) $key;
		$count = \count($key);

		if (\is_array($value) && $count != \count($value))
		{
			throw new \InvalidArgumentException('Array length of $key and $value are not equal');
		}

		if (\is_array($dataType) && $count != \count($dataType))
		{
			throw new \InvalidArgumentException('Array length of $key and $dataType are not equal');
		}

		for ($i = 0; $i < $count; $i++)
		{
			if (\is_array($value))
			{
				$localValue = &$value[$i];
			}
			else
			{
				$localValue = &$value;
			}

			if (\is_array($dataType))
			{
				$localDataType = $dataType[$i];
			}
			else
			{
				$localDataType = $dataType;
			}

			// Validate parameter type
			if (!isset($this->parameterMapping[$localDataType]))
			{
				throw new \InvalidArgumentException(sprintf('Unsupported parameter type `%s`', $localDataType));
			}

			$obj                = new \stdClass;
			$obj->value         = &$localValue;
			$obj->dataType      = $this->parameterMapping[$localDataType];
			$obj->length        = $length;
			$obj->driverOptions = $driverOptions;

			// Add the Key/Value into the bounded array
			$this->bounded[$key[$i]] = $obj;

			unset($localValue);
		}

		return $this;
	}

	/**
	 * Method to unbind a bound variable.
	 *
	 * @param   array|string|integer  $key  The key or array of keys to unbind.
	 *
	 * @return  $this
	 *
	 * @since   __DEPLOY_VERSION__
	 */
	public function unbind($key)
	{
		if (\is_array($key))
		{
			foreach ($key as $k)
			{
				unset($this->bounded[$k]);
			}
		}
		else
		{
			unset($this->bounded[$key]);
		}

		return $this;
	}

	/**
	 * Binds an array of values and returns an array of prepared parameter names.
	 *
	 * Note that all values must be the same data type.
	 *
	 * Usage:
	 * $query->where('column in (' . implode(',', $query->bindArray($keyValues, $dataType)) . ')');
	 *
	 * @param   array         $values    Values to bind
	 * @param   array|string  $dataType  Constant corresponding to a SQL datatype. It can be an array, in this case it
	 *                                   has to be same length of $key
	 *
	 * @return  array   An array with parameter names
	 *
	 * @since __DEPLOY_VERSION__
	 */
	public function bindArray(array $values, $dataType = ParameterType::INTEGER)
	{
		$parameterNames = [];

		for ($i = 0; $i < count($values); $i++)
		{
<<<<<<< HEAD
			$parameterNames[] = ':preparedArray' . (++$this->preparedIndex);
=======
			$name = 'UNION DISTINCT ()';
			$glue = ')' . \PHP_EOL . 'UNION DISTINCT (';
>>>>>>> 836f3195
		}

		$this->bind($parameterNames, $values, $dataType);

		return $parameterNames;
	}

	/**
	 * Method to provide basic copy support.
	 *
	 * Any object pushed into the data of this class should have its own __clone() implementation.
	 * This method does not support copying objects in a multidimensional array.
	 *
	 * @return  void
	 *
	 * @since   1.0
	 */
	public function __clone()
	{
		foreach ($this as $k => $v)
		{
<<<<<<< HEAD
			if ($k === 'db')
			{
				continue;
			}

			if (\is_object($v))
			{
				$this->{$k} = clone $v;
			}
			elseif (\is_array($v))
			{
				foreach ($v as $i => $element)
				{
					if (\is_object($element))
					{
						$this->{$k}[$i] = clone $element;
					}
				}
			}
=======
			$glue = ')' . \PHP_EOL . 'UNION (';
			$name = 'UNION ()';
>>>>>>> 836f3195
		}
	}

	/**
	 * Retrieves the bound parameters array when key is null and returns it by reference. If a key is provided then that item is
	 * returned.
	 *
	 * @param   mixed  $key  The bounded variable key to retrieve.
	 *
	 * @return  mixed
	 *
	 * @since   1.5.0
	 */
	public function &getBounded($key = null)
	{
		if (empty($key))
		{
			return $this->bounded;
		}

		if (isset($this->bounded[$key]))
		{
			return $this->bounded[$key];
		}
	}

	/**
	 * Combine a select statement to the current query by one of the set operators.
	 * Operators: UNION, UNION ALL, EXCEPT or INTERSECT.
	 *
	 * @param   string                $name   The name of the set operator with parentheses.
	 * @param   DatabaseQuery|string  $query  The DatabaseQuery object or string.
	 *
	 * @return  $this
	 *
	 * @since   __DEPLOY_VERSION__
	 */
	protected function merge($name, $query)
	{
		$this->type = $this->type ?: 'select';

		$this->merge[] = new Query\QueryElement($name, $query);

		return $this;
	}

	/**
	 * Add a query to UNION with the current query.
	 *
	 * Usage:
	 * $query->union('SELECT name FROM  #__foo')
	 * $query->union('SELECT name FROM  #__foo', true)
	 *
	 * @param   DatabaseQuery|string  $query     The DatabaseQuery object or string to union.
	 * @param   boolean               $distinct  True to only return distinct rows from the union.
	 *
	 * @return  $this
	 *
	 * @since   1.0
	 */
	public function union($query, $distinct = true)
	{
		// Set up the name with parentheses, the DISTINCT flag is redundant
		return $this->merge($distinct ? 'UNION ()' : 'UNION ALL ()', $query);
	}

	/**
	 * Add a query to UNION ALL with the current query.
	 *
	 * Usage:
	 * $query->unionAll('SELECT name FROM  #__foo')
	 *
	 * @param   DatabaseQuery|string  $query     The DatabaseQuery object or string to union.
	 *
	 * @return  $this
	 *
	 * @see     union
	 * @since   1.5.0
	 */
	public function unionAll($query)
	{
<<<<<<< HEAD
		return $this->union($query, false);
	}
=======
		$glue = ')' . \PHP_EOL . 'UNION ALL (';
		$name = 'UNION ALL ()';
>>>>>>> 836f3195

	/**
	 * Set a single query to the query set.
	 * On this type of DatabaseQuery you can use union(), unionAll(), order() and setLimit()
	 *
	 * Usage:
	 * $query->querySet($query2->select('name')->from('#__foo')->order('id DESC')->setLimit(1))
	 *       ->unionAll($query3->select('name')->from('#__foo')->order('id')->setLimit(1))
	 *       ->order('name')
	 *       ->setLimit(1)
	 *
	 * @param   DatabaseQuery  $query  The DatabaseQuery object or string.
	 *
	 * @return  $this
	 *
	 * @since   __DEPLOY_VERSION__
	 */
	public function querySet($query)
	{
		$this->type = 'querySet';

		$this->querySet = $query;

		return $this;
	}

	/**
	 * Create a DatabaseQuery object of type querySet from current query.
	 *
	 * Usage:
	 * $query->select('name')->from('#__foo')->order('id DESC')->setLimit(1)
	 *       ->toQuerySet()
	 *       ->unionAll($query2->select('name')->from('#__foo')->order('id')->setLimit(1))
	 *       ->order('name')
	 *       ->setLimit(1)
	 *
	 * @return  DatabaseQuery  A new object of the DatabaseQuery.
	 *
	 * @since   __DEPLOY_VERSION__
	 */
	public function toQuerySet()
	{
		return (new static($this->db))->querySet($this);
	}

	/**
	 * Find and replace sprintf-like tokens in a format string.
	 * Each token takes one of the following forms:
	 *     %%       - A literal percent character.
	 *     %[t]     - Where [t] is a type specifier.
	 *     %[n]$[x] - Where [n] is an argument specifier and [t] is a type specifier.
	 *
	 * Types:
	 * a - Numeric: Replacement text is coerced to a numeric type but not quoted or escaped.
	 * e - Escape: Replacement text is passed to $this->escape().
	 * E - Escape (extra): Replacement text is passed to $this->escape() with true as the second argument.
	 * n - Name Quote: Replacement text is passed to $this->quoteName().
	 * q - Quote: Replacement text is passed to $this->quote().
	 * Q - Quote (no escape): Replacement text is passed to $this->quote() with false as the second argument.
	 * r - Raw: Replacement text is used as-is. (Be careful)
	 *
	 * Date Types:
	 * - Replacement text automatically quoted (use uppercase for Name Quote).
	 * - Replacement text should be a string in date format or name of a date column.
	 * y/Y - Year
	 * m/M - Month
	 * d/D - Day
	 * h/H - Hour
	 * i/I - Minute
	 * s/S - Second
	 *
	 * Invariable Types:
	 * - Takes no argument.
	 * - Argument index not incremented.
	 * t - Replacement text is the result of $this->currentTimestamp().
	 * z - Replacement text is the result of $this->nullDate(false).
	 * Z - Replacement text is the result of $this->nullDate(true).
	 *
	 * Usage:
	 * $query->format('SELECT %1$n FROM %2$n WHERE %3$n = %4$a', 'foo', '#__foo', 'bar', 1);
	 * Returns: SELECT `foo` FROM `#__foo` WHERE `bar` = 1
	 *
	 * Notes:
	 * The argument specifier is optional but recommended for clarity.
	 * The argument index used for unspecified tokens is incremented only when used.
	 *
	 * @param   string  $format  The formatting string.
	 *
	 * @return  string  Returns a string produced according to the formatting string.
	 *
	 * @since   1.0
	 */
	public function format($format)
	{
		$query = $this;
		$args  = \array_slice(\func_get_args(), 1);
		array_unshift($args, null);

		$i    = 1;
		$func = function ($match) use ($query, $args, &$i)
		{
			if (isset($match[6]) && $match[6] === '%')
			{
				return '%';
			}

			// No argument required, do not increment the argument index.
			switch ($match[5])
			{
				case 't':
					return $query->currentTimestamp();

				case 'z':
					return $query->nullDate(false);

				case 'Z':
					return $query->nullDate(true);
			}

			// Increment the argument index only if argument specifier not provided.
			$index = is_numeric($match[4]) ? (int) $match[4] : $i++;

			if (!$index || !isset($args[$index]))
			{
				// TODO - What to do? sprintf() throws a Warning in these cases.
				$replacement = '';
			}
			else
			{
				$replacement = $args[$index];
			}

			switch ($match[5])
			{
				case 'a':
					return 0 + $replacement;

				case 'e':
					return $query->escape($replacement);

				case 'E':
					return $query->escape($replacement, true);

				case 'n':
					return $query->quoteName($replacement);

				case 'q':
					return $query->quote($replacement);

				case 'Q':
					return $query->quote($replacement, false);

				case 'r':
					return $replacement;

				// Dates
				case 'y':
					return $query->year($query->quote($replacement));

				case 'Y':
					return $query->year($query->quoteName($replacement));

				case 'm':
					return $query->month($query->quote($replacement));

				case 'M':
					return $query->month($query->quoteName($replacement));

				case 'd':
					return $query->day($query->quote($replacement));

				case 'D':
					return $query->day($query->quoteName($replacement));

				case 'h':
					return $query->hour($query->quote($replacement));

				case 'H':
					return $query->hour($query->quoteName($replacement));

				case 'i':
					return $query->minute($query->quote($replacement));

				case 'I':
					return $query->minute($query->quoteName($replacement));

				case 's':
					return $query->second($query->quote($replacement));

				case 'S':
					return $query->second($query->quoteName($replacement));
			}

			return '';
		};

		/**
		 * Regexp to find an replace all tokens.
		 * Matched fields:
		 * 0: Full token
		 * 1: Everything following '%'
		 * 2: Everything following '%' unless '%'
		 * 3: Argument specifier and '$'
		 * 4: Argument specifier
		 * 5: Type specifier
		 * 6: '%' if full token is '%%'
		 */
		return preg_replace_callback('#%(((([\d]+)\$)?([aeEnqQryYmMdDhHiIsStzZ]))|(%))#', $func, $format);
	}

	/**
	 * Validate arguments which are passed to selectRowNumber method and set up common variables.
	 *
	 * @param   string  $orderBy           An expression of ordering for window function.
	 * @param   string  $orderColumnAlias  An alias for new ordering column.
	 *
	 * @return  void
	 *
	 * @since   __DEPLOY_VERSION__
	 * @throws  \RuntimeException
	 */
	protected function validateRowNumber($orderBy, $orderColumnAlias)
	{
		if ($this->selectRowNumber)
		{
			throw new \RuntimeException("Method 'selectRowNumber' can be called only once per instance.");
		}

		$this->type = 'select';

		$this->selectRowNumber = [
			'orderBy'          => $orderBy,
			'orderColumnAlias' => $orderColumnAlias,
		];
	}

	/**
	 * Return the number of the current row.
	 *
	 * Usage:
	 * $query->select('id');
	 * $query->selectRowNumber('ordering,publish_up DESC', 'new_ordering');
	 * $query->from('#__content');
	 *
	 * @param   string  $orderBy           An expression of ordering for window function.
	 * @param   string  $orderColumnAlias  An alias for new ordering column.
	 *
	 * @return  $this
	 *
	 * @since   __DEPLOY_VERSION__
	 * @throws  \RuntimeException
	 */
	public function selectRowNumber($orderBy, $orderColumnAlias)
	{
		$this->validateRowNumber($orderBy, $orderColumnAlias);

		return $this->select("ROW_NUMBER() OVER (ORDER BY $orderBy) AS $orderColumnAlias");
	}
}<|MERGE_RESOLUTION|>--- conflicted
+++ resolved
@@ -2097,12 +2097,7 @@
 
 		for ($i = 0; $i < count($values); $i++)
 		{
-<<<<<<< HEAD
 			$parameterNames[] = ':preparedArray' . (++$this->preparedIndex);
-=======
-			$name = 'UNION DISTINCT ()';
-			$glue = ')' . \PHP_EOL . 'UNION DISTINCT (';
->>>>>>> 836f3195
 		}
 
 		$this->bind($parameterNames, $values, $dataType);
@@ -2124,7 +2119,6 @@
 	{
 		foreach ($this as $k => $v)
 		{
-<<<<<<< HEAD
 			if ($k === 'db')
 			{
 				continue;
@@ -2144,10 +2138,6 @@
 					}
 				}
 			}
-=======
-			$glue = ')' . \PHP_EOL . 'UNION (';
-			$name = 'UNION ()';
->>>>>>> 836f3195
 		}
 	}
 
@@ -2229,13 +2219,8 @@
 	 */
 	public function unionAll($query)
 	{
-<<<<<<< HEAD
 		return $this->union($query, false);
 	}
-=======
-		$glue = ')' . \PHP_EOL . 'UNION ALL (';
-		$name = 'UNION ALL ()';
->>>>>>> 836f3195
 
 	/**
 	 * Set a single query to the query set.
