<?php

/**
 * Part of the Joomla Framework Database Package
 *
 * @copyright  Copyright (C) 2005 - 2021 Open Source Matters, Inc. All rights reserved.
 * @license    GNU General Public License version 2 or later; see LICENSE
 */

namespace Joomla\Database;

/**
 * Joomla Framework Database Exporter Class
 *
 * @since  1.0
 */
abstract class DatabaseExporter
{
<<<<<<< HEAD
    /**
     * The type of output format.
     *
     * @var    string
     * @since  1.0
     */
    protected $asFormat = 'xml';

    /**
     * An array of cached data.
     *
     * @var    array
     * @since  1.0
     */
    protected $cache = ['columns' => [], 'keys' => []];

    /**
     * The database connector to use for exporting structure and/or data.
     *
     * @var    DatabaseInterface
     * @since  1.0
     */
    protected $db;

    /**
     * An array input sources (table names).
     *
     * @var    string[]
     * @since  1.0
     */
    protected $from = [];

    /**
     * An array of options for the exporter.
     *
     * @var    \stdClass
     * @since  1.0
     */
    protected $options;

    /**
     * Constructor.
     *
     * Sets up the default options for the exporter.
     *
     * @since   1.0
     */
    public function __construct()
    {
        $this->options = new \stdClass();

        // Set up the class defaults:

        // Export not only structure
        $this->withStructure();
        $this->withData();

        // Export as xml.
        $this->asXml();

        // Default destination is a string using $output = (string) $exporter;
    }

    /**
     * Magic function to exports the data to a string.
     *
     * @return  string
     *
     * @since   1.0
     */
    public function __toString()
    {
        $buffer = '';

        try {
            // Check everything is ok to run first.
            $this->check();

            // Get the format.
            switch ($this->asFormat) {
                case 'xml':
                default:
                    $buffer = $this->buildXml();

                    break;
            }
        } catch (\Exception $e) {
            // Do nothing
        }

        return $buffer;
    }

    /**
     * Set the output option for the exporter to XML format.
     *
     * @return  $this
     *
     * @since   1.0
     */
    public function asXml()
    {
        $this->asFormat = 'xml';

        return $this;
    }

    /**
     * Builds the XML data for the tables to export.
     *
     * @return  string  An XML string
     *
     * @since   1.0
     * @throws  \Exception if an error occurs.
     */
    abstract protected function buildXml();

    /**
     * Builds the XML structure to export.
     *
     * @return  array  An array of XML lines (strings).
     *
     * @since   1.0
     * @throws  \Exception if an error occurs.
     */
    abstract protected function buildXmlStructure();

    /**
     * Checks if all data and options are in order prior to exporting.
     *
     * @return  $this
     *
     * @since   1.0
     * @throws  \Exception if an error is encountered.
     */
    abstract public function check();

    /**
     * Specifies a list of table names to export.
     *
     * @param   string[]|string  $from  The name of a single table, or an array of the table names to export.
     *
     * @return  $this
     *
     * @since   1.0
     * @throws  \InvalidArgumentException
     */
    public function from($from)
    {
        if (\is_string($from)) {
            $this->from = [$from];
        } elseif (\is_array($from)) {
            $this->from = $from;
        } else {
            throw new \InvalidArgumentException('The exporter requires either a single table name or array of table names');
        }

        return $this;
    }

    /**
     * Get the generic name of the table, converting the database prefix to the wildcard string.
     *
     * @param   string  $table  The name of the table.
     *
     * @return  string  The name of the table with the database prefix replaced with #__.
     *
     * @since   1.0
     */
    protected function getGenericTableName($table)
    {
        $prefix = $this->db->getPrefix();

        // Replace the magic prefix if found.
        return preg_replace("|^$prefix|", '#__', $table);
    }

    /**
     * Sets the database connector to use for importing structure and/or data.
     *
     * @param   DatabaseInterface  $db  The database connector.
     *
     * @return  $this
     *
     * @since   1.0
     */
    public function setDbo(DatabaseInterface $db)
    {
        $this->db = $db;

        return $this;
    }

    /**
     * Sets an internal option to export the structure of the input table(s).
     *
     * @param   boolean  $setting  True to export the structure, false to not.
     *
     * @return  $this
     *
     * @since   1.0
     */
    public function withStructure($setting = true)
    {
        $this->options->withStructure = (bool) $setting;

        return $this;
    }

    /**
     * Sets an internal option to export the data of the input table(s).
     *
     * @param   boolean  $setting  True to export the data, false to not.
     *
     * @return  $this
     *
     * @since   2.0.0
     */
    public function withData($setting = false)
    {
        $this->options->withData = (bool) $setting;

        return $this;
    }

    /**
     * Builds the XML data to export.
     *
     * @return  array  An array of XML lines (strings).
     *
     * @since   2.0.0
     * @throws  \Exception if an error occurs.
     */
    protected function buildXmlData()
    {
        $buffer = [];

        foreach ($this->from as $table) {
            // Replace the magic prefix if found.
            $table = $this->getGenericTableName($table);

            // Get the details columns information.
            $fields  = $this->db->getTableColumns($table, false);
            $colblob = [];

            foreach ($fields as $field) {
                // Catch blob for conversion xml
                if ($field->Type == 'mediumblob') {
                    $colblob[] = $field->Field;
                }
            }

            $this->db->setQuery(
                $this->db->getQuery(true)
                    ->select($this->db->quoteName(array_keys($fields)))
                    ->from($this->db->quoteName($table))
            );

            $rows = $this->db->loadObjectList();

            if (!count($rows)) {
                continue;
            }

            $buffer[] = '  <table_data name="' . $table . '">';

            foreach ($rows as $row) {
                $buffer[] = '   <row>';

                foreach ($row as $key => $value) {
                    if (!in_array($key, $colblob)) {
                        $buffer[] = '    <field name="' . $key . '">' . htmlspecialchars($value, ENT_COMPAT, 'UTF-8') . '</field>';
                    } else {
                        $buffer[] = '    <field name="' . $key . '">' . base64_encode($value) . '</field>';
                    }
                }

                $buffer[] = '   </row>';
            }

            $buffer[] = '  </table_data>';
        }

        return $buffer;
    }
=======
	/**
	 * The type of output format.
	 *
	 * @var    string
	 * @since  1.0
	 */
	protected $asFormat = 'xml';

	/**
	 * An array of cached data.
	 *
	 * @var    array
	 * @since  1.0
	 */
	protected $cache = ['columns' => [], 'keys' => []];

	/**
	 * The database connector to use for exporting structure and/or data.
	 *
	 * @var    DatabaseInterface
	 * @since  1.0
	 */
	protected $db;

	/**
	 * An array input sources (table names).
	 *
	 * @var    string[]
	 * @since  1.0
	 */
	protected $from = [];

	/**
	 * An array of options for the exporter.
	 *
	 * @var    \stdClass
	 * @since  1.0
	 */
	protected $options;

	/**
	 * Constructor.
	 *
	 * Sets up the default options for the exporter.
	 *
	 * @since   1.0
	 */
	public function __construct()
	{
		$this->options = new \stdClass;

		// Set up the class defaults:

		// Export not only structure
		$this->withStructure();
		$this->withData();

		// Export as xml.
		$this->asXml();

		// Default destination is a string using $output = (string) $exporter;
	}

	/**
	 * Magic function to exports the data to a string.
	 *
	 * @return  string
	 *
	 * @since   1.0
	 */
	public function __toString()
	{
		$buffer = '';

		try
		{
			// Check everything is ok to run first.
			$this->check();

			// Get the format.
			switch ($this->asFormat)
			{
				case 'xml':
				default:
					$buffer = $this->buildXml();

					break;
			}
		}
		catch (\Exception $e)
		{
			// Do nothing
		}

		return $buffer;
	}

	/**
	 * Set the output option for the exporter to XML format.
	 *
	 * @return  $this
	 *
	 * @since   1.0
	 */
	public function asXml()
	{
		$this->asFormat = 'xml';

		return $this;
	}

	/**
	 * Builds the XML data for the tables to export.
	 *
	 * @return  string  An XML string
	 *
	 * @since   1.0
	 * @throws  \Exception if an error occurs.
	 */
	abstract protected function buildXml();

	/**
	 * Builds the XML structure to export.
	 *
	 * @return  array  An array of XML lines (strings).
	 *
	 * @since   1.0
	 * @throws  \Exception if an error occurs.
	 */
	abstract protected function buildXmlStructure();

	/**
	 * Checks if all data and options are in order prior to exporting.
	 *
	 * @return  $this
	 *
	 * @since   1.0
	 * @throws  \Exception if an error is encountered.
	 */
	abstract public function check();

	/**
	 * Specifies a list of table names to export.
	 *
	 * @param   string[]|string  $from  The name of a single table, or an array of the table names to export.
	 *
	 * @return  $this
	 *
	 * @since   1.0
	 * @throws  \InvalidArgumentException
	 */
	public function from($from)
	{
		if (\is_string($from))
		{
			$this->from = [$from];
		}
		elseif (\is_array($from))
		{
			$this->from = $from;
		}
		else
		{
			throw new \InvalidArgumentException('The exporter requires either a single table name or array of table names');
		}

		return $this;
	}

	/**
	 * Get the generic name of the table, converting the database prefix to the wildcard string.
	 *
	 * @param   string  $table  The name of the table.
	 *
	 * @return  string  The name of the table with the database prefix replaced with #__.
	 *
	 * @since   1.0
	 */
	protected function getGenericTableName($table)
	{
		$prefix = $this->db->getPrefix();

		// Replace the magic prefix if found.
		return preg_replace("|^$prefix|", '#__', $table);
	}

	/**
	 * Sets the database connector to use for importing structure and/or data.
	 *
	 * @param   DatabaseInterface  $db  The database connector.
	 *
	 * @return  $this
	 *
	 * @since   1.0
	 */
	public function setDbo(DatabaseInterface $db)
	{
		$this->db = $db;

		return $this;
	}

	/**
	 * Sets an internal option to export the structure of the input table(s).
	 *
	 * @param   boolean  $setting  True to export the structure, false to not.
	 *
	 * @return  $this
	 *
	 * @since   1.0
	 */
	public function withStructure($setting = true)
	{
		$this->options->withStructure = (boolean) $setting;

		return $this;
	}

	/**
	 * Sets an internal option to export the data of the input table(s).
	 *
	 * @param   boolean  $setting  True to export the data, false to not.
	 *
	 * @return  $this
	 *
	 * @since   2.0.0
	 */
	public function withData($setting = false)
	{
		$this->options->withData = (boolean) $setting;

		return $this;
	}

	/**
	 * Builds the XML data to export.
	 *
	 * @return  array  An array of XML lines (strings).
	 *
	 * @since   2.0.0
	 * @throws  \Exception if an error occurs.
	 */
	protected function buildXmlData()
	{
		$buffer = [];

		foreach ($this->from as $table)
		{
			// Replace the magic prefix if found.
			$table = $this->getGenericTableName($table);

			// Get the details columns information.
			$fields  = $this->db->getTableColumns($table, false);
			$colblob = [];

			foreach ($fields as $field)
			{
				// Catch blob for conversion xml
				if ($field->Type == 'mediumblob')
				{
					$colblob[] = $field->Field;
				}
			}

			$this->db->setQuery(
				$this->db->getQuery(true)
					->select($this->db->quoteName(array_keys($fields)))
					->from($this->db->quoteName($table))
			);

			$rows = $this->db->loadObjectList();

			if (!count($rows))
			{
				continue;
			}

			$buffer[] = '  <table_data name="' . $table . '">';

			foreach ($rows as $row)
			{
				$buffer[] = '   <row>';

				foreach ($row as $key => $value)
				{
					if (!in_array($key, $colblob))
					{
						if (is_null($value))
						{
							$buffer[] = '    <field name="' . $key . '" value_is_null></field>';
						}
						else
						{
							$buffer[] = '    <field name="' . $key . '">' . htmlspecialchars($value, ENT_COMPAT, 'UTF-8') . '</field>';
						}
					}
					else
					{
						$buffer[] = '    <field name="' . $key . '">' . base64_encode($value) . '</field>';
					}
				}

				$buffer[] = '   </row>';
			}

			$buffer[] = '  </table_data>';
		}

		return $buffer;
	}
>>>>>>> 3e05b12e
}<|MERGE_RESOLUTION|>--- conflicted
+++ resolved
@@ -16,7 +16,6 @@
  */
 abstract class DatabaseExporter
 {
-<<<<<<< HEAD
     /**
      * The type of output format.
      *
@@ -288,7 +287,11 @@
 
                 foreach ($row as $key => $value) {
                     if (!in_array($key, $colblob)) {
-                        $buffer[] = '    <field name="' . $key . '">' . htmlspecialchars($value, ENT_COMPAT, 'UTF-8') . '</field>';
+                        if (is_null($value)) {
+                            $buffer[] = '    <field name="' . $key . '" value_is_null></field>';
+                        } else {
+                            $buffer[] = '    <field name="' . $key . '">' . htmlspecialchars($value, ENT_COMPAT, 'UTF-8') . '</field>';
+                        }
                     } else {
                         $buffer[] = '    <field name="' . $key . '">' . base64_encode($value) . '</field>';
                     }
@@ -302,316 +305,4 @@
 
         return $buffer;
     }
-=======
-	/**
-	 * The type of output format.
-	 *
-	 * @var    string
-	 * @since  1.0
-	 */
-	protected $asFormat = 'xml';
-
-	/**
-	 * An array of cached data.
-	 *
-	 * @var    array
-	 * @since  1.0
-	 */
-	protected $cache = ['columns' => [], 'keys' => []];
-
-	/**
-	 * The database connector to use for exporting structure and/or data.
-	 *
-	 * @var    DatabaseInterface
-	 * @since  1.0
-	 */
-	protected $db;
-
-	/**
-	 * An array input sources (table names).
-	 *
-	 * @var    string[]
-	 * @since  1.0
-	 */
-	protected $from = [];
-
-	/**
-	 * An array of options for the exporter.
-	 *
-	 * @var    \stdClass
-	 * @since  1.0
-	 */
-	protected $options;
-
-	/**
-	 * Constructor.
-	 *
-	 * Sets up the default options for the exporter.
-	 *
-	 * @since   1.0
-	 */
-	public function __construct()
-	{
-		$this->options = new \stdClass;
-
-		// Set up the class defaults:
-
-		// Export not only structure
-		$this->withStructure();
-		$this->withData();
-
-		// Export as xml.
-		$this->asXml();
-
-		// Default destination is a string using $output = (string) $exporter;
-	}
-
-	/**
-	 * Magic function to exports the data to a string.
-	 *
-	 * @return  string
-	 *
-	 * @since   1.0
-	 */
-	public function __toString()
-	{
-		$buffer = '';
-
-		try
-		{
-			// Check everything is ok to run first.
-			$this->check();
-
-			// Get the format.
-			switch ($this->asFormat)
-			{
-				case 'xml':
-				default:
-					$buffer = $this->buildXml();
-
-					break;
-			}
-		}
-		catch (\Exception $e)
-		{
-			// Do nothing
-		}
-
-		return $buffer;
-	}
-
-	/**
-	 * Set the output option for the exporter to XML format.
-	 *
-	 * @return  $this
-	 *
-	 * @since   1.0
-	 */
-	public function asXml()
-	{
-		$this->asFormat = 'xml';
-
-		return $this;
-	}
-
-	/**
-	 * Builds the XML data for the tables to export.
-	 *
-	 * @return  string  An XML string
-	 *
-	 * @since   1.0
-	 * @throws  \Exception if an error occurs.
-	 */
-	abstract protected function buildXml();
-
-	/**
-	 * Builds the XML structure to export.
-	 *
-	 * @return  array  An array of XML lines (strings).
-	 *
-	 * @since   1.0
-	 * @throws  \Exception if an error occurs.
-	 */
-	abstract protected function buildXmlStructure();
-
-	/**
-	 * Checks if all data and options are in order prior to exporting.
-	 *
-	 * @return  $this
-	 *
-	 * @since   1.0
-	 * @throws  \Exception if an error is encountered.
-	 */
-	abstract public function check();
-
-	/**
-	 * Specifies a list of table names to export.
-	 *
-	 * @param   string[]|string  $from  The name of a single table, or an array of the table names to export.
-	 *
-	 * @return  $this
-	 *
-	 * @since   1.0
-	 * @throws  \InvalidArgumentException
-	 */
-	public function from($from)
-	{
-		if (\is_string($from))
-		{
-			$this->from = [$from];
-		}
-		elseif (\is_array($from))
-		{
-			$this->from = $from;
-		}
-		else
-		{
-			throw new \InvalidArgumentException('The exporter requires either a single table name or array of table names');
-		}
-
-		return $this;
-	}
-
-	/**
-	 * Get the generic name of the table, converting the database prefix to the wildcard string.
-	 *
-	 * @param   string  $table  The name of the table.
-	 *
-	 * @return  string  The name of the table with the database prefix replaced with #__.
-	 *
-	 * @since   1.0
-	 */
-	protected function getGenericTableName($table)
-	{
-		$prefix = $this->db->getPrefix();
-
-		// Replace the magic prefix if found.
-		return preg_replace("|^$prefix|", '#__', $table);
-	}
-
-	/**
-	 * Sets the database connector to use for importing structure and/or data.
-	 *
-	 * @param   DatabaseInterface  $db  The database connector.
-	 *
-	 * @return  $this
-	 *
-	 * @since   1.0
-	 */
-	public function setDbo(DatabaseInterface $db)
-	{
-		$this->db = $db;
-
-		return $this;
-	}
-
-	/**
-	 * Sets an internal option to export the structure of the input table(s).
-	 *
-	 * @param   boolean  $setting  True to export the structure, false to not.
-	 *
-	 * @return  $this
-	 *
-	 * @since   1.0
-	 */
-	public function withStructure($setting = true)
-	{
-		$this->options->withStructure = (boolean) $setting;
-
-		return $this;
-	}
-
-	/**
-	 * Sets an internal option to export the data of the input table(s).
-	 *
-	 * @param   boolean  $setting  True to export the data, false to not.
-	 *
-	 * @return  $this
-	 *
-	 * @since   2.0.0
-	 */
-	public function withData($setting = false)
-	{
-		$this->options->withData = (boolean) $setting;
-
-		return $this;
-	}
-
-	/**
-	 * Builds the XML data to export.
-	 *
-	 * @return  array  An array of XML lines (strings).
-	 *
-	 * @since   2.0.0
-	 * @throws  \Exception if an error occurs.
-	 */
-	protected function buildXmlData()
-	{
-		$buffer = [];
-
-		foreach ($this->from as $table)
-		{
-			// Replace the magic prefix if found.
-			$table = $this->getGenericTableName($table);
-
-			// Get the details columns information.
-			$fields  = $this->db->getTableColumns($table, false);
-			$colblob = [];
-
-			foreach ($fields as $field)
-			{
-				// Catch blob for conversion xml
-				if ($field->Type == 'mediumblob')
-				{
-					$colblob[] = $field->Field;
-				}
-			}
-
-			$this->db->setQuery(
-				$this->db->getQuery(true)
-					->select($this->db->quoteName(array_keys($fields)))
-					->from($this->db->quoteName($table))
-			);
-
-			$rows = $this->db->loadObjectList();
-
-			if (!count($rows))
-			{
-				continue;
-			}
-
-			$buffer[] = '  <table_data name="' . $table . '">';
-
-			foreach ($rows as $row)
-			{
-				$buffer[] = '   <row>';
-
-				foreach ($row as $key => $value)
-				{
-					if (!in_array($key, $colblob))
-					{
-						if (is_null($value))
-						{
-							$buffer[] = '    <field name="' . $key . '" value_is_null></field>';
-						}
-						else
-						{
-							$buffer[] = '    <field name="' . $key . '">' . htmlspecialchars($value, ENT_COMPAT, 'UTF-8') . '</field>';
-						}
-					}
-					else
-					{
-						$buffer[] = '    <field name="' . $key . '">' . base64_encode($value) . '</field>';
-					}
-				}
-
-				$buffer[] = '   </row>';
-			}
-
-			$buffer[] = '  </table_data>';
-		}
-
-		return $buffer;
-	}
->>>>>>> 3e05b12e
 }