<?php
/**
 * Part of the Joomla Framework Database Package
 *
 * @copyright  Copyright (C) 2005 - 2018 Open Source Matters, Inc. All rights reserved.
 * @license    GNU General Public License version 2 or later; see LICENSE
 */

namespace Joomla\Database\Sqlsrv;

use Joomla\Database\DatabaseDriver;
use Joomla\Database\DatabaseEvents;
use Joomla\Database\Event\ConnectionEvent;
use Joomla\Database\Exception\ConnectionFailureException;
use Joomla\Database\Exception\ExecutionFailureException;
use Joomla\Database\Exception\PrepareStatementFailureException;
use Joomla\Database\Exception\UnsupportedAdapterException;
use Joomla\Database\StatementInterface;

/**
 * SQL Server Database Driver
 *
 * @link   https://secure.php.net/manual/en/book.sqlsrv.php
 * @since  1.0
 */
class SqlsrvDriver extends DatabaseDriver
{
	/**
	 * The name of the database driver.
	 *
	 * @var    string
	 * @since  1.0
	 */
	public $name = 'sqlsrv';

	/**
	 * The character(s) used to quote SQL statement names such as table names or field names, etc.
	 *
	 * If a single character string the same character is used for both sides of the quoted name, else the first character will be used for the
	 * opening quote and the second for the closing quote.
	 *
	 * @var    string
	 * @since  1.0
	 */
	protected $nameQuote;

	/**
	 * The null or zero representation of a timestamp for the database driver.
	 *
	 * @var    string
	 * @since  1.0
	 */
	protected $nullDate = '1900-01-01 00:00:00';

	/**
	 * The minimum supported database version.
	 *
	 * @var    string
	 * @since  1.0
	 */
	protected static $dbMinimum = '11.0.2100.60';

	/**
	 * Test to see if the SQLSRV connector is available.
	 *
	 * @return  boolean  True on success, false otherwise.
	 *
	 * @since   1.0
	 */
	public static function isSupported()
	{
		return function_exists('sqlsrv_connect');
	}

	/**
	 * Constructor.
	 *
	 * @param   array  $options  List of options used to configure the connection
	 *
	 * @since   1.0
	 */
	public function __construct(array $options)
	{
		// Get some basic values from the options.
		$options['host']     = isset($options['host']) ? $options['host'] : 'localhost';
		$options['user']     = isset($options['user']) ? $options['user'] : '';
		$options['password'] = isset($options['password']) ? $options['password'] : '';
		$options['database'] = isset($options['database']) ? $options['database'] : '';
		$options['select']   = isset($options['select']) ? (bool) $options['select'] : true;

		// Finalize initialisation
		parent::__construct($options);
	}

	/**
	 * Destructor.
	 *
	 * @since   1.0
	 */
	public function __destruct()
	{
<<<<<<< HEAD
		$this->disconnect();
=======
		if (\is_resource($this->connection))
		{
			sqlsrv_close($this->connection);
		}
>>>>>>> 48505350
	}

	/**
	 * Connects to the database if needed.
	 *
	 * @return  void  Returns void if the database connected successfully.
	 *
	 * @since   1.0
	 * @throws  \RuntimeException
	 */
	public function connect()
	{
		if ($this->connection)
		{
			return;
		}

		// Make sure the SQLSRV extension for PHP is installed and enabled.
		if (!static::isSupported())
		{
			throw new UnsupportedAdapterException('PHP extension sqlsrv_connect is not available.');
		}

		// Build the connection configuration array.
		$config = [
			'Database'             => $this->options['database'],
			'uid'                  => $this->options['user'],
			'pwd'                  => $this->options['password'],
			'CharacterSet'         => 'UTF-8',
			'ReturnDatesAsStrings' => true
		];

		// Attempt to connect to the server.
		if (!($this->connection = @ sqlsrv_connect($this->options['host'], $config)))
		{
			throw new ConnectionFailureException('Could not connect to SQL Server');
		}

		// Make sure that DB warnings are not returned as errors.
		sqlsrv_configure('WarningsReturnAsErrors', 0);

		// If auto-select is enabled select the given database.
		if ($this->options['select'] && !empty($this->options['database']))
		{
			$this->select($this->options['database']);
		}

		$this->dispatchEvent(new ConnectionEvent(DatabaseEvents::POST_CONNECT, $this));
	}

	/**
	 * Disconnects the database.
	 *
	 * @return  void
	 *
	 * @since   1.0
	 */
	public function disconnect()
	{
		// Close the connection.
		if (\is_resource($this->connection))
		{
			sqlsrv_close($this->connection);
		}

		parent::disconnect();
	}

	/**
	 * Get table constraints
	 *
	 * @param   string  $tableName  The name of the database table.
	 *
	 * @return  array  Any constraints available for the table.
	 *
	 * @since   1.0
	 */
	protected function getTableConstraints($tableName)
	{
		$this->connect();

		return $this->setQuery('SELECT CONSTRAINT_NAME FROM INFORMATION_SCHEMA.TABLE_CONSTRAINTS WHERE TABLE_NAME = ' . $this->quote($tableName))
			->loadColumn();
	}

	/**
	 * Rename constraints.
	 *
	 * @param   array   $constraints  Array(strings) of table constraints
	 * @param   string  $prefix       A string
	 * @param   string  $backup       A string
	 *
	 * @return  void
	 *
	 * @since   1.0
	 */
	protected function renameConstraints($constraints = array(), $prefix = null, $backup = null)
	{
		$this->connect();

		foreach ($constraints as $constraint)
		{
			$this->setQuery('sp_rename ' . $constraint . ',' . str_replace($prefix, $backup, $constraint))
				->execute();
		}
	}

	/**
	 * Method to escape a string for usage in an SQL statement.
	 *
	 * The escaping for MSSQL isn't handled in the driver though that would be nice.  Because of this we need to handle the escaping ourselves.
	 *
	 * @param   string   $text   The string to be escaped.
	 * @param   boolean  $extra  Optional parameter to provide extra escaping.
	 *
	 * @return  string  The escaped string.
	 *
	 * @since   1.0
	 */
	public function escape($text, $extra = false)
	{
		if (is_int($text))
		{
			return $text;
		}

		if (is_float($text))
		{
			// Force the dot as a decimal point.
			return str_replace(',', '.', $text);
		}

		$result = str_replace("'", "''", $text);

		// SQL Server does not accept NULL byte in query string
		$result = str_replace("\0", "' + CHAR(0) + N'", $result);

		// Fix for SQL Sever escape sequence, see https://support.microsoft.com/en-us/kb/164291
		$result = str_replace(
			array("\\\n",     "\\\r",     "\\\\\r\r\n"),
			array("\\\\\n\n", "\\\\\r\r", "\\\\\r\n\r\n"),
			$result
		);

		if ($extra)
		{
			// Escape special chars
			$result = str_replace(
				array('[',   '_',   '%'),
				array('[[]', '[_]', '[%]'),
				$result
			);
		}

		return $result;
	}

	/**
	 * Quotes and optionally escapes a string to database requirements for use in database queries.
	 *
	 * @param   mixed    $text    A string or an array of strings to quote.
	 * @param   boolean  $escape  True (default) to escape the string, false to leave it unchanged.
	 *
	 * @return  string  The quoted input string.
	 *
	 * @since   1.6.0
	 */
	public function quote($text, $escape = true)
	{
		if (\is_array($text))
		{
			return parent::quote($text, $escape);
		}

		// To support unicode on MSSQL we have to add prefix N
		return 'N\'' . ($escape ? $this->escape($text) : $text) . '\'';
	}

	/**
	 * Determines if the connection to the server is active.
	 *
	 * @return  boolean  True if connected to the database engine.
	 *
	 * @since   1.0
	 */
	public function connected()
	{
		// TODO: Run a blank query here
		return true;
	}

	/**
	 * Drops a table from the database.
	 *
	 * @param   string   $tableName  The name of the database table to drop.
	 * @param   boolean  $ifExists   Optionally specify that the table must exist before it is dropped.
	 *
	 * @return  $this
	 *
	 * @since   1.0
	 */
	public function dropTable($tableName, $ifExists = true)
	{
		$this->connect();

		if ($ifExists)
		{
			$this->setQuery(
				'IF EXISTS(SELECT TABLE_NAME FROM INFORMATION_SCHEMA.TABLES WHERE TABLE_NAME = '
					. $this->quote($tableName) . ') DROP TABLE ' . $tableName
			);
		}
		else
		{
			$this->setQuery('DROP TABLE ' . $tableName);
		}

		$this->execute();

		return $this;
	}

	/**
	 * Method to get the database collation in use by sampling a text field of a table in the database.
	 *
	 * @return  mixed  The collation in use by the database or boolean false if not supported.
	 *
	 * @since   1.0
	 */
	public function getCollation()
	{
		// TODO: Not fake this
		return 'MSSQL UTF-8 (UCS2)';
	}

	/**
	 * Method to get the database connection collation in use by sampling a text field of a table in the database.
	 *
	 * @return  mixed  The collation in use by the database connection (string) or boolean false if not supported.
	 *
	 * @since   1.6.0
	 * @throws  \RuntimeException
	 */
	public function getConnectionCollation()
	{
		// TODO: Not fake this
		return 'MSSQL UTF-8 (UCS2)';
	}

	/**
	 * Retrieves field information about the given tables.
	 *
	 * @param   mixed    $table     A table name
	 * @param   boolean  $typeOnly  True to only return field types.
	 *
	 * @return  array  An array of fields.
	 *
	 * @since   1.0
	 * @throws  \RuntimeException
	 */
	public function getTableColumns($table, $typeOnly = true)
	{
		$result = [];

		$table_temp = $this->replacePrefix((string) $table);

		// Set the query to get the table fields statement.
		$this->setQuery(
			'SELECT column_name as Field, data_type as Type, is_nullable as \'Null\', column_default as \'Default\'' .
			' FROM information_schema.columns WHERE table_name = ' . $this->quote($table_temp)
		);
		$fields = $this->loadObjectList();

		// If we only want the type as the value add just that to the list.
		if ($typeOnly)
		{
			foreach ($fields as $field)
			{
				$result[$field->Field] = preg_replace('/[(0-9)]/', '', $field->Type);
			}
		}
		else
		// If we want the whole field data object add that to the list.
		{
			foreach ($fields as $field)
			{
				$field->Default = preg_replace("/(^(\(\(|\('|\(N'|\()|(('\)|(?<!\()\)\)|\))$))/i", '', $field->Default);
				$result[$field->Field] = $field;
			}
		}

		return $result;
	}

	/**
	 * Shows the table CREATE statement that creates the given tables.
	 *
	 * This is unsupported by MSSQL.
	 *
	 * @param   mixed  $tables  A table name or a list of table names.
	 *
	 * @return  array  A list of the create SQL for the tables.
	 *
	 * @since   1.0
	 * @throws  \RuntimeException
	 */
	public function getTableCreate($tables)
	{
		$this->connect();

		return '';
	}

	/**
	 * Get the details list of keys for a table.
	 *
	 * @param   string  $table  The name of the table.
	 *
	 * @return  array  An array of the column specification for the table.
	 *
	 * @since   1.0
	 * @throws  \RuntimeException
	 */
	public function getTableKeys($table)
	{
		$this->connect();

		// TODO To implement.
		return [];
	}

	/**
	 * Method to get an array of all tables in the database.
	 *
	 * @return  array  An array of all the tables in the database.
	 *
	 * @since   1.0
	 * @throws  \RuntimeException
	 */
	public function getTableList()
	{
		$this->connect();

		// Set the query to get the tables statement.
		return $this->setQuery('SELECT name FROM ' . $this->getDatabase() . '.sys.Tables WHERE type = \'U\';')->loadColumn();
	}

	/**
	 * Get the version of the database connector.
	 *
	 * @return  string  The database connector version.
	 *
	 * @since   1.0
	 */
	public function getVersion()
	{
		$this->connect();

		$version = sqlsrv_server_info($this->connection);

		return $version['SQLServerVersion'];
	}

	/**
	 * Inserts a row into a table based on an object's properties.
	 *
	 * @param   string  $table   The name of the database table to insert into.
	 * @param   object  $object  A reference to an object whose public properties match the table fields.
	 * @param   string  $key     The name of the primary key. If provided the object property is updated.
	 *
	 * @return  boolean  True on success.
	 *
	 * @since   1.0
	 * @throws  \RuntimeException
	 */
	public function insertObject($table, &$object, $key = null)
	{
		$fields       = [];
		$values       = [];
		$tableColumns = $this->getTableColumns($table);
		$statement    = 'INSERT INTO ' . $this->quoteName($table) . ' (%s) VALUES (%s)';

		foreach (get_object_vars($object) as $k => $v)
		{
			// Skip columns that don't exist in the table.
			if (!array_key_exists($k, $tableColumns))
			{
				continue;
			}

			// Only process non-null scalars.
			if (\is_array($v) || \is_object($v) || $v === null)
			{
				continue;
			}

			if (!$this->checkFieldExists($table, $k))
			{
				continue;
			}

			if ($k[0] === '_')
			{
				// Internal field
				continue;
			}

			if ($k === $key && $key == 0)
			{
				continue;
			}

			$fields[] = $this->quoteName($k);
			$values[] = $this->quote($v);
		}

		// Set the query and execute the insert.
		$this->setQuery(sprintf($statement, implode(',', $fields), implode(',', $values)))->execute();

		$id = $this->insertid();

		if ($key && $id)
		{
			$object->$key = $id;
		}

		return true;
	}

	/**
	 * Method to get the auto-incremented value from the last INSERT statement.
	 *
	 * @return  integer  The value of the auto-increment field from the last inserted row.
	 *
	 * @since   1.0
	 */
	public function insertid()
	{
		$this->connect();

		// TODO: SELECT IDENTITY
		$this->setQuery('SELECT @@IDENTITY');

		return (int) $this->loadResult();
	}

	/**
	 * Execute the SQL statement.
	 *
	 * @return  boolean
	 *
	 * @since   1.0
	 * @throws  \RuntimeException
	 */
	public function execute()
	{
		$this->connect();

		// Take a local copy so that we don't modify the original query and cause issues later
		$sql = $this->replacePrefix((string) $this->sql);

		// Increment the query counter.
		$this->count++;

		// If there is a monitor registered, let it know we are starting this query
		if ($this->monitor)
		{
			$this->monitor->startQuery($sql);
		}

		// Execute the query.
		$this->executed = false;

		// Bind the variables
		$bounded =& $this->sql->getBounded();

<<<<<<< HEAD
		foreach ($bounded as $key => $obj)
=======
		// SQLSrv_num_rows requires a static or keyset cursor.
		if (strncmp(strtoupper(ltrim($sql)), 'SELECT', \strlen('SELECT')) === 0)
>>>>>>> 48505350
		{
			$this->statement->bindParam($key, $obj->value, $obj->dataType);
		}

		try
		{
			$this->executed = $this->statement->execute();

<<<<<<< HEAD
			// If there is a monitor registered, let it know we have finished this query
			if ($this->monitor)
=======
			if (\count($bounded))
>>>>>>> 48505350
			{
				$this->monitor->stopQuery();
			}

			return true;
		}
		catch (ExecutionFailureException $exception)
		{
			// If there is a monitor registered, let it know we have finished this query
			if ($this->monitor)
			{
				$this->monitor->stopQuery();
			}

			// Check if the server was disconnected.
			if (!$this->connected())
			{
				try
				{
					// Attempt to reconnect.
					$this->connection = null;
					$this->connect();
				}
				catch (ConnectionFailureException $e)
				{
					// If connect fails, ignore that exception and throw the normal exception.
					throw $exception;
				}

				// Since we were able to reconnect, run the query again.
				return $this->execute();
			}

			// Throw the normal query exception.
			throw $exception;
		}
	}

	/**
	 * This function replaces a string identifier <var>$prefix</var> with the string held is the <var>tablePrefix</var> class variable.
	 *
	 * @param   string  $sql     The SQL statement to prepare.
	 * @param   string  $prefix  The common table prefix.
	 *
	 * @return  string  The processed SQL statement.
	 *
	 * @since   1.0
	 */
	public function replacePrefix($sql, $prefix = '#__')
	{
		$escaped = false;
		$startPos = 0;
		$quoteChar = '';
		$literal = '';

		$sql = trim($sql);
		$n = \strlen($sql);

		while ($startPos < $n)
		{
			$ip = strpos($sql, $prefix, $startPos);

			if ($ip === false)
			{
				break;
			}

			$j = strpos($sql, "N'", $startPos);
			$k = strpos($sql, '"', $startPos);

			if (($k !== false) && (($k < $j) || ($j === false)))
			{
				$quoteChar = '"';
				$j = $k;
			}
			else
			{
				$quoteChar = "'";
			}

			if ($j === false)
			{
				$j = $n;
			}

			$literal .= str_replace($prefix, $this->tablePrefix, substr($sql, $startPos, $j - $startPos));
			$startPos = $j;

			$j = $startPos + 1;

			if ($j >= $n)
			{
				break;
			}

			// Quote comes first, find end of quote
			while (true)
			{
				$k = strpos($sql, $quoteChar, $j);
				$escaped = false;

				if ($k === false)
				{
					break;
				}

				$l = $k - 1;

				while ($l >= 0 && $sql{$l} === '\\')
				{
					$l--;
					$escaped = !$escaped;
				}

				if ($escaped)
				{
					$j = $k + 1;
					continue;
				}

				break;
			}

			if ($k === false)
			{
				// Error in the query - no end quote; ignore it
				break;
			}

			$literal .= substr($sql, $startPos, $k - $startPos + 1);
			$startPos = $k + 1;
		}

		if ($startPos < $n)
		{
			$literal .= substr($sql, $startPos, $n - $startPos);
		}

		return $literal;
	}

	/**
	 * Select a database for use.
	 *
	 * @param   string  $database  The name of the database to select for use.
	 *
	 * @return  boolean  True if the database was successfully selected.
	 *
	 * @since   1.0
	 * @throws  ConnectionFailureException
	 */
	public function select($database)
	{
		$this->connect();

		if (!$database)
		{
			return false;
		}

		if (!sqlsrv_query($this->connection, 'USE ' . $database, null, ['scrollable' => SQLSRV_CURSOR_STATIC]))
		{
			throw new ConnectionFailureException('Could not connect to database');
		}

		return true;
	}

	/**
<<<<<<< HEAD
=======
	 * Sets the SQL statement string for later execution.
	 *
	 * @param   DatabaseQuery|string  $query   The SQL statement to set either as a DatabaseQuery object or a string.
	 * @param   integer               $offset  The affected row offset to set.
	 * @param   integer               $limit   The maximum affected rows to set.
	 *
	 * @return  SqlsrvDriver  This object to support method chaining.
	 *
	 * @since   1.5.0
	 */
	public function setQuery($query, $offset = null, $limit = null)
	{
		$this->connect();

		$this->freeResult();

		if (\is_string($query))
		{
			// Allows taking advantage of bound variables in a direct query:
			$query = $this->getQuery(true)->setQuery($query);
		}

		if ($query instanceof LimitableInterface && !\is_null($offset) && !\is_null($limit))
		{
			$query->setLimit($limit, $offset);
		}

		// Store reference to the DatabaseQuery instance
		return parent::setQuery($query, $offset, $limit);
	}

	/**
>>>>>>> 48505350
	 * Set the connection to use UTF-8 character encoding.
	 *
	 * @return  boolean  True on success.
	 *
	 * @since   1.0
	 */
	public function setUtf()
	{
		return true;
	}

	/**
	 * Method to commit a transaction.
	 *
	 * @param   boolean  $toSavepoint  If true, commit to the last savepoint.
	 *
	 * @return  void
	 *
	 * @since   1.0
	 * @throws  \RuntimeException
	 */
	public function transactionCommit($toSavepoint = false)
	{
		$this->connect();

		if (!$toSavepoint || $this->transactionDepth <= 1)
		{
			$this->setQuery('COMMIT TRANSACTION')->execute();

			$this->transactionDepth = 0;

			return;
		}

		$this->transactionDepth--;
	}

	/**
	 * Method to roll back a transaction.
	 *
	 * @param   boolean  $toSavepoint  If true, rollback to the last savepoint.
	 *
	 * @return  void
	 *
	 * @since   1.0
	 * @throws  \RuntimeException
	 */
	public function transactionRollback($toSavepoint = false)
	{
		$this->connect();

		if (!$toSavepoint || $this->transactionDepth <= 1)
		{
			$this->setQuery('ROLLBACK TRANSACTION')->execute();

			$this->transactionDepth = 0;

			return;
		}

		$savepoint = 'SP_' . ($this->transactionDepth - 1);
		$this->setQuery('ROLLBACK TRANSACTION ' . $this->quoteName($savepoint))->execute();

		$this->transactionDepth--;
	}

	/**
	 * Method to initialize a transaction.
	 *
	 * @param   boolean  $asSavepoint  If true and a transaction is already active, a savepoint will be created.
	 *
	 * @return  void
	 *
	 * @since   1.0
	 * @throws  \RuntimeException
	 */
	public function transactionStart($asSavepoint = false)
	{
		$this->connect();

		if (!$asSavepoint || !$this->transactionDepth)
		{
			$this->setQuery('BEGIN TRANSACTION')->execute();

			$this->transactionDepth = 1;

			return;
		}

		$savepoint = 'SP_' . $this->transactionDepth;
		$this->setQuery('BEGIN TRANSACTION ' . $this->quoteName($savepoint))->execute();

<<<<<<< HEAD
		$this->transactionDepth++;
=======
	/**
	 * Method to fetch a row from the result set cursor as an object.
	 *
	 * @param   mixed   $cursor  The optional result set cursor from which to fetch the row.
	 * @param   string  $class   The class name to use for the returned row object.
	 *
	 * @return  mixed   Either the next row from the result set or false if there are no more rows.
	 *
	 * @since   1.0
	 */
	protected function fetchObject($cursor = null, $class = 'stdClass')
	{
		return sqlsrv_fetch_object($cursor ?: $this->cursor, $class);
	}

	/**
	 * Method to free up the memory used for the result set.
	 *
	 * @param   mixed  $cursor  The optional result set cursor from which to fetch the row.
	 *
	 * @return  void
	 *
	 * @since   1.0
	 */
	protected function freeResult($cursor = null)
	{
		$useCursor = $cursor ?: $this->cursor;

		if (\is_resource($useCursor))
		{
			sqlsrv_free_stmt($useCursor);
		}
>>>>>>> 48505350
	}

	/**
	 * Method to check and see if a field exists in a table.
	 *
	 * @param   string  $table  The table in which to verify the field.
	 * @param   string  $field  The field to verify.
	 *
	 * @return  boolean  True if the field exists in the table.
	 *
	 * @since   1.0
	 */
	protected function checkFieldExists($table, $field)
	{
		$this->connect();

		$table = $this->replacePrefix((string) $table);
		$sql = 'SELECT COLUMN_NAME FROM INFORMATION_SCHEMA.COLUMNS' . " WHERE TABLE_NAME = '$table' AND COLUMN_NAME = '$field'" .
			' ORDER BY ORDINAL_POSITION';
		$this->setQuery($sql);

		return (bool) $this->loadResult();
	}

	/**
	 * Prepares a SQL statement for execution
	 *
	 * @param   string  $query  The SQL query to be prepared.
	 *
	 * @return  StatementInterface
	 *
	 * @since   __DEPLOY_VERSION__
	 * @throws  PrepareStatementFailureException
	 */
	protected function prepareStatement(string $query): StatementInterface
	{
<<<<<<< HEAD
		return new SqlsrvStatement($this->connection, $query);
=======
		$orderBy = stristr($sql, 'ORDER BY');

		if (\is_null($orderBy) || empty($orderBy))
		{
			$orderBy = 'ORDER BY (select 0)';
		}

		$sql = str_ireplace($orderBy, '', $sql);

		$rowNumberText = ',ROW_NUMBER() OVER (' . $orderBy . ') AS RowNumber FROM ';

		$sql = preg_replace('/\\s+FROM/', '\\1 ' . $rowNumberText . ' ', $sql, 1);
		$sql = 'SELECT TOP ' . $this->limit . ' * FROM (' . $sql . ') _myResults WHERE RowNumber > ' . $this->offset;

		return $sql;
>>>>>>> 48505350
	}

	/**
	 * Renames a table in the database.
	 *
	 * @param   string  $oldTable  The name of the table to be renamed
	 * @param   string  $newTable  The new name for the table.
	 * @param   string  $backup    Table prefix
	 * @param   string  $prefix    For the table - used to rename constraints in non-mysql databases
	 *
	 * @return  $this
	 *
	 * @since   1.0
	 * @throws  \RuntimeException
	 */
	public function renameTable($oldTable, $newTable, $backup = null, $prefix = null)
	{
		$constraints = [];

		if (!\is_null($prefix) && !\is_null($backup))
		{
			$constraints = $this->getTableConstraints($oldTable);
		}

		if (!empty($constraints))
		{
			$this->renameConstraints($constraints, $prefix, $backup);
		}

		$this->setQuery("sp_rename '" . $oldTable . "', '" . $newTable . "'");

		return $this->execute();
	}

	/**
	 * Locks a table in the database.
	 *
	 * @param   string  $tableName  The name of the table to lock.
	 *
	 * @return  $this
	 *
	 * @since   1.0
	 * @throws  \RuntimeException
	 */
	public function lockTable($tableName)
	{
		return $this;
	}

	/**
	 * Unlocks tables in the database.
	 *
	 * @return  $this
	 *
	 * @since   1.0
	 * @throws  \RuntimeException
	 */
	public function unlockTables()
	{
		return $this;
	}
}<|MERGE_RESOLUTION|>--- conflicted
+++ resolved
@@ -93,23 +93,6 @@
 	}
 
 	/**
-	 * Destructor.
-	 *
-	 * @since   1.0
-	 */
-	public function __destruct()
-	{
-<<<<<<< HEAD
-		$this->disconnect();
-=======
-		if (\is_resource($this->connection))
-		{
-			sqlsrv_close($this->connection);
-		}
->>>>>>> 48505350
-	}
-
-	/**
 	 * Connects to the database if needed.
 	 *
 	 * @return  void  Returns void if the database connected successfully.
@@ -583,12 +566,7 @@
 		// Bind the variables
 		$bounded =& $this->sql->getBounded();
 
-<<<<<<< HEAD
 		foreach ($bounded as $key => $obj)
-=======
-		// SQLSrv_num_rows requires a static or keyset cursor.
-		if (strncmp(strtoupper(ltrim($sql)), 'SELECT', \strlen('SELECT')) === 0)
->>>>>>> 48505350
 		{
 			$this->statement->bindParam($key, $obj->value, $obj->dataType);
 		}
@@ -597,12 +575,8 @@
 		{
 			$this->executed = $this->statement->execute();
 
-<<<<<<< HEAD
 			// If there is a monitor registered, let it know we have finished this query
 			if ($this->monitor)
-=======
-			if (\count($bounded))
->>>>>>> 48505350
 			{
 				$this->monitor->stopQuery();
 			}
@@ -772,41 +746,6 @@
 	}
 
 	/**
-<<<<<<< HEAD
-=======
-	 * Sets the SQL statement string for later execution.
-	 *
-	 * @param   DatabaseQuery|string  $query   The SQL statement to set either as a DatabaseQuery object or a string.
-	 * @param   integer               $offset  The affected row offset to set.
-	 * @param   integer               $limit   The maximum affected rows to set.
-	 *
-	 * @return  SqlsrvDriver  This object to support method chaining.
-	 *
-	 * @since   1.5.0
-	 */
-	public function setQuery($query, $offset = null, $limit = null)
-	{
-		$this->connect();
-
-		$this->freeResult();
-
-		if (\is_string($query))
-		{
-			// Allows taking advantage of bound variables in a direct query:
-			$query = $this->getQuery(true)->setQuery($query);
-		}
-
-		if ($query instanceof LimitableInterface && !\is_null($offset) && !\is_null($limit))
-		{
-			$query->setLimit($limit, $offset);
-		}
-
-		// Store reference to the DatabaseQuery instance
-		return parent::setQuery($query, $offset, $limit);
-	}
-
-	/**
->>>>>>> 48505350
 	 * Set the connection to use UTF-8 character encoding.
 	 *
 	 * @return  boolean  True on success.
@@ -899,42 +838,7 @@
 		$savepoint = 'SP_' . $this->transactionDepth;
 		$this->setQuery('BEGIN TRANSACTION ' . $this->quoteName($savepoint))->execute();
 
-<<<<<<< HEAD
 		$this->transactionDepth++;
-=======
-	/**
-	 * Method to fetch a row from the result set cursor as an object.
-	 *
-	 * @param   mixed   $cursor  The optional result set cursor from which to fetch the row.
-	 * @param   string  $class   The class name to use for the returned row object.
-	 *
-	 * @return  mixed   Either the next row from the result set or false if there are no more rows.
-	 *
-	 * @since   1.0
-	 */
-	protected function fetchObject($cursor = null, $class = 'stdClass')
-	{
-		return sqlsrv_fetch_object($cursor ?: $this->cursor, $class);
-	}
-
-	/**
-	 * Method to free up the memory used for the result set.
-	 *
-	 * @param   mixed  $cursor  The optional result set cursor from which to fetch the row.
-	 *
-	 * @return  void
-	 *
-	 * @since   1.0
-	 */
-	protected function freeResult($cursor = null)
-	{
-		$useCursor = $cursor ?: $this->cursor;
-
-		if (\is_resource($useCursor))
-		{
-			sqlsrv_free_stmt($useCursor);
-		}
->>>>>>> 48505350
 	}
 
 	/**
@@ -971,25 +875,7 @@
 	 */
 	protected function prepareStatement(string $query): StatementInterface
 	{
-<<<<<<< HEAD
 		return new SqlsrvStatement($this->connection, $query);
-=======
-		$orderBy = stristr($sql, 'ORDER BY');
-
-		if (\is_null($orderBy) || empty($orderBy))
-		{
-			$orderBy = 'ORDER BY (select 0)';
-		}
-
-		$sql = str_ireplace($orderBy, '', $sql);
-
-		$rowNumberText = ',ROW_NUMBER() OVER (' . $orderBy . ') AS RowNumber FROM ';
-
-		$sql = preg_replace('/\\s+FROM/', '\\1 ' . $rowNumberText . ' ', $sql, 1);
-		$sql = 'SELECT TOP ' . $this->limit . ' * FROM (' . $sql . ') _myResults WHERE RowNumber > ' . $this->offset;
-
-		return $sql;
->>>>>>> 48505350
 	}
 
 	/**
