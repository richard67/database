--- conflicted
+++ resolved
@@ -614,15 +614,9 @@
 				// If connect fails, ignore that exception and throw the normal exception.
 				{
 					// Get the error number and message.
-<<<<<<< HEAD
-					$errors         = sqlsrv_errors();
-					$this->errorNum = $errors[0]['SQLSTATE'];
-					$this->errorMsg = $errors[0]['message'] . 'SQL=' . $sql;
-=======
 					$errors = sqlsrv_errors();
 					$this->errorNum = $errors[0]['code'];
 					$this->errorMsg = $errors[0]['message'];
->>>>>>> 5cc71aa2
 
 					// Throw the normal query exception.
 					$this->log(
@@ -637,12 +631,11 @@
 				// Since we were able to reconnect, run the query again.
 				return $this->execute();
 			}
-<<<<<<< HEAD
 
 			// Get the error number and message.
 			$errors         = sqlsrv_errors();
-			$this->errorNum = $errors[0]['SQLSTATE'];
-			$this->errorMsg = $errors[0]['message'] . 'SQL=' . $sql;
+			$this->errorNum = $errors[0]['code'];
+			$this->errorMsg = $errors[0]['message'];
 
 			// Throw the normal query exception.
 			$this->log(
@@ -652,25 +645,6 @@
 			);
 
 			throw new ExecutionFailureException($sql, $this->errorMsg, $this->errorNum);
-=======
-			else
-			// The server was not disconnected.
-			{
-				// Get the error number and message.
-				$errors = sqlsrv_errors();
-				$this->errorNum = $errors[0]['code'];
-				$this->errorMsg = $errors[0]['message'];
-
-				// Throw the normal query exception.
-				$this->log(
-					Log\LogLevel::ERROR,
-					'Database query failed (error #{code}): {message}; Failed query: {sql}',
-					array('code' => $this->errorNum, 'message' => $this->errorMsg, 'sql' => $sql)
-				);
-
-				throw new ExecutionFailureException($sql, $this->errorMsg, $this->errorNum);
-			}
->>>>>>> 5cc71aa2
 		}
 
 		return $this->cursor;
