<?php
/**
 * Part of the Joomla Framework Database Package
 *
 * @copyright  Copyright (C) 2005 - 2015 Open Source Matters, Inc. All rights reserved.
 * @license    GNU General Public License version 2 or later; see LICENSE
 */

namespace Joomla\Database\Sqlsrv;

use Joomla\Database\Exception\ConnectionFailureException;
use Joomla\Database\Exception\ExecutionFailureException;
use Joomla\Database\Exception\UnsupportedAdapterException;
use Psr\Log;
use Joomla\Database\DatabaseDriver;

/**
 * SQL Server Database Driver
 *
 * @see    http://php.net/manual/en/book.sqlsrv.php
 * @since  1.0
 */
class SqlsrvDriver extends DatabaseDriver
{
	/**
	 * The name of the database driver.
	 *
	 * @var    string
	 * @since  1.0
	 */
	public $name = 'sqlsrv';

	/**
	 * The character(s) used to quote SQL statement names such as table names or field names, etc.
	 *
	 * If a single character string the same character is used for both sides of the quoted name, else the first character will be used for the
	 * opening quote and the second for the closing quote.
	 *
	 * @var    string
	 * @since  1.0
	 */
	protected $nameQuote;

	/**
	 * The null or zero representation of a timestamp for the database driver.
	 *
	 * @var    string
	 * @since  1.0
	 */
	protected $nullDate = '1900-01-01 00:00:00';

	/**
	 * The minimum supported database version.
	 *
	 * @var    string
	 * @since  1.0
	 */
	protected static $dbMinimum = '10.50.1600.1';

	/**
	 * Test to see if the SQLSRV connector is available.
	 *
	 * @return  boolean  True on success, false otherwise.
	 *
	 * @since   1.0
	 */
	public static function isSupported()
	{
		return function_exists('sqlsrv_connect');
	}

	/**
	 * Constructor.
	 *
	 * @param   array  $options  List of options used to configure the connection
	 *
	 * @since   1.0
	 */
	public function __construct(array $options)
	{
		// Get some basic values from the options.
		$options['host']     = (isset($options['host'])) ? $options['host'] : 'localhost';
		$options['user']     = (isset($options['user'])) ? $options['user'] : '';
		$options['password'] = (isset($options['password'])) ? $options['password'] : '';
		$options['database'] = (isset($options['database'])) ? $options['database'] : '';
		$options['select']   = (isset($options['select'])) ? (bool) $options['select'] : true;

		// Finalize initialisation
		parent::__construct($options);
	}

	/**
	 * Destructor.
	 *
	 * @since   1.0
	 */
	public function __destruct()
	{
		$this->disconnect();
	}

	/**
	 * Connects to the database if needed.
	 *
	 * @return  void  Returns void if the database connected successfully.
	 *
	 * @since   1.0
	 * @throws  \RuntimeException
	 */
	public function connect()
	{
		if ($this->connection)
		{
			return;
		}

		// Make sure the SQLSRV extension for PHP is installed and enabled.
		if (!static::isSupported())
		{
			throw new UnsupportedAdapterException('PHP extension sqlsrv_connect is not available.');
		}

		// Build the connection configuration array.
		$config = [
			'Database'             => $this->options['database'],
			'uid'                  => $this->options['user'],
			'pwd'                  => $this->options['password'],
			'CharacterSet'         => 'UTF-8',
			'ReturnDatesAsStrings' => true
		];

		// Attempt to connect to the server.
		if (!($this->connection = @ sqlsrv_connect($this->options['host'], $config)))
		{
			$this->log(Log\LogLevel::ERROR, 'Could not connect to SQL Server', ['errors' => sqlsrv_errors()]);

			throw new ConnectionFailureException('Could not connect to SQL Server');
		}

		// Make sure that DB warnings are not returned as errors.
		sqlsrv_configure('WarningsReturnAsErrors', 0);

		// If auto-select is enabled select the given database.
		if ($this->options['select'] && !empty($this->options['database']))
		{
			$this->select($this->options['database']);
		}
	}

	/**
	 * Disconnects the database.
	 *
	 * @return  void
	 *
	 * @since   1.0
	 */
	public function disconnect()
	{
		// Close the connection.
		if (is_resource($this->connection))
		{
			sqlsrv_close($this->connection);
		}

		$this->connection = null;
	}

	/**
	 * Get table constraints
	 *
	 * @param   string  $tableName  The name of the database table.
	 *
	 * @return  array  Any constraints available for the table.
	 *
	 * @since   1.0
	 */
	protected function getTableConstraints($tableName)
	{
		$this->connect();

		return $this->setQuery('SELECT CONSTRAINT_NAME FROM INFORMATION_SCHEMA.TABLE_CONSTRAINTS WHERE TABLE_NAME = ' . $this->quote($tableName))
			->loadColumn();
	}

	/**
	 * Rename constraints.
	 *
	 * @param   array   $constraints  Array(strings) of table constraints
	 * @param   string  $prefix       A string
	 * @param   string  $backup       A string
	 *
	 * @return  void
	 *
	 * @since   1.0
	 */
	protected function renameConstraints($constraints = array(), $prefix = null, $backup = null)
	{
		$this->connect();

		foreach ($constraints as $constraint)
		{
			$this->setQuery('sp_rename ' . $constraint . ',' . str_replace($prefix, $backup, $constraint))
				->execute();
		}
	}

	/**
	 * Method to escape a string for usage in an SQL statement.
	 *
	 * The escaping for MSSQL isn't handled in the driver though that would be nice.  Because of this we need to handle the escaping ourselves.
	 *
	 * @param   string   $text   The string to be escaped.
	 * @param   boolean  $extra  Optional parameter to provide extra escaping.
	 *
	 * @return  string  The escaped string.
	 *
	 * @since   1.0
	 */
	public function escape($text, $extra = false)
	{
		$result = addslashes($text);
		$result = str_replace("\'", "''", $result);
		$result = str_replace('\"', '"', $result);
		$result = str_replace('\/', '/', $result);

		if ($extra)
		{
			// We need the below str_replace since the search in sql server doesn't recognize _ character.
			$result = str_replace('_', '[_]', $result);
		}

		return $result;
	}

	/**
	 * Determines if the connection to the server is active.
	 *
	 * @return  boolean  True if connected to the database engine.
	 *
	 * @since   1.0
	 */
	public function connected()
	{
		// TODO: Run a blank query here
		return true;
	}

	/**
	 * Drops a table from the database.
	 *
	 * @param   string   $tableName  The name of the database table to drop.
	 * @param   boolean  $ifExists   Optionally specify that the table must exist before it is dropped.
	 *
	 * @return  $this
	 *
	 * @since   1.0
	 */
	public function dropTable($tableName, $ifExists = true)
	{
		$this->connect();

		if ($ifExists)
		{
			$this->setQuery(
				'IF EXISTS(SELECT TABLE_NAME FROM INFORMATION_SCHEMA.TABLES WHERE TABLE_NAME = ' . $this->quote($tableName) . ') DROP TABLE ' . $tableName
			);
		}
		else
		{
			$this->setQuery('DROP TABLE ' . $tableName);
		}

		$this->execute();

		return $this;
	}

	/**
	 * Get the number of affected rows for the previous executed SQL statement.
	 *
	 * @return  integer  The number of affected rows.
	 *
	 * @since   1.0
	 */
	public function getAffectedRows()
	{
		$this->connect();

		return sqlsrv_rows_affected($this->cursor);
	}

	/**
	 * Method to get the database collation in use by sampling a text field of a table in the database.
	 *
	 * @return  mixed  The collation in use by the database or boolean false if not supported.
	 *
	 * @since   1.0
	 */
	public function getCollation()
	{
		// TODO: Not fake this
		return 'MSSQL UTF-8 (UCS2)';
	}

	/**
	 * Get the number of returned rows for the previous executed SQL statement.
	 *
	 * @param   resource  $cursor  An optional database cursor resource to extract the row count from.
	 *
	 * @return  integer   The number of returned rows.
	 *
	 * @since   1.0
	 */
	public function getNumRows($cursor = null)
	{
		$this->connect();

		return sqlsrv_num_rows($cursor ? $cursor : $this->cursor);
	}

	/**
	 * Retrieves field information about the given tables.
	 *
	 * @param   mixed    $table     A table name
	 * @param   boolean  $typeOnly  True to only return field types.
	 *
	 * @return  array  An array of fields.
	 *
	 * @since   1.0
	 * @throws  \RuntimeException
	 */
	public function getTableColumns($table, $typeOnly = true)
	{
		$result = [];

		$table_temp = $this->replacePrefix((string) $table);

		// Set the query to get the table fields statement.
		$this->setQuery(
			'SELECT column_name as Field, data_type as Type, is_nullable as \'Null\', column_default as \'Default\'' .
			' FROM information_schema.columns WHERE table_name = ' . $this->quote($table_temp)
		);
		$fields = $this->loadObjectList();

		// If we only want the type as the value add just that to the list.
		if ($typeOnly)
		{
			foreach ($fields as $field)
			{
				$result[$field->Field] = preg_replace("/[(0-9)]/", '', $field->Type);
			}
		}
		else
		// If we want the whole field data object add that to the list.
		{
			foreach ($fields as $field)
			{
				$field->Default = preg_replace("/(^(\(\(|\('|\(N'|\()|(('\)|(?<!\()\)\)|\))$))/i", '', $field->Default);
				$result[$field->Field] = $field;
			}
		}

		return $result;
	}

	/**
	 * Shows the table CREATE statement that creates the given tables.
	 *
	 * This is unsupported by MSSQL.
	 *
	 * @param   mixed  $tables  A table name or a list of table names.
	 *
	 * @return  array  A list of the create SQL for the tables.
	 *
	 * @since   1.0
	 * @throws  \RuntimeException
	 */
	public function getTableCreate($tables)
	{
		$this->connect();

		return '';
	}

	/**
	 * Get the details list of keys for a table.
	 *
	 * @param   string  $table  The name of the table.
	 *
	 * @return  array  An array of the column specification for the table.
	 *
	 * @since   1.0
	 * @throws  \RuntimeException
	 */
	public function getTableKeys($table)
	{
		$this->connect();

		// TODO To implement.
		return [];
	}

	/**
	 * Method to get an array of all tables in the database.
	 *
	 * @return  array  An array of all the tables in the database.
	 *
	 * @since   1.0
	 * @throws  \RuntimeException
	 */
	public function getTableList()
	{
		$this->connect();

		// Set the query to get the tables statement.
		return $this->setQuery('SELECT name FROM ' . $this->getDatabase() . '.sys.Tables WHERE type = \'U\';')->loadColumn();
	}

	/**
	 * Get the version of the database connector.
	 *
	 * @return  string  The database connector version.
	 *
	 * @since   1.0
	 */
	public function getVersion()
	{
		$this->connect();

		$version = sqlsrv_server_info($this->connection);

		return $version['SQLServerVersion'];
	}

	/**
	 * Inserts a row into a table based on an object's properties.
	 *
	 * @param   string  $table    The name of the database table to insert into.
	 * @param   object  &$object  A reference to an object whose public properties match the table fields.
	 * @param   string  $key      The name of the primary key. If provided the object property is updated.
	 *
	 * @return  boolean  True on success.
	 *
	 * @since   1.0
	 * @throws  \RuntimeException
	 */
	public function insertObject($table, &$object, $key = null)
	{
		$fields       = [];
		$values       = [];
		$tableColumns = $this->getTableColumns($table);
		$statement    = 'INSERT INTO ' . $this->quoteName($table) . ' (%s) VALUES (%s)';

		foreach (get_object_vars($object) as $k => $v)
		{
			// Skip columns that don't exist in the table.
			if (!array_key_exists($k, $tableColumns))
			{
				continue;
			}

			// Only process non-null scalars.
			if (is_array($v) or is_object($v) or $v === null)
			{
				continue;
			}

			if (!$this->checkFieldExists($table, $k))
			{
				continue;
			}

			if ($k[0] == '_')
			{
				// Internal field
				continue;
			}

			if ($k == $key && $key == 0)
			{
				continue;
			}

			$fields[] = $this->quoteName($k);
			$values[] = $this->quote($v);
		}

		// Set the query and execute the insert.
		$this->setQuery(sprintf($statement, implode(',', $fields), implode(',', $values)))->execute();

		$id = $this->insertid();

		if ($key && $id)
		{
			$object->$key = $id;
		}

		return true;
	}

	/**
	 * Method to get the auto-incremented value from the last INSERT statement.
	 *
	 * @return  integer  The value of the auto-increment field from the last inserted row.
	 *
	 * @since   1.0
	 */
	public function insertid()
	{
		$this->connect();

		// TODO: SELECT IDENTITY
		$this->setQuery('SELECT @@IDENTITY');

		return (int) $this->loadResult();
	}

	/**
	 * Method to get the first field of the first row of the result set from the database query.
	 *
	 * @return  mixed  The return value or null if the query failed.
	 *
	 * @since   1.0
	 * @throws  \RuntimeException
	 */
	public function loadResult()
	{
		$ret = null;

		// Execute the query and get the result set cursor.
		if (!($cursor = $this->execute()))
		{
			return null;
		}

		// Get the first row from the result set as an array.
		if ($row = sqlsrv_fetch_array($cursor, SQLSRV_FETCH_NUMERIC))
		{
			$ret = $row[0];
		}

		// Free up system resources and return.
		$this->freeResult($cursor);

		// For SQLServer - we need to strip slashes
		$ret = stripslashes($ret);

		return $ret;
	}

	/**
	 * Execute the SQL statement.
	 *
	 * @return  mixed  A database cursor resource on success, boolean false on failure.
	 *
	 * @since   1.0
	 * @throws  \Exception
	 * @throws  \RuntimeException
	 */
	public function execute()
	{
		$this->connect();

		// Take a local copy so that we don't modify the original query and cause issues later
		$sql = $this->replacePrefix((string) $this->sql);

		if ($this->limit > 0 || $this->offset > 0)
		{
			$sql = $this->limit($sql, $this->limit, $this->offset);
		}

		// Increment the query counter.
		$this->count++;

		// If debugging is enabled then let's log the query.
		if ($this->debug)
		{
			// Add the query to the object queue.
			$this->log(
				Log\LogLevel::DEBUG,
				'{sql}',
				['sql' => $sql, 'category' => 'databasequery', 'trace' => debug_backtrace()]
			);
		}

		// Reset the error values.
		$this->errorNum = 0;
		$this->errorMsg = '';

		$array = [];

		// SQLSrv_num_rows requires a static or keyset cursor.
		if (strncmp(ltrim(strtoupper($sql)), 'SELECT', strlen('SELECT')) == 0)
		{
			$array = ['Scrollable' => SQLSRV_CURSOR_KEYSET];
		}

		// Execute the query. Error suppression is used here to prevent warnings/notices that the connection has been lost.
		$this->cursor = @sqlsrv_query($this->connection, $sql, [], $array);

		// If an error occurred handle it.
		if (!$this->cursor)
		{
			// Check if the server was disconnected.
			if (!$this->connected())
			{
				try
				{
					// Attempt to reconnect.
					$this->connection = null;
					$this->connect();
				}
<<<<<<< HEAD
				catch (\RuntimeException $e)
					// If connect fails, ignore that exception and throw the normal exception.
=======
				catch (ConnectionFailureException $e)
				// If connect fails, ignore that exception and throw the normal exception.
>>>>>>> 9ee53ae2
				{
					// Get the error number and message.
					$errors         = sqlsrv_errors();
					$this->errorNum = $errors[0]['SQLSTATE'];
					$this->errorMsg = $errors[0]['message'] . 'SQL=' . $sql;

					// Throw the normal query exception.
					$this->log(
						Log\LogLevel::ERROR,
<<<<<<< HEAD
						'Database query failed (error #{code}): {message}',
						['code' => $this->errorNum, 'message' => $this->errorMsg]
					);

					throw new \RuntimeException($this->errorMsg, $this->errorNum);
=======
						'Database query failed (error #{code}): {message}; Failed query: {sql}',
						array('code' => $this->errorNum, 'message' => $this->errorMsg, 'sql' => $sql)
					);

					throw new ExecutionFailureException($sql, $this->errorMsg, $this->errorNum);
>>>>>>> 9ee53ae2
				}

				// Since we were able to reconnect, run the query again.
				return $this->execute();
			}
<<<<<<< HEAD

			// Get the error number and message.
			$errors         = sqlsrv_errors();
			$this->errorNum = $errors[0]['SQLSTATE'];
			$this->errorMsg = $errors[0]['message'] . 'SQL=' . $sql;

			// Throw the normal query exception.
			$this->log(
				Log\LogLevel::ERROR,
				'Database query failed (error #{code}): {message}',
				['code' => $this->errorNum, 'message' => $this->errorMsg]
			);

			throw new \RuntimeException($this->errorMsg, $this->errorNum);
=======
			else
			// The server was not disconnected.
			{
				// Get the error number and message.
				$errors = sqlsrv_errors();
				$this->errorNum = $errors[0]['SQLSTATE'];
				$this->errorMsg = $errors[0]['message'] . 'SQL=' . $sql;

				// Throw the normal query exception.
				$this->log(
					Log\LogLevel::ERROR,
					'Database query failed (error #{code}): {message}; Failed query: {sql}',
					array('code' => $this->errorNum, 'message' => $this->errorMsg, 'sql' => $sql)
				);

				throw new ExecutionFailureException($sql, $this->errorMsg, $this->errorNum);
			}
>>>>>>> 9ee53ae2
		}

		return $this->cursor;
	}

	/**
	 * This function replaces a string identifier <var>$prefix</var> with the string held is the <var>tablePrefix</var> class variable.
	 *
	 * @param   string  $sql     The SQL statement to prepare.
	 * @param   string  $prefix  The common table prefix.
	 *
	 * @return  string  The processed SQL statement.
	 *
	 * @since   1.0
	 */
	public function replacePrefix($sql, $prefix = '#__')
	{
		$escaped = false;
		$startPos = 0;
		$quoteChar = '';
		$literal = '';

		$sql = trim($sql);
		$n = strlen($sql);

		while ($startPos < $n)
		{
			$ip = strpos($sql, $prefix, $startPos);

			if ($ip === false)
			{
				break;
			}

			$j = strpos($sql, "N'", $startPos);
			$k = strpos($sql, '"', $startPos);

			if (($k !== false) && (($k < $j) || ($j === false)))
			{
				$quoteChar = '"';
				$j = $k;
			}
			else
			{
				$quoteChar = "'";
			}

			if ($j === false)
			{
				$j = $n;
			}

			$literal .= str_replace($prefix, $this->tablePrefix, substr($sql, $startPos, $j - $startPos));
			$startPos = $j;

			$j = $startPos + 1;

			if ($j >= $n)
			{
				break;
			}

			// Quote comes first, find end of quote
			while (true)
			{
				$k = strpos($sql, $quoteChar, $j);
				$escaped = false;

				if ($k === false)
				{
					break;
				}

				$l = $k - 1;

				while ($l >= 0 && $sql{$l} == '\\')
				{
					$l--;
					$escaped = !$escaped;
				}

				if ($escaped)
				{
					$j = $k + 1;
					continue;
				}

				break;
			}

			if ($k === false)
			{
				// Error in the query - no end quote; ignore it
				break;
			}

			$literal .= substr($sql, $startPos, $k - $startPos + 1);
			$startPos = $k + 1;
		}

		if ($startPos < $n)
		{
			$literal .= substr($sql, $startPos, $n - $startPos);
		}

		return $literal;
	}

	/**
	 * Select a database for use.
	 *
	 * @param   string  $database  The name of the database to select for use.
	 *
	 * @return  boolean  True if the database was successfully selected.
	 *
	 * @since   1.0
	 * @throws  ConnectionFailureException
	 */
	public function select($database)
	{
		$this->connect();

		if (!$database)
		{
			return false;
		}

		if (!sqlsrv_query($this->connection, 'USE ' . $database, null, ['scrollable' => SQLSRV_CURSOR_STATIC]))
		{
			throw new ConnectionFailureException('Could not connect to database');
		}

		return true;
	}

	/**
	 * Set the connection to use UTF-8 character encoding.
	 *
	 * @return  boolean  True on success.
	 *
	 * @since   1.0
	 */
	public function setUtf()
	{
		// TODO: Remove this?
	}

	/**
	 * Method to commit a transaction.
	 *
	 * @param   boolean  $toSavepoint  If true, commit to the last savepoint.
	 *
	 * @return  void
	 *
	 * @since   1.0
	 * @throws  \RuntimeException
	 */
	public function transactionCommit($toSavepoint = false)
	{
		$this->connect();

		if (!$toSavepoint || $this->transactionDepth <= 1)
		{
			$this->setQuery('COMMIT TRANSACTION')->execute();

			$this->transactionDepth = 0;

			return;
		}

		$this->transactionDepth--;
	}

	/**
	 * Method to roll back a transaction.
	 *
	 * @param   boolean  $toSavepoint  If true, rollback to the last savepoint.
	 *
	 * @return  void
	 *
	 * @since   1.0
	 * @throws  \RuntimeException
	 */
	public function transactionRollback($toSavepoint = false)
	{
		$this->connect();

		if (!$toSavepoint || $this->transactionDepth <= 1)
		{
			$this->setQuery('ROLLBACK TRANSACTION')->execute();

			$this->transactionDepth = 0;

			return;
		}

		$savepoint = 'SP_' . ($this->transactionDepth - 1);
		$this->setQuery('ROLLBACK TRANSACTION ' . $this->quoteName($savepoint))->execute();

		$this->transactionDepth--;
	}

	/**
	 * Method to initialize a transaction.
	 *
	 * @param   boolean  $asSavepoint  If true and a transaction is already active, a savepoint will be created.
	 *
	 * @return  void
	 *
	 * @since   1.0
	 * @throws  \RuntimeException
	 */
	public function transactionStart($asSavepoint = false)
	{
		$this->connect();

		if (!$asSavepoint || !$this->transactionDepth)
		{
			$this->setQuery('BEGIN TRANSACTION')->execute();

			$this->transactionDepth = 1;

			return;
		}

		$savepoint = 'SP_' . $this->transactionDepth;
		$this->setQuery('BEGIN TRANSACTION ' . $this->quoteName($savepoint))->execute();

		$this->transactionDepth++;
	}

	/**
	 * Method to fetch a row from the result set cursor as an array.
	 *
	 * @param   mixed  $cursor  The optional result set cursor from which to fetch the row.
	 *
	 * @return  mixed  Either the next row from the result set or false if there are no more rows.
	 *
	 * @since   1.0
	 */
	protected function fetchArray($cursor = null)
	{
		return sqlsrv_fetch_array($cursor ? $cursor : $this->cursor, SQLSRV_FETCH_NUMERIC);
	}

	/**
	 * Method to fetch a row from the result set cursor as an associative array.
	 *
	 * @param   mixed  $cursor  The optional result set cursor from which to fetch the row.
	 *
	 * @return  mixed  Either the next row from the result set or false if there are no more rows.
	 *
	 * @since   1.0
	 */
	protected function fetchAssoc($cursor = null)
	{
		return sqlsrv_fetch_array($cursor ? $cursor : $this->cursor, SQLSRV_FETCH_ASSOC);
	}

	/**
	 * Method to fetch a row from the result set cursor as an object.
	 *
	 * @param   mixed   $cursor  The optional result set cursor from which to fetch the row.
	 * @param   string  $class   The class name to use for the returned row object.
	 *
	 * @return  mixed   Either the next row from the result set or false if there are no more rows.
	 *
	 * @since   1.0
	 */
	protected function fetchObject($cursor = null, $class = 'stdClass')
	{
		return sqlsrv_fetch_object($cursor ? $cursor : $this->cursor, $class);
	}

	/**
	 * Method to free up the memory used for the result set.
	 *
	 * @param   mixed  $cursor  The optional result set cursor from which to fetch the row.
	 *
	 * @return  void
	 *
	 * @since   1.0
	 */
	protected function freeResult($cursor = null)
	{
		sqlsrv_free_stmt($cursor ? $cursor : $this->cursor);
	}

	/**
	 * Method to check and see if a field exists in a table.
	 *
	 * @param   string  $table  The table in which to verify the field.
	 * @param   string  $field  The field to verify.
	 *
	 * @return  boolean  True if the field exists in the table.
	 *
	 * @since   1.0
	 */
	protected function checkFieldExists($table, $field)
	{
		$this->connect();

		$table = $this->replacePrefix((string) $table);
		$sql = "SELECT COLUMN_NAME FROM INFORMATION_SCHEMA.COLUMNS" . " WHERE TABLE_NAME = '$table' AND COLUMN_NAME = '$field'" .
			" ORDER BY ORDINAL_POSITION";
		$this->setQuery($sql);

		return (bool) $this->loadResult();
	}

	/**
	 * Method to wrap an SQL statement to provide a LIMIT and OFFSET behavior for scrolling through a result set.
	 *
	 * @param   string   $sql     The SQL statement to process.
	 * @param   integer  $limit   The maximum affected rows to set.
	 * @param   integer  $offset  The affected row offset to set.
	 *
	 * @return  string   The processed SQL statement.
	 *
	 * @since   1.0
	 */
	protected function limit($sql, $limit, $offset)
	{
		$orderBy = stristr($sql, 'ORDER BY');

		if (is_null($orderBy) || empty($orderBy))
		{
			$orderBy = 'ORDER BY (select 0)';
		}

		$sql = str_ireplace($orderBy, '', $sql);

		$rowNumberText = ',ROW_NUMBER() OVER (' . $orderBy . ') AS RowNumber FROM ';

		$sql = preg_replace('/\\s+FROM/', '\\1 ' . $rowNumberText . ' ', $sql, 1);
		$sql = 'SELECT TOP ' . $this->limit . ' * FROM (' . $sql . ') _myResults WHERE RowNumber > ' . $this->offset;

		return $sql;
	}

	/**
	 * Renames a table in the database.
	 *
	 * @param   string  $oldTable  The name of the table to be renamed
	 * @param   string  $newTable  The new name for the table.
	 * @param   string  $backup    Table prefix
	 * @param   string  $prefix    For the table - used to rename constraints in non-mysql databases
	 *
	 * @return  $this
	 *
	 * @since   1.0
	 * @throws  \RuntimeException
	 */
	public function renameTable($oldTable, $newTable, $backup = null, $prefix = null)
	{
		$constraints = [];

		if (!is_null($prefix) && !is_null($backup))
		{
			$constraints = $this->getTableConstraints($oldTable);
		}

		if (!empty($constraints))
		{
			$this->renameConstraints($constraints, $prefix, $backup);
		}

		$this->setQuery("sp_rename '" . $oldTable . "', '" . $newTable . "'");

		return $this->execute();
	}

	/**
	 * Locks a table in the database.
	 *
	 * @param   string  $tableName  The name of the table to lock.
	 *
	 * @return  $this
	 *
	 * @since   1.0
	 * @throws  \RuntimeException
	 */
	public function lockTable($tableName)
	{
		return $this;
	}

	/**
	 * Unlocks tables in the database.
	 *
	 * @return  $this
	 *
	 * @since   1.0
	 * @throws  \RuntimeException
	 */
	public function unlockTables()
	{
		return $this;
	}
}<|MERGE_RESOLUTION|>--- conflicted
+++ resolved
@@ -610,13 +610,8 @@
 					$this->connection = null;
 					$this->connect();
 				}
-<<<<<<< HEAD
-				catch (\RuntimeException $e)
-					// If connect fails, ignore that exception and throw the normal exception.
-=======
 				catch (ConnectionFailureException $e)
 				// If connect fails, ignore that exception and throw the normal exception.
->>>>>>> 9ee53ae2
 				{
 					// Get the error number and message.
 					$errors         = sqlsrv_errors();
@@ -626,25 +621,16 @@
 					// Throw the normal query exception.
 					$this->log(
 						Log\LogLevel::ERROR,
-<<<<<<< HEAD
-						'Database query failed (error #{code}): {message}',
-						['code' => $this->errorNum, 'message' => $this->errorMsg]
+						'Database query failed (error #{code}): {message}; Failed query: {sql}',
+						['code' => $this->errorNum, 'message' => $this->errorMsg, 'sql' => $sql]
 					);
 
-					throw new \RuntimeException($this->errorMsg, $this->errorNum);
-=======
-						'Database query failed (error #{code}): {message}; Failed query: {sql}',
-						array('code' => $this->errorNum, 'message' => $this->errorMsg, 'sql' => $sql)
-					);
-
 					throw new ExecutionFailureException($sql, $this->errorMsg, $this->errorNum);
->>>>>>> 9ee53ae2
 				}
 
 				// Since we were able to reconnect, run the query again.
 				return $this->execute();
 			}
-<<<<<<< HEAD
 
 			// Get the error number and message.
 			$errors         = sqlsrv_errors();
@@ -654,30 +640,11 @@
 			// Throw the normal query exception.
 			$this->log(
 				Log\LogLevel::ERROR,
-				'Database query failed (error #{code}): {message}',
-				['code' => $this->errorNum, 'message' => $this->errorMsg]
+				'Database query failed (error #{code}): {message}; Failed query: {sql}',
+				['code' => $this->errorNum, 'message' => $this->errorMsg, 'sql' => $sql]
 			);
 
-			throw new \RuntimeException($this->errorMsg, $this->errorNum);
-=======
-			else
-			// The server was not disconnected.
-			{
-				// Get the error number and message.
-				$errors = sqlsrv_errors();
-				$this->errorNum = $errors[0]['SQLSTATE'];
-				$this->errorMsg = $errors[0]['message'] . 'SQL=' . $sql;
-
-				// Throw the normal query exception.
-				$this->log(
-					Log\LogLevel::ERROR,
-					'Database query failed (error #{code}): {message}; Failed query: {sql}',
-					array('code' => $this->errorNum, 'message' => $this->errorMsg, 'sql' => $sql)
-				);
-
-				throw new ExecutionFailureException($sql, $this->errorMsg, $this->errorNum);
-			}
->>>>>>> 9ee53ae2
+			throw new ExecutionFailureException($sql, $this->errorMsg, $this->errorNum);
 		}
 
 		return $this->cursor;
