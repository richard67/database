<?php
/**
 * Part of the Joomla Framework Database Package
 *
 * @copyright  Copyright (C) 2005 - 2015 Open Source Matters, Inc. All rights reserved.
 * @license    GNU General Public License version 2 or later; see LICENSE
 */

namespace Joomla\Database\Sqlsrv;

use Joomla\Database\DatabaseQuery;
use Joomla\Database\Exception\ConnectionFailureException;
use Joomla\Database\Exception\ExecutionFailureException;
use Joomla\Database\Exception\UnsupportedAdapterException;
use Joomla\Database\Query\LimitableInterface;
use Joomla\Database\Query\PreparableInterface;
use Psr\Log;
use Joomla\Database\DatabaseDriver;

/**
 * SQL Server Database Driver
 *
 * @see    http://php.net/manual/en/book.sqlsrv.php
 * @since  1.0
 */
class SqlsrvDriver extends DatabaseDriver
{
	/**
	 * The name of the database driver.
	 *
	 * @var    string
	 * @since  1.0
	 */
	public $name = 'sqlsrv';

	/**
	 * The character(s) used to quote SQL statement names such as table names or field names, etc.
	 *
	 * If a single character string the same character is used for both sides of the quoted name, else the first character will be used for the
	 * opening quote and the second for the closing quote.
	 *
	 * @var    string
	 * @since  1.0
	 */
	protected $nameQuote;

	/**
	 * The null or zero representation of a timestamp for the database driver.
	 *
	 * @var    string
	 * @since  1.0
	 */
	protected $nullDate = '1900-01-01 00:00:00';

	/**
	 * The minimum supported database version.
	 *
	 * @var    string
	 * @since  1.0
	 */
	protected static $dbMinimum = '10.50.1600.1';

	/**
	 * Test to see if the SQLSRV connector is available.
	 *
	 * @return  boolean  True on success, false otherwise.
	 *
	 * @since   1.0
	 */
	public static function isSupported()
	{
		return function_exists('sqlsrv_connect');
	}

	/**
	 * Constructor.
	 *
	 * @param   array  $options  List of options used to configure the connection
	 *
	 * @since   1.0
	 */
	public function __construct(array $options)
	{
		// Get some basic values from the options.
		$options['host']     = (isset($options['host'])) ? $options['host'] : 'localhost';
		$options['user']     = (isset($options['user'])) ? $options['user'] : '';
		$options['password'] = (isset($options['password'])) ? $options['password'] : '';
		$options['database'] = (isset($options['database'])) ? $options['database'] : '';
		$options['select']   = (isset($options['select'])) ? (bool) $options['select'] : true;

		// Finalize initialisation
		parent::__construct($options);
	}

	/**
	 * Destructor.
	 *
	 * @since   1.0
	 */
	public function __destruct()
	{
		$this->disconnect();
	}

	/**
	 * Connects to the database if needed.
	 *
	 * @return  void  Returns void if the database connected successfully.
	 *
	 * @since   1.0
	 * @throws  \RuntimeException
	 */
	public function connect()
	{
		if ($this->connection)
		{
			return;
		}

		// Make sure the SQLSRV extension for PHP is installed and enabled.
		if (!static::isSupported())
		{
			throw new UnsupportedAdapterException('PHP extension sqlsrv_connect is not available.');
		}

		// Build the connection configuration array.
		$config = [
			'Database'             => $this->options['database'],
			'uid'                  => $this->options['user'],
			'pwd'                  => $this->options['password'],
			'CharacterSet'         => 'UTF-8',
			'ReturnDatesAsStrings' => true
		];

		// Attempt to connect to the server.
		if (!($this->connection = @ sqlsrv_connect($this->options['host'], $config)))
		{
			$this->log(Log\LogLevel::ERROR, 'Could not connect to SQL Server', ['errors' => sqlsrv_errors()]);

			throw new ConnectionFailureException('Could not connect to SQL Server');
		}

		// Make sure that DB warnings are not returned as errors.
		sqlsrv_configure('WarningsReturnAsErrors', 0);

		// If auto-select is enabled select the given database.
		if ($this->options['select'] && !empty($this->options['database']))
		{
			$this->select($this->options['database']);
		}
	}

	/**
	 * Disconnects the database.
	 *
	 * @return  void
	 *
	 * @since   1.0
	 */
	public function disconnect()
	{
		// Close the connection.
		if (is_resource($this->connection))
		{
			sqlsrv_close($this->connection);
		}

		$this->connection = null;
	}

	/**
	 * Get table constraints
	 *
	 * @param   string  $tableName  The name of the database table.
	 *
	 * @return  array  Any constraints available for the table.
	 *
	 * @since   1.0
	 */
	protected function getTableConstraints($tableName)
	{
		$this->connect();

		return $this->setQuery('SELECT CONSTRAINT_NAME FROM INFORMATION_SCHEMA.TABLE_CONSTRAINTS WHERE TABLE_NAME = ' . $this->quote($tableName))
			->loadColumn();
	}

	/**
	 * Rename constraints.
	 *
	 * @param   array   $constraints  Array(strings) of table constraints
	 * @param   string  $prefix       A string
	 * @param   string  $backup       A string
	 *
	 * @return  void
	 *
	 * @since   1.0
	 */
	protected function renameConstraints($constraints = array(), $prefix = null, $backup = null)
	{
		$this->connect();

		foreach ($constraints as $constraint)
		{
			$this->setQuery('sp_rename ' . $constraint . ',' . str_replace($prefix, $backup, $constraint))
				->execute();
		}
	}

	/**
	 * Method to escape a string for usage in an SQL statement.
	 *
	 * The escaping for MSSQL isn't handled in the driver though that would be nice.  Because of this we need to handle the escaping ourselves.
	 *
	 * @param   string   $text   The string to be escaped.
	 * @param   boolean  $extra  Optional parameter to provide extra escaping.
	 *
	 * @return  string  The escaped string.
	 *
	 * @since   1.0
	 */
	public function escape($text, $extra = false)
	{
		$result = str_replace("'", "''", $text);

		// Fix for SQL Sever escape sequence, see https://support.microsoft.com/en-us/kb/164291
		$result = str_replace(
			array("\\\n",     "\\\r",     "\\\\\r\r\n"),
			array("\\\\\n\n", "\\\\\r\r", "\\\\\r\n\r\n"),
			$result
		);

		if ($extra)
		{
			// Escape special chars
			$result = str_replace(
				array('[',   '_',   '%'),
				array('[[]', '[_]', '[%]'),
				$result
			);
		}

		return $result;
	}

	/**
	 * Quotes and optionally escapes a string to database requirements for use in database queries.
	 *
	 * @param   mixed    $text    A string or an array of strings to quote.
	 * @param   boolean  $escape  True (default) to escape the string, false to leave it unchanged.
	 *
	 * @return  string  The quoted input string.
	 *
	 * @since   __DEPLOY_VERSION__
	 */
	public function quote($text, $escape = true)
	{
		if (is_array($text))
		{
			return parent::quote($text, $escape);
		}

		// To support unicode on MSSQL we have to add prefix N
		return 'N\'' . ($escape ? $this->escape($text) : $text) . '\'';
	}

	/**
	 * Determines if the connection to the server is active.
	 *
	 * @return  boolean  True if connected to the database engine.
	 *
	 * @since   1.0
	 */
	public function connected()
	{
		// TODO: Run a blank query here
		return true;
	}

	/**
	 * Drops a table from the database.
	 *
	 * @param   string   $tableName  The name of the database table to drop.
	 * @param   boolean  $ifExists   Optionally specify that the table must exist before it is dropped.
	 *
	 * @return  $this
	 *
	 * @since   1.0
	 */
	public function dropTable($tableName, $ifExists = true)
	{
		$this->connect();

		if ($ifExists)
		{
			$this->setQuery(
				'IF EXISTS(SELECT TABLE_NAME FROM INFORMATION_SCHEMA.TABLES WHERE TABLE_NAME = ' . $this->quote($tableName) . ') DROP TABLE ' . $tableName
			);
		}
		else
		{
			$this->setQuery('DROP TABLE ' . $tableName);
		}

		$this->execute();

		return $this;
	}

	/**
	 * Get the number of affected rows for the previous executed SQL statement.
	 *
	 * @return  integer  The number of affected rows.
	 *
	 * @since   1.0
	 */
	public function getAffectedRows()
	{
		$this->connect();

		return sqlsrv_rows_affected($this->cursor);
	}

	/**
	 * Method to get the database collation in use by sampling a text field of a table in the database.
	 *
	 * @return  mixed  The collation in use by the database or boolean false if not supported.
	 *
	 * @since   1.0
	 */
	public function getCollation()
	{
		// TODO: Not fake this
		return 'MSSQL UTF-8 (UCS2)';
	}

	/**
	 * Get the number of returned rows for the previous executed SQL statement.
	 *
	 * @param   resource  $cursor  An optional database cursor resource to extract the row count from.
	 *
	 * @return  integer   The number of returned rows.
	 *
	 * @since   1.0
	 */
	public function getNumRows($cursor = null)
	{
		$this->connect();

		return sqlsrv_num_rows($cursor ? $cursor : $this->cursor);
	}

	/**
	 * Retrieves field information about the given tables.
	 *
	 * @param   mixed    $table     A table name
	 * @param   boolean  $typeOnly  True to only return field types.
	 *
	 * @return  array  An array of fields.
	 *
	 * @since   1.0
	 * @throws  \RuntimeException
	 */
	public function getTableColumns($table, $typeOnly = true)
	{
		$result = [];

		$table_temp = $this->replacePrefix((string) $table);

		// Set the query to get the table fields statement.
		$this->setQuery(
			'SELECT column_name as Field, data_type as Type, is_nullable as \'Null\', column_default as \'Default\'' .
			' FROM information_schema.columns WHERE table_name = ' . $this->quote($table_temp)
		);
		$fields = $this->loadObjectList();

		// If we only want the type as the value add just that to the list.
		if ($typeOnly)
		{
			foreach ($fields as $field)
			{
				$result[$field->Field] = preg_replace("/[(0-9)]/", '', $field->Type);
			}
		}
		else
		// If we want the whole field data object add that to the list.
		{
			foreach ($fields as $field)
			{
				$field->Default = preg_replace("/(^(\(\(|\('|\(N'|\()|(('\)|(?<!\()\)\)|\))$))/i", '', $field->Default);
				$result[$field->Field] = $field;
			}
		}

		return $result;
	}

	/**
	 * Shows the table CREATE statement that creates the given tables.
	 *
	 * This is unsupported by MSSQL.
	 *
	 * @param   mixed  $tables  A table name or a list of table names.
	 *
	 * @return  array  A list of the create SQL for the tables.
	 *
	 * @since   1.0
	 * @throws  \RuntimeException
	 */
	public function getTableCreate($tables)
	{
		$this->connect();

		return '';
	}

	/**
	 * Get the details list of keys for a table.
	 *
	 * @param   string  $table  The name of the table.
	 *
	 * @return  array  An array of the column specification for the table.
	 *
	 * @since   1.0
	 * @throws  \RuntimeException
	 */
	public function getTableKeys($table)
	{
		$this->connect();

		// TODO To implement.
		return [];
	}

	/**
	 * Method to get an array of all tables in the database.
	 *
	 * @return  array  An array of all the tables in the database.
	 *
	 * @since   1.0
	 * @throws  \RuntimeException
	 */
	public function getTableList()
	{
		$this->connect();

		// Set the query to get the tables statement.
		return $this->setQuery('SELECT name FROM ' . $this->getDatabase() . '.sys.Tables WHERE type = \'U\';')->loadColumn();
	}

	/**
	 * Get the version of the database connector.
	 *
	 * @return  string  The database connector version.
	 *
	 * @since   1.0
	 */
	public function getVersion()
	{
		$this->connect();

		$version = sqlsrv_server_info($this->connection);

		return $version['SQLServerVersion'];
	}

	/**
	 * Inserts a row into a table based on an object's properties.
	 *
	 * @param   string  $table    The name of the database table to insert into.
	 * @param   object  &$object  A reference to an object whose public properties match the table fields.
	 * @param   string  $key      The name of the primary key. If provided the object property is updated.
	 *
	 * @return  boolean  True on success.
	 *
	 * @since   1.0
	 * @throws  \RuntimeException
	 */
	public function insertObject($table, &$object, $key = null)
	{
		$fields       = [];
		$values       = [];
		$tableColumns = $this->getTableColumns($table);
		$statement    = 'INSERT INTO ' . $this->quoteName($table) . ' (%s) VALUES (%s)';

		foreach (get_object_vars($object) as $k => $v)
		{
			// Skip columns that don't exist in the table.
			if (!array_key_exists($k, $tableColumns))
			{
				continue;
			}

			// Only process non-null scalars.
			if (is_array($v) or is_object($v) or $v === null)
			{
				continue;
			}

			if (!$this->checkFieldExists($table, $k))
			{
				continue;
			}

			if ($k[0] == '_')
			{
				// Internal field
				continue;
			}

			if ($k == $key && $key == 0)
			{
				continue;
			}

			$fields[] = $this->quoteName($k);
			$values[] = $this->quote($v);
		}

		// Set the query and execute the insert.
		$this->setQuery(sprintf($statement, implode(',', $fields), implode(',', $values)))->execute();

		$id = $this->insertid();

		if ($key && $id)
		{
			$object->$key = $id;
		}

		return true;
	}

	/**
	 * Method to get the auto-incremented value from the last INSERT statement.
	 *
	 * @return  integer  The value of the auto-increment field from the last inserted row.
	 *
	 * @since   1.0
	 */
	public function insertid()
	{
		$this->connect();

		// TODO: SELECT IDENTITY
		$this->setQuery('SELECT @@IDENTITY');

		return (int) $this->loadResult();
	}

	/**
	 * Execute the SQL statement.
	 *
	 * @return  mixed  A database cursor resource on success, boolean false on failure.
	 *
	 * @since   1.0
	 * @throws  \Exception
	 * @throws  \RuntimeException
	 */
	public function execute()
	{
		$this->connect();

		// Take a local copy so that we don't modify the original query and cause issues later
		$sql = $this->replacePrefix((string) $this->sql);

		if ($this->limit > 0 || $this->offset > 0)
		{
			$sql = $this->limit($sql, $this->limit, $this->offset);
		}

		// Increment the query counter.
		$this->count++;

		// If debugging is enabled then let's log the query.
		if ($this->debug)
		{
			// Add the query to the object queue.
			$this->log(
				Log\LogLevel::DEBUG,
				'{sql}',
				['sql' => $sql, 'category' => 'databasequery', 'trace' => debug_backtrace()]
			);
		}

		// Reset the error values.
		$this->errorNum = 0;
		$this->errorMsg = '';

<<<<<<< HEAD
		$array = [];
=======
		$options = array();
>>>>>>> a22e5874

		// SQLSrv_num_rows requires a static or keyset cursor.
		if (strncmp(ltrim(strtoupper($sql)), 'SELECT', strlen('SELECT')) == 0)
		{
<<<<<<< HEAD
			$array = ['Scrollable' => SQLSRV_CURSOR_KEYSET];
		}

		// Execute the query. Error suppression is used here to prevent warnings/notices that the connection has been lost.
		$this->cursor = @sqlsrv_query($this->connection, $sql, [], $array);
=======
			$options = array('Scrollable' => SQLSRV_CURSOR_KEYSET);
		}

		$params = array();

		// Bind the variables:
		if ($this->sql instanceof PreparableInterface)
		{
			$bounded =& $this->sql->getBounded();

			if (count($bounded))
			{
				foreach ($bounded as $key => $obj)
				{
					// And add the value as an additional param
					$params[] = $obj->value;
				}
			}
		}

		// Execute the query. Error suppression is used here to prevent warnings/notices that the connection has been lost.
		$this->cursor = @sqlsrv_query($this->connection, $sql, $params, $options);
>>>>>>> a22e5874

		// If an error occurred handle it.
		if (!$this->cursor)
		{
			// Check if the server was disconnected.
			if (!$this->connected())
			{
				try
				{
					// Attempt to reconnect.
					$this->connection = null;
					$this->connect();
				}
				catch (ConnectionFailureException $e)
				// If connect fails, ignore that exception and throw the normal exception.
				{
					// Get the error number and message.
					$errors = sqlsrv_errors();
					$this->errorNum = $errors[0]['code'];
					$this->errorMsg = $errors[0]['message'];

					// Throw the normal query exception.
					$this->log(
						Log\LogLevel::ERROR,
						'Database query failed (error #{code}): {message}; Failed query: {sql}',
						['code' => $this->errorNum, 'message' => $this->errorMsg, 'sql' => $sql]
					);

					throw new ExecutionFailureException($sql, $this->errorMsg, $this->errorNum);
				}

				// Since we were able to reconnect, run the query again.
				return $this->execute();
			}

			// Get the error number and message.
			$errors         = sqlsrv_errors();
			$this->errorNum = $errors[0]['code'];
			$this->errorMsg = $errors[0]['message'];

			// Throw the normal query exception.
			$this->log(
				Log\LogLevel::ERROR,
				'Database query failed (error #{code}): {message}; Failed query: {sql}',
				['code' => $this->errorNum, 'message' => $this->errorMsg, 'sql' => $sql]
			);

			throw new ExecutionFailureException($sql, $this->errorMsg, $this->errorNum);
		}

		return $this->cursor;
	}

	/**
	 * This function replaces a string identifier <var>$prefix</var> with the string held is the <var>tablePrefix</var> class variable.
	 *
	 * @param   string  $sql     The SQL statement to prepare.
	 * @param   string  $prefix  The common table prefix.
	 *
	 * @return  string  The processed SQL statement.
	 *
	 * @since   1.0
	 */
	public function replacePrefix($sql, $prefix = '#__')
	{
		$escaped = false;
		$startPos = 0;
		$quoteChar = '';
		$literal = '';

		$sql = trim($sql);
		$n = strlen($sql);

		while ($startPos < $n)
		{
			$ip = strpos($sql, $prefix, $startPos);

			if ($ip === false)
			{
				break;
			}

			$j = strpos($sql, "N'", $startPos);
			$k = strpos($sql, '"', $startPos);

			if (($k !== false) && (($k < $j) || ($j === false)))
			{
				$quoteChar = '"';
				$j = $k;
			}
			else
			{
				$quoteChar = "'";
			}

			if ($j === false)
			{
				$j = $n;
			}

			$literal .= str_replace($prefix, $this->tablePrefix, substr($sql, $startPos, $j - $startPos));
			$startPos = $j;

			$j = $startPos + 1;

			if ($j >= $n)
			{
				break;
			}

			// Quote comes first, find end of quote
			while (true)
			{
				$k = strpos($sql, $quoteChar, $j);
				$escaped = false;

				if ($k === false)
				{
					break;
				}

				$l = $k - 1;

				while ($l >= 0 && $sql{$l} == '\\')
				{
					$l--;
					$escaped = !$escaped;
				}

				if ($escaped)
				{
					$j = $k + 1;
					continue;
				}

				break;
			}

			if ($k === false)
			{
				// Error in the query - no end quote; ignore it
				break;
			}

			$literal .= substr($sql, $startPos, $k - $startPos + 1);
			$startPos = $k + 1;
		}

		if ($startPos < $n)
		{
			$literal .= substr($sql, $startPos, $n - $startPos);
		}

		return $literal;
	}

	/**
	 * Select a database for use.
	 *
	 * @param   string  $database  The name of the database to select for use.
	 *
	 * @return  boolean  True if the database was successfully selected.
	 *
	 * @since   1.0
	 * @throws  ConnectionFailureException
	 */
	public function select($database)
	{
		$this->connect();

		if (!$database)
		{
			return false;
		}

		if (!sqlsrv_query($this->connection, 'USE ' . $database, null, ['scrollable' => SQLSRV_CURSOR_STATIC]))
		{
			throw new ConnectionFailureException('Could not connect to database');
		}

		return true;
	}

	/**
	 * Sets the SQL statement string for later execution.
	 *
	 * @param   DatabaseQuery|string  $query   The SQL statement to set either as a DatabaseQuery object or a string.
	 * @param   integer               $offset  The affected row offset to set.
	 * @param   integer               $limit   The maximum affected rows to set.
	 *
	 * @return  SqlsrvDriver  This object to support method chaining.
	 *
	 * @since   1.5.0
	 */
	public function setQuery($query, $offset = null, $limit = null)
	{
		$this->connect();

		$this->freeResult();

		if (is_string($query))
		{
			// Allows taking advantage of bound variables in a direct query:
			$query = $this->getQuery(true)->setQuery($query);
		}

		if ($query instanceof LimitableInterface && !is_null($offset) && !is_null($limit))
		{
			$query->setLimit($limit, $offset);
		}

		// Store reference to the DatabaseQuery instance
		return parent::setQuery($query, $offset, $limit);
	}

	/**
	 * Set the connection to use UTF-8 character encoding.
	 *
	 * @return  boolean  True on success.
	 *
	 * @since   1.0
	 */
	public function setUtf()
	{
		// TODO: Remove this?
	}

	/**
	 * Method to commit a transaction.
	 *
	 * @param   boolean  $toSavepoint  If true, commit to the last savepoint.
	 *
	 * @return  void
	 *
	 * @since   1.0
	 * @throws  \RuntimeException
	 */
	public function transactionCommit($toSavepoint = false)
	{
		$this->connect();

		if (!$toSavepoint || $this->transactionDepth <= 1)
		{
			$this->setQuery('COMMIT TRANSACTION')->execute();

			$this->transactionDepth = 0;

			return;
		}

		$this->transactionDepth--;
	}

	/**
	 * Method to roll back a transaction.
	 *
	 * @param   boolean  $toSavepoint  If true, rollback to the last savepoint.
	 *
	 * @return  void
	 *
	 * @since   1.0
	 * @throws  \RuntimeException
	 */
	public function transactionRollback($toSavepoint = false)
	{
		$this->connect();

		if (!$toSavepoint || $this->transactionDepth <= 1)
		{
			$this->setQuery('ROLLBACK TRANSACTION')->execute();

			$this->transactionDepth = 0;

			return;
		}

		$savepoint = 'SP_' . ($this->transactionDepth - 1);
		$this->setQuery('ROLLBACK TRANSACTION ' . $this->quoteName($savepoint))->execute();

		$this->transactionDepth--;
	}

	/**
	 * Method to initialize a transaction.
	 *
	 * @param   boolean  $asSavepoint  If true and a transaction is already active, a savepoint will be created.
	 *
	 * @return  void
	 *
	 * @since   1.0
	 * @throws  \RuntimeException
	 */
	public function transactionStart($asSavepoint = false)
	{
		$this->connect();

		if (!$asSavepoint || !$this->transactionDepth)
		{
			$this->setQuery('BEGIN TRANSACTION')->execute();

			$this->transactionDepth = 1;

			return;
		}

		$savepoint = 'SP_' . $this->transactionDepth;
		$this->setQuery('BEGIN TRANSACTION ' . $this->quoteName($savepoint))->execute();

		$this->transactionDepth++;
	}

	/**
	 * Method to fetch a row from the result set cursor as an array.
	 *
	 * @param   mixed  $cursor  The optional result set cursor from which to fetch the row.
	 *
	 * @return  mixed  Either the next row from the result set or false if there are no more rows.
	 *
	 * @since   1.0
	 */
	protected function fetchArray($cursor = null)
	{
		return sqlsrv_fetch_array($cursor ? $cursor : $this->cursor, SQLSRV_FETCH_NUMERIC);
	}

	/**
	 * Method to fetch a row from the result set cursor as an associative array.
	 *
	 * @param   mixed  $cursor  The optional result set cursor from which to fetch the row.
	 *
	 * @return  mixed  Either the next row from the result set or false if there are no more rows.
	 *
	 * @since   1.0
	 */
	protected function fetchAssoc($cursor = null)
	{
		return sqlsrv_fetch_array($cursor ? $cursor : $this->cursor, SQLSRV_FETCH_ASSOC);
	}

	/**
	 * Method to fetch a row from the result set cursor as an object.
	 *
	 * @param   mixed   $cursor  The optional result set cursor from which to fetch the row.
	 * @param   string  $class   The class name to use for the returned row object.
	 *
	 * @return  mixed   Either the next row from the result set or false if there are no more rows.
	 *
	 * @since   1.0
	 */
	protected function fetchObject($cursor = null, $class = 'stdClass')
	{
		return sqlsrv_fetch_object($cursor ? $cursor : $this->cursor, $class);
	}

	/**
	 * Method to free up the memory used for the result set.
	 *
	 * @param   mixed  $cursor  The optional result set cursor from which to fetch the row.
	 *
	 * @return  void
	 *
	 * @since   1.0
	 */
	protected function freeResult($cursor = null)
	{
		$useCursor = $cursor ?: $this->cursor;

		if (is_resource($useCursor))
		{
			sqlsrv_free_stmt($useCursor);
		}
	}

	/**
	 * Method to check and see if a field exists in a table.
	 *
	 * @param   string  $table  The table in which to verify the field.
	 * @param   string  $field  The field to verify.
	 *
	 * @return  boolean  True if the field exists in the table.
	 *
	 * @since   1.0
	 */
	protected function checkFieldExists($table, $field)
	{
		$this->connect();

		$table = $this->replacePrefix((string) $table);
		$sql = "SELECT COLUMN_NAME FROM INFORMATION_SCHEMA.COLUMNS" . " WHERE TABLE_NAME = '$table' AND COLUMN_NAME = '$field'" .
			" ORDER BY ORDINAL_POSITION";
		$this->setQuery($sql);

		return (bool) $this->loadResult();
	}

	/**
	 * Method to wrap an SQL statement to provide a LIMIT and OFFSET behavior for scrolling through a result set.
	 *
	 * @param   string   $sql     The SQL statement to process.
	 * @param   integer  $limit   The maximum affected rows to set.
	 * @param   integer  $offset  The affected row offset to set.
	 *
	 * @return  string   The processed SQL statement.
	 *
	 * @since   1.0
	 */
	protected function limit($sql, $limit, $offset)
	{
		$orderBy = stristr($sql, 'ORDER BY');

		if (is_null($orderBy) || empty($orderBy))
		{
			$orderBy = 'ORDER BY (select 0)';
		}

		$sql = str_ireplace($orderBy, '', $sql);

		$rowNumberText = ',ROW_NUMBER() OVER (' . $orderBy . ') AS RowNumber FROM ';

		$sql = preg_replace('/\\s+FROM/', '\\1 ' . $rowNumberText . ' ', $sql, 1);
		$sql = 'SELECT TOP ' . $this->limit . ' * FROM (' . $sql . ') _myResults WHERE RowNumber > ' . $this->offset;

		return $sql;
	}

	/**
	 * Renames a table in the database.
	 *
	 * @param   string  $oldTable  The name of the table to be renamed
	 * @param   string  $newTable  The new name for the table.
	 * @param   string  $backup    Table prefix
	 * @param   string  $prefix    For the table - used to rename constraints in non-mysql databases
	 *
	 * @return  $this
	 *
	 * @since   1.0
	 * @throws  \RuntimeException
	 */
	public function renameTable($oldTable, $newTable, $backup = null, $prefix = null)
	{
		$constraints = [];

		if (!is_null($prefix) && !is_null($backup))
		{
			$constraints = $this->getTableConstraints($oldTable);
		}

		if (!empty($constraints))
		{
			$this->renameConstraints($constraints, $prefix, $backup);
		}

		$this->setQuery("sp_rename '" . $oldTable . "', '" . $newTable . "'");

		return $this->execute();
	}

	/**
	 * Locks a table in the database.
	 *
	 * @param   string  $tableName  The name of the table to lock.
	 *
	 * @return  $this
	 *
	 * @since   1.0
	 * @throws  \RuntimeException
	 */
	public function lockTable($tableName)
	{
		return $this;
	}

	/**
	 * Unlocks tables in the database.
	 *
	 * @return  $this
	 *
	 * @since   1.0
	 * @throws  \RuntimeException
	 */
	public function unlockTables()
	{
		return $this;
	}
}<|MERGE_RESOLUTION|>--- conflicted
+++ resolved
@@ -586,26 +586,15 @@
 		$this->errorNum = 0;
 		$this->errorMsg = '';
 
-<<<<<<< HEAD
-		$array = [];
-=======
-		$options = array();
->>>>>>> a22e5874
+		$options = [];
 
 		// SQLSrv_num_rows requires a static or keyset cursor.
 		if (strncmp(ltrim(strtoupper($sql)), 'SELECT', strlen('SELECT')) == 0)
 		{
-<<<<<<< HEAD
-			$array = ['Scrollable' => SQLSRV_CURSOR_KEYSET];
-		}
-
-		// Execute the query. Error suppression is used here to prevent warnings/notices that the connection has been lost.
-		$this->cursor = @sqlsrv_query($this->connection, $sql, [], $array);
-=======
-			$options = array('Scrollable' => SQLSRV_CURSOR_KEYSET);
-		}
-
-		$params = array();
+			$options = ['Scrollable' => SQLSRV_CURSOR_KEYSET];
+		}
+
+		$params = [];
 
 		// Bind the variables:
 		if ($this->sql instanceof PreparableInterface)
@@ -624,7 +613,6 @@
 
 		// Execute the query. Error suppression is used here to prevent warnings/notices that the connection has been lost.
 		$this->cursor = @sqlsrv_query($this->connection, $sql, $params, $options);
->>>>>>> a22e5874
 
 		// If an error occurred handle it.
 		if (!$this->cursor)
