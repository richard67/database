<?php
/**
 * Part of the Joomla Framework Database Package
 *
 * @copyright  Copyright (C) 2005 - 2019 Open Source Matters, Inc. All rights reserved.
 * @license    GNU General Public License version 2 or later; see LICENSE
 */

namespace Joomla\Database\Sqlsrv;

use Joomla\Database\DatabaseDriver;
use Joomla\Database\DatabaseEvents;
use Joomla\Database\Event\ConnectionEvent;
use Joomla\Database\Exception\ConnectionFailureException;
use Joomla\Database\Exception\ExecutionFailureException;
use Joomla\Database\Exception\PrepareStatementFailureException;
use Joomla\Database\Exception\UnsupportedAdapterException;
use Joomla\Database\StatementInterface;

/**
 * SQL Server Database Driver
 *
 * @link   https://www.php.net/manual/en/book.sqlsrv.php
 * @since  1.0
 */
class SqlsrvDriver extends DatabaseDriver
{
	/**
	 * The name of the database driver.
	 *
	 * @var    string
	 * @since  1.0
	 */
	public $name = 'sqlsrv';

	/**
	 * The character(s) used to quote SQL statement names such as table names or field names, etc.
	 *
	 * If a single character string the same character is used for both sides of the quoted name, else the first character will be used for the
	 * opening quote and the second for the closing quote.
	 *
	 * @var    string
	 * @since  1.0
	 */
	protected $nameQuote = '[]';

	/**
	 * The null or zero representation of a timestamp for the database driver.
	 *
	 * @var    string
	 * @since  1.0
	 */
	protected $nullDate = '1900-01-01 00:00:00';

	/**
	 * The minimum supported database version.
	 *
	 * @var    string
	 * @since  1.0
	 */
	protected static $dbMinimum = '11.0.2100.60';

	/**
	 * Test to see if the SQLSRV connector is available.
	 *
	 * @return  boolean  True on success, false otherwise.
	 *
	 * @since   1.0
	 */
	public static function isSupported()
	{
		return \function_exists('sqlsrv_connect');
	}

	/**
	 * Constructor.
	 *
	 * @param   array  $options  List of options used to configure the connection
	 *
	 * @since   1.0
	 */
	public function __construct(array $options)
	{
		// Get some basic values from the options.
		$options['host']     = $options['host'] ?? 'localhost';
		$options['user']     = $options['user'] ?? '';
		$options['password'] = $options['password'] ?? '';
		$options['database'] = $options['database'] ?? '';
		$options['select']   = isset($options['select']) ? (bool) $options['select'] : true;

		// Finalize initialisation
		parent::__construct($options);
	}

	/**
	 * Connects to the database if needed.
	 *
	 * @return  void  Returns void if the database connected successfully.
	 *
	 * @since   1.0
	 * @throws  \RuntimeException
	 */
	public function connect()
	{
		if ($this->connection)
		{
			return;
		}

		// Make sure the SQLSRV extension for PHP is installed and enabled.
		if (!static::isSupported())
		{
			throw new UnsupportedAdapterException('PHP extension sqlsrv_connect is not available.');
		}

		// Build the connection configuration array.
		$config = [
			'Database'             => $this->options['database'],
			'uid'                  => $this->options['user'],
			'pwd'                  => $this->options['password'],
			'CharacterSet'         => 'UTF-8',
			'ReturnDatesAsStrings' => true,
		];

		// Attempt to connect to the server.
		if (!($this->connection = @ sqlsrv_connect($this->options['host'], $config)))
		{
			throw new ConnectionFailureException('Could not connect to SQL Server');
		}

		// Make sure that DB warnings are not returned as errors.
		sqlsrv_configure('WarningsReturnAsErrors', 0);

		// If auto-select is enabled select the given database.
		if ($this->options['select'] && !empty($this->options['database']))
		{
			$this->select($this->options['database']);
		}

		$this->dispatchEvent(new ConnectionEvent(DatabaseEvents::POST_CONNECT, $this));
	}

	/**
	 * Disconnects the database.
	 *
	 * @return  void
	 *
	 * @since   1.0
	 */
	public function disconnect()
	{
		// Close the connection.
		if (\is_resource($this->connection))
		{
			sqlsrv_close($this->connection);
		}

		parent::disconnect();
	}

	/**
	 * Get table constraints
	 *
	 * @param   string  $tableName  The name of the database table.
	 *
	 * @return  array  Any constraints available for the table.
	 *
	 * @since   1.0
	 */
	protected function getTableConstraints($tableName)
	{
		$this->connect();

		return $this->setQuery('SELECT CONSTRAINT_NAME FROM INFORMATION_SCHEMA.TABLE_CONSTRAINTS WHERE TABLE_NAME = ' . $this->quote($tableName))
			->loadColumn();
	}

	/**
	 * Rename constraints.
	 *
	 * @param   array   $constraints  Array(strings) of table constraints
	 * @param   string  $prefix       A string
	 * @param   string  $backup       A string
	 *
	 * @return  void
	 *
	 * @since   1.0
	 */
	protected function renameConstraints($constraints = [], $prefix = null, $backup = null)
	{
		$this->connect();

		foreach ($constraints as $constraint)
		{
			$this->setQuery('sp_rename ' . $constraint . ',' . str_replace($prefix, $backup, $constraint))
				->execute();
		}
	}

	/**
	 * Method to escape a string for usage in an SQL statement.
	 *
	 * The escaping for MSSQL isn't handled in the driver though that would be nice.  Because of this we need to handle the escaping ourselves.
	 *
	 * @param   string   $text   The string to be escaped.
	 * @param   boolean  $extra  Optional parameter to provide extra escaping.
	 *
	 * @return  string  The escaped string.
	 *
	 * @since   1.0
	 */
	public function escape($text, $extra = false)
	{
		if (\is_int($text))
		{
			return $text;
		}

		if (\is_float($text))
		{
			// Force the dot as a decimal point.
			return str_replace(',', '.', $text);
		}

		$result = str_replace("'", "''", $text);

		// SQL Server does not accept NULL byte in query string
		$result = str_replace("\0", "' + CHAR(0) + N'", $result);

		// Fix for SQL Sever escape sequence, see https://support.microsoft.com/en-us/kb/164291
		$result = str_replace(
			["\\\n",     "\\\r",     "\\\\\r\r\n"],
			["\\\\\n\n", "\\\\\r\r", "\\\\\r\n\r\n"],
			$result
		);

		if ($extra)
		{
			// Escape special chars
			$result = str_replace(
				['[',   '_',   '%'],
				['[[]', '[_]', '[%]'],
				$result
			);
		}

		return $result;
	}

	/**
	 * Quotes and optionally escapes a string to database requirements for use in database queries.
	 *
	 * @param   mixed    $text    A string or an array of strings to quote.
	 * @param   boolean  $escape  True (default) to escape the string, false to leave it unchanged.
	 *
	 * @return  string  The quoted input string.
	 *
	 * @since   1.6.0
	 */
	public function quote($text, $escape = true)
	{
		if (\is_array($text))
		{
			return parent::quote($text, $escape);
		}

		// To support unicode on MSSQL we have to add prefix N
		return 'N\'' . ($escape ? $this->escape($text) : $text) . '\'';
	}

	/**
	 * Quotes a binary string to database requirements for use in database queries.
	 *
	 * @param   string  $data  A binary string to quote.
	 *
	 * @return  string  The binary quoted input string.
	 *
	 * @since   1.7.0
	 */
	public function quoteBinary($data)
	{
		// ODBC syntax for hexadecimal literals
		return '0x' . bin2hex($data);
	}

	/**
	 * Determines if the connection to the server is active.
	 *
	 * @return  boolean  True if connected to the database engine.
	 *
	 * @since   1.0
	 */
	public function connected()
	{
		// TODO: Run a blank query here
		return true;
	}

	/**
	 * Drops a table from the database.
	 *
	 * @param   string   $table     The name of the database table to drop.
	 * @param   boolean  $ifExists  Optionally specify that the table must exist before it is dropped.
	 *
	 * @return  $this
	 *
	 * @since   1.0
	 */
	public function dropTable($table, $ifExists = true)
	{
		$this->connect();

		if ($ifExists)
		{
			$this->setQuery(
				'IF EXISTS(SELECT TABLE_NAME FROM INFORMATION_SCHEMA.TABLES WHERE TABLE_NAME = '
					. $this->quote($table) . ') DROP TABLE ' . $table
			);
		}
		else
		{
			$this->setQuery('DROP TABLE ' . $table);
		}

		$this->execute();

		return $this;
	}

	/**
	 * Method to get the database collation in use by sampling a text field of a table in the database.
	 *
	 * @return  string|boolean  The collation in use by the database or boolean false if not supported.
	 *
	 * @since   1.0
	 */
	public function getCollation()
	{
		// TODO: Not fake this
		return 'MSSQL UTF-8 (UCS2)';
	}

	/**
	 * Method to get the database connection collation in use by sampling a text field of a table in the database.
	 *
	 * @return  string|boolean  The collation in use by the database connection (string) or boolean false if not supported.
	 *
	 * @since   1.6.0
	 * @throws  \RuntimeException
	 */
	public function getConnectionCollation()
	{
		// TODO: Not fake this
		return 'MSSQL UTF-8 (UCS2)';
	}

	/**
	 * Method to get the database encryption details (cipher and protocol) in use.
	 *
	 * @return  string  The database encryption details.
	 *
	 * @since   __DEPLOY_VERSION__
	 * @throws  \RuntimeException
	 */
	public function getConnectionEncryption(): string
	{
		// TODO: Not fake this
		return '';
	}

	/**
	 * Method to test if the database TLS connections encryption are supported.
	 *
	 * @return  boolean  Whether the databse supports TLS connections encryption.
	 *
	 * @since   __DEPLOY_VERSION__
	 */
	public function isConnectionEncryptionSupported(): bool
	{
		// TODO: Not fake this
		return false;
	}

	/**
	 * Retrieves field information about the given tables.
	 *
	 * @param   mixed    $table     A table name
	 * @param   boolean  $typeOnly  True to only return field types.
	 *
	 * @return  array  An array of fields.
	 *
	 * @since   1.0
	 * @throws  \RuntimeException
	 */
	public function getTableColumns($table, $typeOnly = true)
	{
		$result = [];

		$table_temp = $this->replacePrefix((string) $table);

		// Set the query to get the table fields statement.
		$this->setQuery(
			'SELECT column_name as Field, data_type as Type, is_nullable as \'Null\', column_default as \'Default\'' .
			' FROM information_schema.columns WHERE table_name = ' . $this->quote($table_temp)
		);
		$fields = $this->loadObjectList();

		// If we only want the type as the value add just that to the list.
		if ($typeOnly)
		{
			foreach ($fields as $field)
			{
				$result[$field->Field] = preg_replace('/[(0-9)]/', '', $field->Type);
			}
		}
		else
		{
			// If we want the whole field data object add that to the list.
			foreach ($fields as $field)
			{
				$field->Default        = preg_replace("/(^(\(\(|\('|\(N'|\()|(('\)|(?<!\()\)\)|\))$))/i", '', $field->Default);
				$result[$field->Field] = $field;
			}
		}

		return $result;
	}

	/**
	 * Shows the table CREATE statement that creates the given tables.
	 *
	 * This is unsupported by MSSQL.
	 *
	 * @param   mixed  $tables  A table name or a list of table names.
	 *
	 * @return  array  A list of the create SQL for the tables.
	 *
	 * @since   1.0
	 * @throws  \RuntimeException
	 */
	public function getTableCreate($tables)
	{
		$this->connect();

		return '';
	}

	/**
	 * Get the details list of keys for a table.
	 *
	 * @param   string  $table  The name of the table.
	 *
	 * @return  array  An array of the column specification for the table.
	 *
	 * @since   1.0
	 * @throws  \RuntimeException
	 */
	public function getTableKeys($table)
	{
		$this->connect();

		// TODO To implement.
		return [];
	}

	/**
	 * Method to get an array of all tables in the database.
	 *
	 * @return  array  An array of all the tables in the database.
	 *
	 * @since   1.0
	 * @throws  \RuntimeException
	 */
	public function getTableList()
	{
		$this->connect();

		// Set the query to get the tables statement.
		return $this->setQuery('SELECT name FROM ' . $this->getDatabase() . '.sys.Tables WHERE type = \'U\';')->loadColumn();
	}

	/**
	 * Get the version of the database connector.
	 *
	 * @return  string  The database connector version.
	 *
	 * @since   1.0
	 */
	public function getVersion()
	{
		$this->connect();

		$version = sqlsrv_server_info($this->connection);

		return $version['SQLServerVersion'];
	}

	/**
	 * Inserts a row into a table based on an object's properties.
	 *
	 * @param   string  $table   The name of the database table to insert into.
	 * @param   object  $object  A reference to an object whose public properties match the table fields.
	 * @param   string  $key     The name of the primary key. If provided the object property is updated.
	 *
	 * @return  boolean  True on success.
	 *
	 * @since   1.0
	 * @throws  \RuntimeException
	 */
	public function insertObject($table, &$object, $key = null)
	{
		$fields       = [];
		$values       = [];
		$tableColumns = $this->getTableColumns($table);
		$statement    = 'INSERT INTO ' . $this->quoteName($table) . ' (%s) VALUES (%s)';

		foreach (get_object_vars($object) as $k => $v)
		{
			// Skip columns that don't exist in the table.
<<<<<<< HEAD
			if (!array_key_exists($k, $tableColumns))
=======
			if (!\array_key_exists($k, $tableColumns))
>>>>>>> 836f3195
			{
				continue;
			}

			// Only process non-null scalars.
			if (\is_array($v) || \is_object($v) || $v === null)
			{
				continue;
			}

			if (!$this->checkFieldExists($table, $k))
			{
				continue;
			}

			if ($k[0] === '_')
			{
				// Internal field
				continue;
			}

			if ($k === $key && $key == 0)
			{
				continue;
			}

			$fields[] = $this->quoteName($k);
			$values[] = $this->quote($v);
		}

		// Set the query and execute the insert.
		$this->setQuery(sprintf($statement, implode(',', $fields), implode(',', $values)))->execute();

		$id = $this->insertid();

		if ($key && $id)
		{
			$object->$key = $id;
		}

		return true;
	}

	/**
	 * Method to get the auto-incremented value from the last INSERT statement.
	 *
	 * @return  integer  The value of the auto-increment field from the last inserted row.
	 *
	 * @since   1.0
	 */
	public function insertid()
	{
		$this->connect();

		// TODO: SELECT IDENTITY
		$this->setQuery('SELECT @@IDENTITY');

		return (int) $this->loadResult();
	}

	/**
	 * Execute the SQL statement.
	 *
	 * @return  boolean
	 *
	 * @since   1.0
	 * @throws  \RuntimeException
	 */
	public function execute()
	{
		$this->connect();

		// Take a local copy so that we don't modify the original query and cause issues later
		$sql = $this->replacePrefix((string) $this->sql);

		// Increment the query counter.
		$this->count++;

		// If there is a monitor registered, let it know we are starting this query
		if ($this->monitor)
		{
			$this->monitor->startQuery($sql);
		}

		// Execute the query.
		$this->executed = false;

		// Bind the variables
		$bounded =& $this->sql->getBounded();

		foreach ($bounded as $key => $obj)
		{
<<<<<<< HEAD
			$this->statement->bindParam($key, $obj->value, $obj->dataType);
=======
			$options = array('Scrollable' => \SQLSRV_CURSOR_KEYSET);
>>>>>>> 836f3195
		}

		try
		{
			$this->executed = $this->statement->execute();

			// If there is a monitor registered, let it know we have finished this query
			if ($this->monitor)
			{
				$this->monitor->stopQuery();
			}

			return true;
		}
		catch (ExecutionFailureException $exception)
		{
			// If there is a monitor registered, let it know we have finished this query
			if ($this->monitor)
			{
				$this->monitor->stopQuery();
			}

			// Check if the server was disconnected.
			if (!$this->connected())
			{
				try
				{
					// Attempt to reconnect.
					$this->connection = null;
					$this->connect();
				}
				catch (ConnectionFailureException $e)
				{
					// If connect fails, ignore that exception and throw the normal exception.
					throw $exception;
				}

				// Since we were able to reconnect, run the query again.
				return $this->execute();
			}

			// Throw the normal query exception.
			throw $exception;
		}
	}

	/**
	 * This function replaces a string identifier with the configured table prefix.
	 *
	 * @param   string  $sql     The SQL statement to prepare.
	 * @param   string  $prefix  The table prefix.
	 *
	 * @return  string  The processed SQL statement.
	 *
	 * @since   1.0
	 */
	public function replacePrefix($sql, $prefix = '#__')
	{
		$escaped   = false;
		$startPos  = 0;
		$quoteChar = '';
		$literal   = '';

		$sql = trim($sql);
		$n   = \strlen($sql);

		while ($startPos < $n)
		{
			$ip = strpos($sql, $prefix, $startPos);

			if ($ip === false)
			{
				break;
			}

			$j = strpos($sql, "N'", $startPos);
			$k = strpos($sql, '"', $startPos);

			if (($k !== false) && (($k < $j) || ($j === false)))
			{
				$quoteChar = '"';
				$j         = $k;
			}
			else
			{
				$quoteChar = "'";
			}

			if ($j === false)
			{
				$j = $n;
			}

			$literal .= str_replace($prefix, $this->tablePrefix, substr($sql, $startPos, $j - $startPos));
			$startPos = $j;

			$j = $startPos + 1;

			if ($j >= $n)
			{
				break;
			}

			// Quote comes first, find end of quote
			while (true)
			{
				$k       = strpos($sql, $quoteChar, $j);
				$escaped = false;

				if ($k === false)
				{
					break;
				}

				$l = $k - 1;

				while ($l >= 0 && $sql[$l] === '\\')
				{
					$l--;
					$escaped = !$escaped;
				}

				if ($escaped)
				{
					$j = $k + 1;

					continue;
				}

				break;
			}

			if ($k === false)
			{
				// Error in the query - no end quote; ignore it
				break;
			}

			$literal .= substr($sql, $startPos, $k - $startPos + 1);
			$startPos = $k + 1;
		}

		if ($startPos < $n)
		{
			$literal .= substr($sql, $startPos, $n - $startPos);
		}

		return $literal;
	}

	/**
	 * Select a database for use.
	 *
	 * @param   string  $database  The name of the database to select for use.
	 *
	 * @return  boolean  True if the database was successfully selected.
	 *
	 * @since   1.0
	 * @throws  ConnectionFailureException
	 */
	public function select($database)
	{
		$this->connect();

		if (!$database)
		{
			return false;
		}

<<<<<<< HEAD
		if (!sqlsrv_query($this->connection, 'USE ' . $database, null, ['scrollable' => SQLSRV_CURSOR_STATIC]))
=======
		if (!sqlsrv_query($this->connection, 'USE ' . $database, null, array('scrollable' => \SQLSRV_CURSOR_STATIC)))
>>>>>>> 836f3195
		{
			throw new ConnectionFailureException('Could not connect to database');
		}

		return true;
	}

	/**
	 * Set the connection to use UTF-8 character encoding.
	 *
	 * @return  boolean  True on success.
	 *
	 * @since   1.0
	 */
	public function setUtf()
	{
		return true;
	}

	/**
	 * Method to commit a transaction.
	 *
	 * @param   boolean  $toSavepoint  If true, commit to the last savepoint.
	 *
	 * @return  void
	 *
	 * @since   1.0
	 * @throws  \RuntimeException
	 */
	public function transactionCommit($toSavepoint = false)
	{
		$this->connect();

		if (!$toSavepoint || $this->transactionDepth <= 1)
		{
			$this->setQuery('COMMIT TRANSACTION')->execute();

			$this->transactionDepth = 0;

			return;
		}

		$this->transactionDepth--;
	}

	/**
	 * Method to roll back a transaction.
	 *
	 * @param   boolean  $toSavepoint  If true, rollback to the last savepoint.
	 *
	 * @return  void
	 *
	 * @since   1.0
	 * @throws  \RuntimeException
	 */
	public function transactionRollback($toSavepoint = false)
	{
		$this->connect();

		if (!$toSavepoint || $this->transactionDepth <= 1)
		{
			$this->setQuery('ROLLBACK TRANSACTION')->execute();

			$this->transactionDepth = 0;

			return;
		}

		$savepoint = 'SP_' . ($this->transactionDepth - 1);
		$this->setQuery('ROLLBACK TRANSACTION ' . $this->quoteName($savepoint))->execute();

		$this->transactionDepth--;
	}

	/**
	 * Method to initialize a transaction.
	 *
	 * @param   boolean  $asSavepoint  If true and a transaction is already active, a savepoint will be created.
	 *
	 * @return  void
	 *
	 * @since   1.0
	 * @throws  \RuntimeException
	 */
	public function transactionStart($asSavepoint = false)
	{
		$this->connect();

		if (!$asSavepoint || !$this->transactionDepth)
		{
			$this->setQuery('BEGIN TRANSACTION')->execute();

			$this->transactionDepth = 1;

			return;
		}

		$savepoint = 'SP_' . $this->transactionDepth;
<<<<<<< HEAD
		$this->setQuery('BEGIN TRANSACTION ' . $this->quoteName($savepoint))->execute();
=======
		$this->setQuery('BEGIN TRANSACTION ' . $this->quoteName($savepoint));

		if ($this->execute())
		{
			$this->transactionDepth++;
		}
	}

	/**
	 * Method to fetch a row from the result set cursor as an array.
	 *
	 * @param   mixed  $cursor  The optional result set cursor from which to fetch the row.
	 *
	 * @return  mixed  Either the next row from the result set or false if there are no more rows.
	 *
	 * @since   1.0
	 */
	protected function fetchArray($cursor = null)
	{
		return sqlsrv_fetch_array($cursor ?: $this->cursor, \SQLSRV_FETCH_NUMERIC);
	}

	/**
	 * Method to fetch a row from the result set cursor as an associative array.
	 *
	 * @param   mixed  $cursor  The optional result set cursor from which to fetch the row.
	 *
	 * @return  mixed  Either the next row from the result set or false if there are no more rows.
	 *
	 * @since   1.0
	 */
	protected function fetchAssoc($cursor = null)
	{
		return sqlsrv_fetch_array($cursor ?: $this->cursor, \SQLSRV_FETCH_ASSOC);
	}
>>>>>>> 836f3195

		$this->transactionDepth++;
	}

	/**
	 * Method to check and see if a field exists in a table.
	 *
	 * @param   string  $table  The table in which to verify the field.
	 * @param   string  $field  The field to verify.
	 *
	 * @return  boolean  True if the field exists in the table.
	 *
	 * @since   1.0
	 */
	protected function checkFieldExists($table, $field)
	{
		$this->connect();

		$table = $this->replacePrefix((string) $table);
		$this->setQuery(
			"SELECT COLUMN_NAME FROM INFORMATION_SCHEMA.COLUMNS WHERE TABLE_NAME = '$table' AND COLUMN_NAME = '$field' ORDER BY ORDINAL_POSITION"
		);

		return (bool) $this->loadResult();
	}

	/**
	 * Prepares a SQL statement for execution
	 *
	 * @param   string  $query  The SQL query to be prepared.
	 *
	 * @return  StatementInterface
	 *
	 * @since   __DEPLOY_VERSION__
	 * @throws  PrepareStatementFailureException
	 */
	protected function prepareStatement(string $query): StatementInterface
	{
		return new SqlsrvStatement($this->connection, $query);
	}

	/**
	 * Renames a table in the database.
	 *
	 * @param   string  $oldTable  The name of the table to be renamed
	 * @param   string  $newTable  The new name for the table.
	 * @param   string  $backup    Table prefix
	 * @param   string  $prefix    For the table - used to rename constraints in non-mysql databases
	 *
	 * @return  $this
	 *
	 * @since   1.0
	 * @throws  \RuntimeException
	 */
	public function renameTable($oldTable, $newTable, $backup = null, $prefix = null)
	{
		$constraints = [];

		if ($prefix !== null && $backup !== null)
		{
			$constraints = $this->getTableConstraints($oldTable);
		}

		if (!empty($constraints))
		{
			$this->renameConstraints($constraints, $prefix, $backup);
		}

		$this->setQuery("sp_rename '" . $oldTable . "', '" . $newTable . "'");

		$this->execute();

		return $this;
	}

	/**
	 * Locks a table in the database.
	 *
	 * @param   string  $tableName  The name of the table to lock.
	 *
	 * @return  $this
	 *
	 * @since   1.0
	 * @throws  \RuntimeException
	 */
	public function lockTable($tableName)
	{
		return $this;
	}

	/**
	 * Unlocks tables in the database.
	 *
	 * @return  $this
	 *
	 * @since   1.0
	 * @throws  \RuntimeException
	 */
	public function unlockTables()
	{
		return $this;
	}
}<|MERGE_RESOLUTION|>--- conflicted
+++ resolved
@@ -517,11 +517,7 @@
 		foreach (get_object_vars($object) as $k => $v)
 		{
 			// Skip columns that don't exist in the table.
-<<<<<<< HEAD
-			if (!array_key_exists($k, $tableColumns))
-=======
 			if (!\array_key_exists($k, $tableColumns))
->>>>>>> 836f3195
 			{
 				continue;
 			}
@@ -614,11 +610,7 @@
 
 		foreach ($bounded as $key => $obj)
 		{
-<<<<<<< HEAD
 			$this->statement->bindParam($key, $obj->value, $obj->dataType);
-=======
-			$options = array('Scrollable' => \SQLSRV_CURSOR_KEYSET);
->>>>>>> 836f3195
 		}
 
 		try
@@ -788,11 +780,7 @@
 			return false;
 		}
 
-<<<<<<< HEAD
-		if (!sqlsrv_query($this->connection, 'USE ' . $database, null, ['scrollable' => SQLSRV_CURSOR_STATIC]))
-=======
-		if (!sqlsrv_query($this->connection, 'USE ' . $database, null, array('scrollable' => \SQLSRV_CURSOR_STATIC)))
->>>>>>> 836f3195
+		if (!sqlsrv_query($this->connection, 'USE ' . $database, null, ['scrollable' => \SQLSRV_CURSOR_STATIC]))
 		{
 			throw new ConnectionFailureException('Could not connect to database');
 		}
@@ -891,45 +879,7 @@
 		}
 
 		$savepoint = 'SP_' . $this->transactionDepth;
-<<<<<<< HEAD
 		$this->setQuery('BEGIN TRANSACTION ' . $this->quoteName($savepoint))->execute();
-=======
-		$this->setQuery('BEGIN TRANSACTION ' . $this->quoteName($savepoint));
-
-		if ($this->execute())
-		{
-			$this->transactionDepth++;
-		}
-	}
-
-	/**
-	 * Method to fetch a row from the result set cursor as an array.
-	 *
-	 * @param   mixed  $cursor  The optional result set cursor from which to fetch the row.
-	 *
-	 * @return  mixed  Either the next row from the result set or false if there are no more rows.
-	 *
-	 * @since   1.0
-	 */
-	protected function fetchArray($cursor = null)
-	{
-		return sqlsrv_fetch_array($cursor ?: $this->cursor, \SQLSRV_FETCH_NUMERIC);
-	}
-
-	/**
-	 * Method to fetch a row from the result set cursor as an associative array.
-	 *
-	 * @param   mixed  $cursor  The optional result set cursor from which to fetch the row.
-	 *
-	 * @return  mixed  Either the next row from the result set or false if there are no more rows.
-	 *
-	 * @since   1.0
-	 */
-	protected function fetchAssoc($cursor = null)
-	{
-		return sqlsrv_fetch_array($cursor ?: $this->cursor, \SQLSRV_FETCH_ASSOC);
-	}
->>>>>>> 836f3195
 
 		$this->transactionDepth++;
 	}
