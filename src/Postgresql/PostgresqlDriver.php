--- conflicted
+++ resolved
@@ -101,19 +101,11 @@
 	 */
 	public function __construct(array $options)
 	{
-<<<<<<< HEAD
-		$options['host']     = (isset($options['host'])) ? $options['host'] : 'localhost';
-		$options['user']     = (isset($options['user'])) ? $options['user'] : '';
-		$options['password'] = (isset($options['password'])) ? $options['password'] : '';
-		$options['database'] = (isset($options['database'])) ? $options['database'] : '';
-		$options['port']     = (isset($options['port'])) ? $options['port'] : null;
-=======
 		$options['host']     = isset($options['host']) ? $options['host'] : 'localhost';
 		$options['user']     = isset($options['user']) ? $options['user'] : '';
 		$options['password'] = isset($options['password']) ? $options['password'] : '';
 		$options['database'] = isset($options['database']) ? $options['database'] : '';
 		$options['port']     = isset($options['port']) ? $options['port'] : null;
->>>>>>> 6f1846a7
 
 		// Finalize initialization
 		parent::__construct($options);
@@ -479,29 +471,9 @@
 		// To check if table exists and prevent SQL injection
 		$tableList = $this->getTableList();
 
-<<<<<<< HEAD
-		if (!in_array($table, $tableList))
+		if (!in_array($table, $tableList, true))
 		{
 			return false;
-=======
-		if (in_array($table, $tableList, true))
-		{
-			// Get the details columns information.
-			$this->setQuery('
-				SELECT indexname AS "idxName", indisprimary AS "isPrimary", indisunique  AS "isUnique",
-					CASE WHEN indisprimary = true THEN
-						( SELECT \'ALTER TABLE \' || tablename || \' ADD \' || pg_catalog.pg_get_constraintdef(const.oid, true)
-							FROM pg_constraint AS const WHERE const.conname= pgClassFirst.relname )
-					ELSE pg_catalog.pg_get_indexdef(indexrelid, 0, true)
-					END AS "Query"
-				FROM pg_indexes
-				LEFT JOIN pg_class AS pgClassFirst ON indexname=pgClassFirst.relname
-				LEFT JOIN pg_index AS pgIndex ON pgClassFirst.oid=pgIndex.indexrelid
-				WHERE tablename=' . $this->quote($table) . ' ORDER BY indkey'
-			);
-
-			return $this->loadObjectList();
->>>>>>> 6f1846a7
 		}
 
 		// Get the details columns information.
@@ -540,13 +512,7 @@
 			->where('table_schema NOT IN (' . $this->quote('pg_catalog') . ', ' . $this->quote('information_schema') . ')')
 			->order('table_name ASC');
 
-<<<<<<< HEAD
 		return $this->setQuery($query)->loadColumn();
-=======
-		$this->setQuery($query);
-
-		return $this->loadColumn();
->>>>>>> 6f1846a7
 	}
 
 	/**
@@ -566,38 +532,9 @@
 		// To check if table exists and prevent SQL injection
 		$tableList = $this->getTableList();
 
-<<<<<<< HEAD
-		if (!in_array($table, $tableList))
+		if (!in_array($table, $tableList, true))
 		{
 			return false;
-=======
-		if (in_array($table, $tableList, true))
-		{
-			$name = array('s.relname', 'n.nspname', 't.relname', 'a.attname', 'info.data_type',
-							'info.minimum_value', 'info.maximum_value', 'info.increment', 'info.cycle_option');
-			$as = array('sequence', 'schema', 'table', 'column', 'data_type',
-							'minimum_value', 'maximum_value', 'increment', 'cycle_option');
-
-			if (version_compare($this->getVersion(), '9.1.0') >= 0)
-			{
-				$name[] .= 'info.start_value';
-				$as[] .= 'start_value';
-			}
-
-			// Get the details columns information.
-			$query = $this->getQuery(true);
-			$query->select($this->quoteName($name, $as))
-				->from('pg_class AS s')
-				->leftJoin("pg_depend d ON d.objid=s.oid AND d.classid='pg_class'::regclass AND d.refclassid='pg_class'::regclass")
-				->leftJoin('pg_class t ON t.oid=d.refobjid')
-				->leftJoin('pg_namespace n ON n.oid=t.relnamespace')
-				->leftJoin('pg_attribute a ON a.attrelid=t.oid AND a.attnum=d.refobjsubid')
-				->leftJoin('information_schema.sequences AS info ON info.sequence_name=s.relname')
-				->where("s.relkind='S' AND d.deptype='a' AND t.relname=" . $this->quote($table));
-			$this->setQuery($query);
-
-			return $this->loadObjectList();
->>>>>>> 6f1846a7
 		}
 
 		$name = [
@@ -675,33 +612,17 @@
 	public function insertid()
 	{
 		$this->connect();
-<<<<<<< HEAD
 		$insertQuery = $this->getQuery();
-=======
-		$insertQuery = $this->getQuery(false, true);
->>>>>>> 6f1846a7
 		$table       = $insertQuery->insert->getElements();
 
 		/* find sequence column name */
 		$colNameQuery = $this->getQuery(true);
 		$colNameQuery->select('column_default')
 			->from('information_schema.columns')
-<<<<<<< HEAD
 			->where('table_name = ' . $this->quote($this->replacePrefix(str_replace('"', '', $table[0]))), 'AND')
 			->where('column_default LIKE ' . $this->quote('%nextval%'));
 
 		$colName        = $this->setQuery($colNameQuery)->loadRow();
-=======
-			->where(
-				'table_name=' . $this->quote(
-					$this->replacePrefix(str_replace('"', '', $table[0]))
-				), 'AND'
-			)
-			->where("column_default LIKE '%nextval%'");
-
-		$this->setQuery($colNameQuery);
-		$colName        = $this->loadRow();
->>>>>>> 6f1846a7
 		$changedColName = str_replace('nextval', 'currval', $colName);
 
 		$insertidQuery = $this->getQuery(true)
@@ -852,11 +773,7 @@
 		$tableList = $this->getTableList();
 
 		// Origin Table does not exist
-<<<<<<< HEAD
-		if (!in_array($oldTable, $tableList))
-=======
 		if (!in_array($oldTable, $tableList, true))
->>>>>>> 6f1846a7
 		{
 			// Origin Table not found
 			throw new \RuntimeException('Table not found in PostgreSQL database.');
@@ -1296,21 +1213,10 @@
 		$query = $this->getQuery(true)
 			->select('table_name')
 			->from('information_schema.tables')
-<<<<<<< HEAD
 			->where('table_type = ' . $this->quote('BASE TABLE'))
 			->where('table_schema NOT IN (' . $this->quote('pg_catalog') . ', ' . $this->quote('information_schema') . ' )');
 
 		return $this->setQuery($query)->loadColumn();
-=======
-			->where('table_type=' . $this->quote('BASE TABLE'))
-			->where(
-				'table_schema NOT IN (' . $this->quote('pg_catalog') . ', ' . $this->quote('information_schema') . ' )'
-			);
-
-		$this->setQuery($query);
-
-		return $this->loadColumn();
->>>>>>> 6f1846a7
 	}
 
 	/**
@@ -1550,11 +1456,7 @@
 			}
 
 			// Only process scalars that are not internal fields.
-<<<<<<< HEAD
-			if (is_array($v) || is_object($v) || $k[0] == '_')
-=======
 			if (is_array($v) || is_object($v) || $k[0] === '_')
->>>>>>> 6f1846a7
 			{
 				continue;
 			}
@@ -1598,12 +1500,6 @@
 		}
 
 		// Set the query and execute the update.
-<<<<<<< HEAD
-		return $this->setQuery(sprintf($statement, implode(",", $fields), implode(' AND ', $where)))->execute();
-=======
-		$this->setQuery(sprintf($statement, implode(',', $fields), implode(' AND ', $where)));
-
-		return $this->execute();
->>>>>>> 6f1846a7
+		return $this->setQuery(sprintf($statement, implode(',', $fields), implode(' AND ', $where)))->execute();
 	}
 }