--- conflicted
+++ resolved
@@ -318,15 +318,8 @@
 	 */
 	protected function getChangeColumnSql($table, \SimpleXMLElement $field)
 	{
-<<<<<<< HEAD
 		return 'ALTER TABLE ' . $this->db->quoteName($table) . ' ALTER COLUMN ' . $this->db->quoteName((string) $field['Field']) . ' '
-			. $this->getAlterColumnSQL($table, $field);
-=======
-		$sql = 'ALTER TABLE ' . $this->db->quoteName($table) . ' ALTER COLUMN ' . $this->db->quoteName((string) $field['Field']) . ' '
 			. $this->getAlterColumnSql($table, $field);
-
-		return $sql;
->>>>>>> 92f813dc
 	}
 
 	/**
