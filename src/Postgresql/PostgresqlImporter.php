<?php
/**
 * Part of the Joomla Framework Database Package
 *
 * @copyright  Copyright (C) 2005 - 2017 Open Source Matters, Inc. All rights reserved.
 * @license    GNU General Public License version 2 or later; see LICENSE
 */

namespace Joomla\Database\Postgresql;

use Joomla\Database\DatabaseImporter;

/**
 * PostgreSQL Database Importer.
 *
 * @since  1.0
 */
class PostgresqlImporter extends DatabaseImporter
{
	/**
	 * Checks if all data and options are in order prior to exporting.
	 *
	 * @return  $this
	 *
	 * @since   1.0
	 * @throws  \RuntimeException if an error is encountered.
	 */
	public function check()
	{
		// Check if the db connector has been set.
		if (!($this->db instanceof PostgresqlDriver))
		{
			throw new \RuntimeException('Database connection wrong type.');
		}

		// Check if the tables have been specified.
		if (empty($this->from))
		{
			throw new \RuntimeException('ERROR: No Tables Specified');
		}

		return $this;
	}

	/**
	 * Get the SQL syntax to add an index.
	 *
	 * @param   \SimpleXMLElement  $field  The XML index definition.
	 *
	 * @return  string
	 *
	 * @since   1.0
	 */
	protected function getAddIndexSql(\SimpleXMLElement $field)
	{
		return (string) $field['Query'];
	}

	/**
	 * Get alters for table if there is a difference.
	 *
	 * @param   \SimpleXMLElement  $structure  The XML structure of the table.
	 *
	 * @return  array
	 *
	 * @since   1.0
	 */
	protected function getAlterTableSql(\SimpleXMLElement $structure)
	{
		$table       = $this->getRealTableName($structure['name']);
		$oldFields   = $this->db->getTableColumns($table);
		$oldKeys     = $this->db->getTableKeys($table);
		$oldSequence = $this->db->getTableSequences($table);
		$alters      = [];

		// Get the fields and keys from the XML that we are aiming for.
		$newFields   = $structure->xpath('field');
		$newKeys     = $structure->xpath('key');
		$newSequence = $structure->xpath('sequence');

		/* Sequence section */
		$oldSeq          = $this->getSeqLookup($oldSequence);
		$newSequenceLook = $this->getSeqLookup($newSequence);

		foreach ($newSequenceLook as $kSeqName => $vSeq)
		{
			if (isset($oldSeq[$kSeqName]))
			{
				// The field exists, check it's the same.
				$column = $oldSeq[$kSeqName][0];

				// Test whether there is a change.
<<<<<<< HEAD
				$change = ((string) $vSeq[0]['Type'] != $column->Type)
					|| ((string) $vSeq[0]['Start_Value'] != $column->Start_Value)
					|| ((string) $vSeq[0]['Min_Value'] != $column->Min_Value)
					|| ((string) $vSeq[0]['Max_Value'] != $column->Max_Value)
					|| ((string) $vSeq[0]['Increment'] != $column->Increment)
					|| ((string) $vSeq[0]['Cycle_option'] != $column->Cycle_option)
					|| ((string) $vSeq[0]['Table'] != $column->Table)
					|| ((string) $vSeq[0]['Column'] != $column->Column)
					|| ((string) $vSeq[0]['Schema'] != $column->Schema)
					|| ((string) $vSeq[0]['Name'] != $column->Name);
=======
				$change = ((string) $vSeq[0]['Type'] !== $column->Type) || ((string) $vSeq[0]['Start_Value'] !== $column->Start_Value)
					|| ((string) $vSeq[0]['Min_Value'] !== $column->Min_Value) || ((string) $vSeq[0]['Max_Value'] !== $column->Max_Value)
					|| ((string) $vSeq[0]['Increment'] !== $column->Increment) || ((string) $vSeq[0]['Cycle_option'] !== $column->Cycle_option)
					|| ((string) $vSeq[0]['Table'] !== $column->Table) || ((string) $vSeq[0]['Column'] !== $column->Column)
					|| ((string) $vSeq[0]['Schema'] !== $column->Schema) || ((string) $vSeq[0]['Name'] !== $column->Name);
>>>>>>> 6f1846a7

				if ($change)
				{
					$alters[] = $this->getChangeSequenceSql($kSeqName, $vSeq);
				}

				// Unset this field so that what we have left are fields that need to be removed.
				unset($oldSeq[$kSeqName]);
			}
			else
			{
				// The sequence is new
				$alters[] = $this->getAddSequenceSql($newSequenceLook[$kSeqName][0]);
			}
		}

		// Any sequences left are orphans
		foreach ($oldSeq as $name => $column)
		{
			// Delete the sequence.
			$alters[] = $this->getDropSequenceSql($name);
		}

		/* Field section */
		// Loop through each field in the new structure.
		foreach ($newFields as $field)
		{
			$fName = (string) $field['Field'];

			if (isset($oldFields[$fName]))
			{
				// The field exists, check it's the same.
				$column = $oldFields[$fName];

				// Test whether there is a change.
				$change = ((string) $field['Type'] !== $column->Type) || ((string) $field['Null'] !== $column->Null)
					|| ((string) $field['Default'] !== $column->Default);

				if ($change)
				{
					$alters[] = $this->getChangeColumnSql($table, $field);
				}

				// Unset this field so that what we have left are fields that need to be removed.
				unset($oldFields[$fName]);
			}
			else
			{
				// The field is new.
				$alters[] = $this->getAddColumnSql($table, $field);
			}
		}

		// Any columns left are orphans
		foreach ($oldFields as $name => $column)
		{
			// Delete the column.
			$alters[] = $this->getDropColumnSql($table, $name);
		}

		/* Index section */
		// Get the lookups for the old and new keys
		$oldLookup = $this->getKeyLookup($oldKeys);
		$newLookup = $this->getKeyLookup($newKeys);

		// Loop through each key in the new structure.
		foreach ($newLookup as $name => $keys)
		{
			// Check if there are keys on this field in the existing table.
			if (isset($oldLookup[$name]))
			{
				$same     = true;
				$newCount = count($newLookup[$name]);
				$oldCount = count($oldLookup[$name]);

				// There is a key on this field in the old and new tables. Are they the same?
				if ($newCount === $oldCount)
				{
					for ($i = 0; $i < $newCount; $i++)
					{
						// Check only query field -> different query means different index
						$same = ((string) $newLookup[$name][$i]['Query'] === $oldLookup[$name][$i]->Query);

						if (!$same)
						{
							// Break out of the loop. No need to check further.
							break;
						}
					}
				}
				else
				{
					// Count is different, just drop and add.
					$same = false;
				}

				if (!$same)
				{
					$alters[] = $this->getDropIndexSql($name);
					$alters[] = (string) $newLookup[$name][0]['Query'];
				}

				// Unset this field so that what we have left are fields that need to be removed.
				unset($oldLookup[$name]);
			}
			else
			{
				// This is a new key.
				$alters[] = (string) $newLookup[$name][0]['Query'];
			}
		}

		// Any keys left are orphans.
		foreach ($oldLookup as $name => $keys)
		{
			if ($oldLookup[$name][0]->is_primary === 'TRUE')
			{
				$alters[] = $this->getDropPrimaryKeySql($table, $oldLookup[$name][0]->Index);
			}
			else
			{
				$alters[] = $this->getDropIndexSql($name);
			}
		}

		return $alters;
	}

	/**
	 * Get the SQL syntax to drop a sequence.
	 *
	 * @param   string  $name  The name of the sequence to drop.
	 *
	 * @return  string
	 *
	 * @since   1.0
	 */
	protected function getDropSequenceSql($name)
	{
		return 'DROP SEQUENCE ' . $this->db->quoteName($name);
	}

	/**
	 * Get the syntax to add a sequence.
	 *
	 * @param   \SimpleXMLElement  $field  The XML definition for the sequence.
	 *
	 * @return  string
	 *
	 * @since   1.0
	 */
	protected function getAddSequenceSql(\SimpleXMLElement $field)
	{
		$sql = 'CREATE SEQUENCE ' . (string) $field['Name']
			. ' INCREMENT BY ' . (string) $field['Increment'] . ' MINVALUE ' . $field['Min_Value']
			. ' MAXVALUE ' . (string) $field['Max_Value'] . ' START ' . (string) $field['Start_Value']
<<<<<<< HEAD
			. (((string) $field['Cycle_option'] == 'NO') ? ' NO' : '') . ' CYCLE'
=======
			. (((string) $field['Cycle_option'] === 'NO' ) ? ' NO' : '' ) . ' CYCLE'
>>>>>>> 6f1846a7
			. ' OWNED BY ' . $this->db->quoteName((string) $field['Schema'] . '.' . (string) $field['Table'] . '.' . (string) $field['Column']);

		return $sql;
	}

	/**
	 * Get the syntax to alter a sequence.
	 *
	 * @param   \SimpleXMLElement  $field  The XML definition for the sequence.
	 *
	 * @return  string
	 *
	 * @since   1.0
	 */
	protected function getChangeSequenceSql(\SimpleXMLElement $field)
	{
		$sql = 'ALTER SEQUENCE ' . (string) $field['Name']
			. ' INCREMENT BY ' . (string) $field['Increment'] . ' MINVALUE ' . (string) $field['Min_Value']
			. ' MAXVALUE ' . (string) $field['Max_Value'] . ' START ' . (string) $field['Start_Value']
			. ' OWNED BY ' . $this->db->quoteName((string) $field['Schema'] . '.' . (string) $field['Table'] . '.' . (string) $field['Column']);

		return $sql;
	}

	/**
	 * Get the syntax to alter a column.
	 *
	 * @param   string             $table  The name of the database table to alter.
	 * @param   \SimpleXMLElement  $field  The XML definition for the field.
	 *
	 * @return  string
	 *
	 * @since   1.0
	 */
	protected function getChangeColumnSql($table, \SimpleXMLElement $field)
	{
		return 'ALTER TABLE ' . $this->db->quoteName($table) . ' ALTER COLUMN ' . $this->db->quoteName((string) $field['Field']) . ' '
			. $this->getAlterColumnSql($table, $field);
	}

	/**
	 * Get the SQL syntax for a single column that would be included in a table create statement.
	 *
	 * @param   string             $table  The name of the database table to alter.
	 * @param   \SimpleXMLElement  $field  The XML field definition.
	 *
	 * @return  string
	 *
	 * @since   1.0
	 */
	protected function getAlterColumnSql($table, \SimpleXMLElement $field)
	{
		// TODO Incorporate into parent class and use $this.
<<<<<<< HEAD
		$blobs = ['text', 'smalltext', 'mediumtext', 'largetext'];

=======
		$blobs = array('text', 'smalltext', 'mediumtext', 'largetext');
>>>>>>> 6f1846a7
		$fName = (string) $field['Field'];
		$fType = (string) $field['Type'];
		$fNull = (string) $field['Null'];

		$fDefault = (isset($field['Default']) && $field['Default'] != 'NULL') ?
			preg_match('/^[0-9]$/', $field['Default']) ? $field['Default'] : $this->db->quote((string) $field['Default'])
			: null;

		$sql = ' TYPE ' . $fType;

		if ($fNull === 'NO')
		{
			if ($fDefault === null || in_array($fType, $blobs, true))
			{
				$sql .= ",\nALTER COLUMN " . $this->db->quoteName($fName) . ' SET NOT NULL'
					. ",\nALTER COLUMN " . $this->db->quoteName($fName) . ' DROP DEFAULT';
			}
			else
			{
				$sql .= ",\nALTER COLUMN " . $this->db->quoteName($fName) . ' SET NOT NULL'
					. ",\nALTER COLUMN " . $this->db->quoteName($fName) . ' SET DEFAULT ' . $fDefault;
			}
		}
		else
		{
			if ($fDefault !== null)
			{
				$sql .= ",\nALTER COLUMN " . $this->db->quoteName($fName) . ' DROP NOT NULL'
					. ",\nALTER COLUMN " . $this->db->quoteName($fName) . ' SET DEFAULT ' . $fDefault;
			}
		}

		// Sequence was created in other function, here is associated a default value but not yet owner
		if (strpos($fDefault, 'nextval') !== false)
		{
			$sql .= ";\nALTER SEQUENCE " . $this->db->quoteName($table . '_' . $fName . '_seq') . ' OWNED BY ' . $this->db->quoteName(
					$table . '.' . $fName
				);
		}

		return $sql;
	}

	/**
	 * Get the SQL syntax for a single column that would be included in a table create statement.
	 *
	 * @param   \SimpleXMLElement  $field  The XML field definition.
	 *
	 * @return  string
	 *
	 * @since   1.0
	 */
	protected function getColumnSql(\SimpleXMLElement $field)
	{
		// TODO Incorporate into parent class and use $this.
<<<<<<< HEAD
		$blobs = ['text', 'smalltext', 'mediumtext', 'largetext'];

=======
		$blobs = array('text', 'smalltext', 'mediumtext', 'largetext');
>>>>>>> 6f1846a7
		$fName = (string) $field['Field'];
		$fType = (string) $field['Type'];
		$fNull = (string) $field['Null'];

		$fDefault = (isset($field['Default']) && $field['Default'] != 'NULL') ?
			preg_match('/^[0-9]$/', $field['Default']) ? $field['Default'] : $this->db->quote((string) $field['Default'])
			: null;

		// Note, nextval() as default value means that type field is serial.
		if (strpos($fDefault, 'nextval') !== false)
		{
			$sql = $this->db->quoteName($fName) . ' SERIAL';
		}
		else
		{
			$sql = $this->db->quoteName($fName) . ' ' . $fType;

			if ($fNull === 'NO')
			{
				if ($fDefault === null || in_array($fType, $blobs, true))
				{
					$sql .= ' NOT NULL';
				}
				else
				{
					$sql .= ' NOT NULL DEFAULT ' . $fDefault;
				}
			}
			else
			{
				if ($fDefault !== null)
				{
					$sql .= ' DEFAULT ' . $fDefault;
				}
			}
		}

		return $sql;
	}

	/**
	 * Get the SQL syntax to drop an index.
	 *
	 * @param   string  $name  The name of the key to drop.
	 *
	 * @return  string
	 *
	 * @since   1.0
	 */
	protected function getDropIndexSql($name)
	{
		return 'DROP INDEX ' . $this->db->quoteName($name);
	}

	/**
	 * Get the SQL syntax to drop a key.
	 *
	 * @param   string  $table  The table name.
	 * @param   string  $name   The constraint name.
	 *
	 * @return  string
	 *
	 * @since   1.0
	 */
	protected function getDropPrimaryKeySql($table, $name)
	{
		return 'ALTER TABLE ONLY ' . $this->db->quoteName($table) . ' DROP CONSTRAINT ' . $this->db->quoteName($name);
	}

	/**
	 * Get the details list of keys for a table.
	 *
	 * @param   array  $keys  An array of objects that comprise the keys for the table.
	 *
	 * @return  array  The lookup array. array({key name} => array(object, ...))
	 *
	 * @since   1.2.0
	 */
	protected function getKeyLookup($keys)
	{
		// First pass, create a lookup of the keys.
		$lookup = [];

		foreach ($keys as $key)
		{
			if ($key instanceof \SimpleXMLElement)
			{
				$kName = (string) $key['Index'];
			}
			else
			{
				$kName = $key->Index;
			}

			if (empty($lookup[$kName]))
			{
				$lookup[$kName] = [];
			}

			$lookup[$kName][] = $key;
		}

		return $lookup;
	}

	/**
	 * Get the details list of sequences for a table.
	 *
	 * @param   array  $sequences  An array of objects that comprise the sequences for the table.
	 *
	 * @return  array  The lookup array. array({key name} => array(object, ...))
	 *
	 * @since   1.0
	 */
	protected function getSeqLookup($sequences)
	{
		// First pass, create a lookup of the keys.
		$lookup = [];

		foreach ($sequences as $seq)
		{
			if ($seq instanceof \SimpleXMLElement)
			{
				$sName = (string) $seq['Name'];
			}
			else
			{
				$sName = $seq->Name;
			}

			if (empty($lookup[$sName]))
			{
				$lookup[$sName] = [];
			}

			$lookup[$sName][] = $seq;
		}

		return $lookup;
	}

	/**
	 * Get the SQL syntax to add a table.
	 *
	 * @param   \SimpleXMLElement  $table  The table information.
	 *
	 * @return  string
	 *
	 * @since   __DEPLOY_VERSION__
	 * @throws  \RuntimeException
	 */
	protected function xmlToCreate(\SimpleXMLElement $table)
	{
		// TODO - Implement this
		return '';
	}
}<|MERGE_RESOLUTION|>--- conflicted
+++ resolved
@@ -90,24 +90,16 @@
 				$column = $oldSeq[$kSeqName][0];
 
 				// Test whether there is a change.
-<<<<<<< HEAD
-				$change = ((string) $vSeq[0]['Type'] != $column->Type)
-					|| ((string) $vSeq[0]['Start_Value'] != $column->Start_Value)
-					|| ((string) $vSeq[0]['Min_Value'] != $column->Min_Value)
-					|| ((string) $vSeq[0]['Max_Value'] != $column->Max_Value)
-					|| ((string) $vSeq[0]['Increment'] != $column->Increment)
-					|| ((string) $vSeq[0]['Cycle_option'] != $column->Cycle_option)
-					|| ((string) $vSeq[0]['Table'] != $column->Table)
-					|| ((string) $vSeq[0]['Column'] != $column->Column)
-					|| ((string) $vSeq[0]['Schema'] != $column->Schema)
-					|| ((string) $vSeq[0]['Name'] != $column->Name);
-=======
-				$change = ((string) $vSeq[0]['Type'] !== $column->Type) || ((string) $vSeq[0]['Start_Value'] !== $column->Start_Value)
-					|| ((string) $vSeq[0]['Min_Value'] !== $column->Min_Value) || ((string) $vSeq[0]['Max_Value'] !== $column->Max_Value)
-					|| ((string) $vSeq[0]['Increment'] !== $column->Increment) || ((string) $vSeq[0]['Cycle_option'] !== $column->Cycle_option)
-					|| ((string) $vSeq[0]['Table'] !== $column->Table) || ((string) $vSeq[0]['Column'] !== $column->Column)
-					|| ((string) $vSeq[0]['Schema'] !== $column->Schema) || ((string) $vSeq[0]['Name'] !== $column->Name);
->>>>>>> 6f1846a7
+				$change = ((string) $vSeq[0]['Type'] !== $column->Type)
+					|| ((string) $vSeq[0]['Start_Value'] !== $column->Start_Value)
+					|| ((string) $vSeq[0]['Min_Value'] !== $column->Min_Value)
+					|| ((string) $vSeq[0]['Max_Value'] !== $column->Max_Value)
+					|| ((string) $vSeq[0]['Increment'] !== $column->Increment)
+					|| ((string) $vSeq[0]['Cycle_option'] !== $column->Cycle_option)
+					|| ((string) $vSeq[0]['Table'] !== $column->Table)
+					|| ((string) $vSeq[0]['Column'] !== $column->Column)
+					|| ((string) $vSeq[0]['Schema'] !== $column->Schema)
+					|| ((string) $vSeq[0]['Name'] !== $column->Name);
 
 				if ($change)
 				{
@@ -264,11 +256,7 @@
 		$sql = 'CREATE SEQUENCE ' . (string) $field['Name']
 			. ' INCREMENT BY ' . (string) $field['Increment'] . ' MINVALUE ' . $field['Min_Value']
 			. ' MAXVALUE ' . (string) $field['Max_Value'] . ' START ' . (string) $field['Start_Value']
-<<<<<<< HEAD
-			. (((string) $field['Cycle_option'] == 'NO') ? ' NO' : '') . ' CYCLE'
-=======
-			. (((string) $field['Cycle_option'] === 'NO' ) ? ' NO' : '' ) . ' CYCLE'
->>>>>>> 6f1846a7
+			. (((string) $field['Cycle_option'] === 'NO') ? ' NO' : '') . ' CYCLE'
 			. ' OWNED BY ' . $this->db->quoteName((string) $field['Schema'] . '.' . (string) $field['Table'] . '.' . (string) $field['Column']);
 
 		return $sql;
@@ -322,12 +310,8 @@
 	protected function getAlterColumnSql($table, \SimpleXMLElement $field)
 	{
 		// TODO Incorporate into parent class and use $this.
-<<<<<<< HEAD
 		$blobs = ['text', 'smalltext', 'mediumtext', 'largetext'];
 
-=======
-		$blobs = array('text', 'smalltext', 'mediumtext', 'largetext');
->>>>>>> 6f1846a7
 		$fName = (string) $field['Field'];
 		$fType = (string) $field['Type'];
 		$fNull = (string) $field['Null'];
@@ -383,12 +367,8 @@
 	protected function getColumnSql(\SimpleXMLElement $field)
 	{
 		// TODO Incorporate into parent class and use $this.
-<<<<<<< HEAD
 		$blobs = ['text', 'smalltext', 'mediumtext', 'largetext'];
 
-=======
-		$blobs = array('text', 'smalltext', 'mediumtext', 'largetext');
->>>>>>> 6f1846a7
 		$fName = (string) $field['Field'];
 		$fType = (string) $field['Type'];
 		$fNull = (string) $field['Null'];
