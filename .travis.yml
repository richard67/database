language: php
sudo: false
dist: trusty

cache:
  directories:
    - vendor
    - $HOME/.composer/cache

env:
  global:
    - COMPOSER_FLAGS="--prefer-stable"

jobs:
  allow_failures:
    - php: 7.4snapshot
  include:
    # SQLite
    - stage: Test
<<<<<<< HEAD
=======
      if: NOT type = pull_request
      php: 5.3
      dist: precise
      env: DB="sqlite" PHPUNIT_CONF=".travis/phpunit.sqlite.xml" COMPOSER_FLAGS="--prefer-stable"
    - stage: Test
      php: 5.3
      dist: precise
      env: DB="sqlite" PHPUNIT_CONF=".travis/phpunit.sqlite.xml" COMPOSER_FLAGS="--prefer-stable --prefer-lowest"
    - stage: Test
      if: NOT type = pull_request
      php: 5.4
      env: DB="sqlite" PHPUNIT_CONF=".travis/phpunit.sqlite.xml" COMPOSER_FLAGS="--prefer-stable"
    - stage: Test
      if: NOT type = pull_request
      php: 5.5
      env: DB="sqlite" PHPUNIT_CONF=".travis/phpunit.sqlite.xml" COMPOSER_FLAGS="--prefer-stable"
    - stage: Test
      php: 5.6
      env: DB="sqlite" PHPUNIT_CONF=".travis/phpunit.sqlite.xml" COMPOSER_FLAGS="--prefer-stable"
    - stage: Test
      if: NOT type = pull_request
      php: 7.0
      env: DB="sqlite" PHPUNIT_CONF=".travis/phpunit.sqlite.xml" COMPOSER_FLAGS="--prefer-stable"
    - stage: Test
      if: NOT type = pull_request
      php: 7.1
      env: DB="sqlite" PHPUNIT_CONF=".travis/phpunit.sqlite.xml" COMPOSER_FLAGS="--prefer-stable"
    - stage: Test
>>>>>>> b2a87d66
      php: 7.2
      env: DB="sqlite" PHPUNIT_CONF=".travis/phpunit.sqlite.xml" COMPOSER_FLAGS="--prefer-stable"
    - stage: Test
      if: NOT type = pull_request
      php: 7.3
      env: DB="sqlite" PHPUNIT_CONF=".travis/phpunit.sqlite.xml" COMPOSER_FLAGS="--prefer-stable"
    - stage: Test
      php: 7.3
      env: DB="sqlite" PHPUNIT_CONF=".travis/phpunit.sqlite.xml" COMPOSER_FLAGS="--prefer-stable"
    - stage: Test
      php: 7.4
      env: DB="sqlite" PHPUNIT_CONF=".travis/phpunit.sqlite.xml" COMPOSER_FLAGS="--prefer-stable"
    - stage: Test
      if: NOT type = pull_request
      php: nightly
      env: DB="sqlite" PHPUNIT_CONF=".travis/phpunit.sqlite.xml" COMPOSER_FLAGS="--prefer-stable --ignore-platform-req=php"

<<<<<<< HEAD
    # PDO MySQL 5.6
    - stage: Test
      php: 7.2
      env: DB="mysql" MYSQL_VERSION=5.6 PHPUNIT_CONF=".travis/phpunit.mysql.xml" COMPOSER_FLAGS="--prefer-stable --prefer-lowest"
    - stage: Test
      if: NOT type = pull_request
      php: 7.3
      env: DB="mysql" MYSQL_VERSION=5.6 PHPUNIT_CONF=".travis/phpunit.mysql.xml"
=======
    # PDO MySQL 5.5
    - stage: Test
      php: 5.3
      dist: precise
      env: DB="mysql" MYSQL_VERSION=5.5 PHPUNIT_CONF=".travis/phpunit.mysql.xml" COMPOSER_FLAGS="--prefer-stable"
      before_script:
        - mysql -u root -e 'create database joomla_ut;'
        - mysql -u root joomla_ut < Tests/Stubs/mysql.sql
    - stage: Test
      php: 5.3
      dist: precise
      env: DB="mysql" MYSQL_VERSION=5.5 PHPUNIT_CONF=".travis/phpunit.mysql.xml" COMPOSER_FLAGS="--prefer-stable --prefer-lowest"
      before_script:
        - mysql -u root -e 'create database joomla_ut;'
        - mysql -u root joomla_ut < Tests/Stubs/mysql.sql

    # PDO MySQL 5.6
    - stage: Test
      php: 5.4
      env: DB="mysql" MYSQL_VERSION=5.6 PHPUNIT_CONF=".travis/phpunit.mysql.xml" COMPOSER_FLAGS="--prefer-stable"
      before_script:
        - mysql -u root -e 'create database joomla_ut;'
        - mysql -u root joomla_ut < Tests/Stubs/mysql.sql
    - stage: Test
      if: NOT type = pull_request
      php: 5.5
      env: DB="mysql" MYSQL_VERSION=5.6 PHPUNIT_CONF=".travis/phpunit.mysql.xml" COMPOSER_FLAGS="--prefer-stable"
      before_script:
        - mysql -u root -e 'create database joomla_ut;'
        - mysql -u root joomla_ut < Tests/Stubs/mysql.sql
    - stage: Test
      php: 5.6
      env: DB="mysql" MYSQL_VERSION=5.6 PHPUNIT_CONF=".travis/phpunit.mysql.xml" COMPOSER_FLAGS="--prefer-stable"
      before_script:
        - mysql -u root -e 'create database joomla_ut;'
        - mysql -u root joomla_ut < Tests/Stubs/mysql.sql
    - stage: Test
      if: NOT type = pull_request
      php: 7.0
      env: DB="mysql" MYSQL_VERSION=5.6 PHPUNIT_CONF=".travis/phpunit.mysql.xml" COMPOSER_FLAGS="--prefer-stable"
      before_script:
        - mysql -u root -e 'create database joomla_ut;'
        - mysql -u root joomla_ut < Tests/Stubs/mysql.sql
>>>>>>> b2a87d66

    # PDO MySQL 5.7
    - stage: Test
      if: NOT type = pull_request
<<<<<<< HEAD
      php: 7.2
      env: DB="mysql.docker" MYSQL_VERSION=5.7 PHPUNIT_CONF=".travis/phpunit.mysql.docker.xml"
=======
      php: 7.1
      sudo: required
      services:
        - docker
      env: DB="mysql.docker" MYSQL_VERSION=5.7 PHPUNIT_CONF=".travis/phpunit.mysql.docker.xml" COMPOSER_FLAGS="--prefer-stable"
      before_script:
        - bash ./.travis/install-mysql-5.7.sh
        - mysql -h 127.0.0.1 -P 33306 -u root joomla_ut < Tests/Stubs/mysql.sql
    - stage: Test
      if: NOT type = pull_request
      php: 7.2
      sudo: required
      services:
        - docker
      env: DB="mysql.docker" MYSQL_VERSION=5.7 PHPUNIT_CONF=".travis/phpunit.mysql.docker.xml" COMPOSER_FLAGS="--prefer-stable"
>>>>>>> b2a87d66
      before_script:
        - bash ./.travis/install-mysql-5.7.sh
    - stage: Test
      if: NOT type = pull_request
      php: 7.3
<<<<<<< HEAD
      env: DB="mysql.docker" MYSQL_VERSION=5.7 PHPUNIT_CONF=".travis/phpunit.mysql.docker.xml"
=======
      sudo: required
      services:
        - docker
      env: DB="mysql.docker" MYSQL_VERSION=5.7 PHPUNIT_CONF=".travis/phpunit.mysql.docker.xml" COMPOSER_FLAGS="--prefer-stable"
>>>>>>> b2a87d66
      before_script:
        - bash ./.travis/install-mysql-5.7.sh
    - stage: Test
      if: NOT type = pull_request
      php: 7.3
<<<<<<< HEAD
      # This empty flag removes the prefer-stable switch to cause dev dependencies to be installed
      env: DB="mysql.docker" MYSQL_VERSION=5.7 PHPUNIT_CONF=".travis/phpunit.mysql.docker.xml" COMPOSER_FLAGS=""
=======
      sudo: required
      services:
        - docker
      env: DB="mysql.docker" MYSQL_VERSION=5.7 PHPUNIT_CONF=".travis/phpunit.mysql.docker.xml" COMPOSER_FLAGS="--prefer-stable"
>>>>>>> b2a87d66
      before_script:
        - bash ./.travis/install-mysql-5.7.sh
    - stage: Test
      php: 7.4
<<<<<<< HEAD
      env: DB="mysql.docker" MYSQL_VERSION=5.7 PHPUNIT_CONF=".travis/phpunit.mysql.docker.xml"
=======
      sudo: required
      services:
        - docker
      env: DB="mysql.docker" MYSQL_VERSION=5.7 PHPUNIT_CONF=".travis/phpunit.mysql.docker.xml" COMPOSER_FLAGS="--prefer-stable"
>>>>>>> b2a87d66
      before_script:
        - bash ./.travis/install-mysql-5.7.sh
    - stage: Test
      if: NOT type = pull_request
      php: nightly
<<<<<<< HEAD
      env: DB="mysql.docker" MYSQL_VERSION=5.7 PHPUNIT_CONF=".travis/phpunit.mysql.docker.xml"
=======
      sudo: required
      services:
        - docker
      env: DB="mysql.docker" MYSQL_VERSION=5.7 PHPUNIT_CONF=".travis/phpunit.mysql.docker.xml" COMPOSER_FLAGS="--prefer-stable --ignore-platform-req=php"
>>>>>>> b2a87d66
      before_script:
        - bash ./.travis/install-mysql-5.7.sh

    # PDO MySQL 8.0
    - stage: Test
      if: NOT type = pull_request
      php: 7.3
<<<<<<< HEAD
      env: DB="mysql.docker" MYSQL_VERSION=8.0 PHPUNIT_CONF=".travis/phpunit.mysql.docker.xml"
=======
      sudo: required
      services:
        - docker
      env: DB="mysql.docker" MYSQL_VERSION=8.0 PHPUNIT_CONF=".travis/phpunit.mysql.docker.xml" COMPOSER_FLAGS="--prefer-stable"
>>>>>>> b2a87d66
      before_script:
        - bash ./.travis/install-mysql-8.0.sh
    - stage: Test
      if: NOT type = pull_request
      php: 7.4
<<<<<<< HEAD
      env: DB="mysql.docker" MYSQL_VERSION=8.0 PHPUNIT_CONF=".travis/phpunit.mysql.docker.xml"
=======
      sudo: required
      services:
        - docker
      env: DB="mysql.docker" MYSQL_VERSION=8.0 PHPUNIT_CONF=".travis/phpunit.mysql.docker.xml" COMPOSER_FLAGS="--prefer-stable"
>>>>>>> b2a87d66
      before_script:
        - bash ./.travis/install-mysql-8.0.sh
    - stage: Test
      if: NOT type = pull_request
      php: nightly
<<<<<<< HEAD
      env: DB="mysql.docker" MYSQL_VERSION=8.0 PHPUNIT_CONF=".travis/phpunit.mysql.docker.xml"
      before_script:
        - bash ./.travis/install-mysql-8.0.sh

    # MySQLi 5.6
    - stage: Test
      php: 7.2
      env: DB="mysqli" MYSQL_VERSION=5.6 PHPUNIT_CONF=".travis/phpunit.mysqli.xml" COMPOSER_FLAGS="--prefer-stable --prefer-lowest"
    - stage: Test
      if: NOT type = pull_request
      php: 7.3
      env: DB="mysqli" MYSQL_VERSION=5.6 PHPUNIT_CONF=".travis/phpunit.mysqli.xml"
=======
      sudo: required
      services:
        - docker
      env: DB="mysql.docker" MYSQL_VERSION=8.0 PHPUNIT_CONF=".travis/phpunit.mysql.docker.xml" COMPOSER_FLAGS="--prefer-stable --ignore-platform-req=php"
      before_script:
        - bash ./.travis/install-mysql-8.0.sh
        - mysql -h 127.0.0.1 -P 33306 -u root joomla_ut < Tests/Stubs/mysql.sql

    # MySQLi 5.5
    - stage: Test
      php: 5.3
      dist: precise
      env: DB="mysqli" MYSQL_VERSION=5.5 PHPUNIT_CONF=".travis/phpunit.mysqli.xml" COMPOSER_FLAGS="--prefer-stable"
      before_script:
        - mysql -u root -e 'create database joomla_ut;'
        - mysql -u root joomla_ut < Tests/Stubs/mysql.sql
    - stage: Test
      php: 5.3
      dist: precise
      env: DB="mysqli" MYSQL_VERSION=5.5 PHPUNIT_CONF=".travis/phpunit.mysqli.xml" COMPOSER_FLAGS="--prefer-stable --prefer-lowest"
      before_script:
        - mysql -u root -e 'create database joomla_ut;'
        - mysql -u root joomla_ut < Tests/Stubs/mysql.sql

    # MySQLi 5.6
    - stage: Test
      php: 5.4
      env: DB="mysqli" MYSQL_VERSION=5.6 PHPUNIT_CONF=".travis/phpunit.mysqli.xml" COMPOSER_FLAGS="--prefer-stable"
      before_script:
        - mysql -u root -e 'create database joomla_ut;'
        - mysql -u root joomla_ut < Tests/Stubs/mysql.sql
    - stage: Test
      if: NOT type = pull_request
      php: 5.5
      env: DB="mysqli" MYSQL_VERSION=5.6 PHPUNIT_CONF=".travis/phpunit.mysqli.xml" COMPOSER_FLAGS="--prefer-stable"
      before_script:
        - mysql -u root -e 'create database joomla_ut;'
        - mysql -u root joomla_ut < Tests/Stubs/mysql.sql
    - stage: Test
      if: NOT type = pull_request
      php: 5.6
      env: DB="mysqli" MYSQL_VERSION=5.6 PHPUNIT_CONF=".travis/phpunit.mysqli.xml" COMPOSER_FLAGS="--prefer-stable"
      before_script:
        - mysql -u root -e 'create database joomla_ut;'
        - mysql -u root joomla_ut < Tests/Stubs/mysql.sql
    - stage: Test
      if: NOT type = pull_request
      php: 7.0
      env: DB="mysqli" MYSQL_VERSION=5.6 PHPUNIT_CONF=".travis/phpunit.mysqli.xml" COMPOSER_FLAGS="--prefer-stable"
      before_script:
        - mysql -u root -e 'create database joomla_ut;'
        - mysql -u root joomla_ut < Tests/Stubs/mysql.sql
>>>>>>> b2a87d66

    # MySQLi 5.7
    - stage: Test
      if: NOT type = pull_request
<<<<<<< HEAD
      php: 7.2
      env: DB="mysqli.docker" MYSQL_VERSION=5.7 PHPUNIT_CONF=".travis/phpunit.mysqli.docker.xml"
=======
      php: 7.1
      sudo: required
      services:
        - docker
      env: DB="mysqli.docker" MYSQL_VERSION=5.7 PHPUNIT_CONF=".travis/phpunit.mysqli.docker.xml" COMPOSER_FLAGS="--prefer-stable"
      before_script:
        - bash ./.travis/install-mysql-5.7.sh
        - mysql -h 127.0.0.1 -P 33306 -u root joomla_ut < Tests/Stubs/mysql.sql
    - stage: Test
      if: NOT type = pull_request
      php: 7.2
      sudo: required
      services:
        - docker
      env: DB="mysqli.docker" MYSQL_VERSION=5.7 PHPUNIT_CONF=".travis/phpunit.mysqli.docker.xml" COMPOSER_FLAGS="--prefer-stable"
>>>>>>> b2a87d66
      before_script:
        - bash ./.travis/install-mysql-5.7.sh
    - stage: Test
      if: NOT type = pull_request
      php: 7.3
<<<<<<< HEAD
      env: DB="mysqli.docker" MYSQL_VERSION=5.7 PHPUNIT_CONF=".travis/phpunit.mysqli.docker.xml"
=======
      sudo: required
      services:
        - docker
      env: DB="mysqli.docker" MYSQL_VERSION=5.7 PHPUNIT_CONF=".travis/phpunit.mysqli.docker.xml" COMPOSER_FLAGS="--prefer-stable"
>>>>>>> b2a87d66
      before_script:
        - bash ./.travis/install-mysql-5.7.sh
    - stage: Test
      if: NOT type = pull_request
      php: 7.3
<<<<<<< HEAD
      # This empty flag removes the prefer-stable switch to cause dev dependencies to be installed
      env: DB="mysqli.docker" MYSQL_VERSION=5.7 PHPUNIT_CONF=".travis/phpunit.mysqli.docker.xml" COMPOSER_FLAGS=""
=======
      sudo: required
      services:
        - docker
      env: DB="mysqli.docker" MYSQL_VERSION=5.7 PHPUNIT_CONF=".travis/phpunit.mysqli.docker.xml" COMPOSER_FLAGS="--prefer-stable"
>>>>>>> b2a87d66
      before_script:
        - bash ./.travis/install-mysql-5.7.sh
    - stage: Test
      php: 7.4
<<<<<<< HEAD
      env: DB="mysqli.docker" MYSQL_VERSION=5.7 PHPUNIT_CONF=".travis/phpunit.mysqli.docker.xml"
=======
      sudo: required
      services:
        - docker
      env: DB="mysqli.docker" MYSQL_VERSION=5.7 PHPUNIT_CONF=".travis/phpunit.mysqli.docker.xml" COMPOSER_FLAGS="--prefer-stable"
>>>>>>> b2a87d66
      before_script:
        - bash ./.travis/install-mysql-5.7.sh
    - stage: Test
      if: NOT type = pull_request
      php: nightly
<<<<<<< HEAD
      env: DB="mysqli.docker" MYSQL_VERSION=5.7 PHPUNIT_CONF=".travis/phpunit.mysqli.docker.xml"
=======
      sudo: required
      services:
        - docker
      env: DB="mysqli.docker" MYSQL_VERSION=5.7 PHPUNIT_CONF=".travis/phpunit.mysqli.docker.xml" COMPOSER_FLAGS="--prefer-stable --ignore-platform-req=php"
>>>>>>> b2a87d66
      before_script:
        - bash ./.travis/install-mysql-5.7.sh

    # MySQLi 8.0
    - stage: Test
      if: NOT type = pull_request
      php: 7.3
<<<<<<< HEAD
      env: DB="mysqli.docker" MYSQL_VERSION=8.0 PHPUNIT_CONF=".travis/phpunit.mysqli.docker.xml"
=======
      sudo: required
      services:
        - docker
      env: DB="mysqli.docker" MYSQL_VERSION=8.0 PHPUNIT_CONF=".travis/phpunit.mysqli.docker.xml" COMPOSER_FLAGS="--prefer-stable"
>>>>>>> b2a87d66
      before_script:
        - bash ./.travis/install-mysql-8.0.sh
    - stage: Test
      if: NOT type = pull_request
      php: 7.4
<<<<<<< HEAD
      env: DB="mysqli.docker" MYSQL_VERSION=8.0 PHPUNIT_CONF=".travis/phpunit.mysqli.docker.xml"
=======
      sudo: required
      services:
        - docker
      env: DB="mysqli.docker" MYSQL_VERSION=8.0 PHPUNIT_CONF=".travis/phpunit.mysqli.docker.xml" COMPOSER_FLAGS="--prefer-stable"
>>>>>>> b2a87d66
      before_script:
        - bash ./.travis/install-mysql-8.0.sh
    - stage: Test
      if: NOT type = pull_request
      php: nightly
<<<<<<< HEAD
      env: DB="mysqli.docker" MYSQL_VERSION=8.0 PHPUNIT_CONF=".travis/phpunit.mysqli.docker.xml"
=======
      sudo: required
      services:
        - docker
      env: DB="mysqli.docker" MYSQL_VERSION=8.0 PHPUNIT_CONF=".travis/phpunit.mysqli.docker.xml" COMPOSER_FLAGS="--prefer-stable --ignore-platform-req=php"
>>>>>>> b2a87d66
      before_script:
        - bash ./.travis/install-mysql-8.0.sh

    # MariaDB 10.0 (MySQLi)
    - stage: Test
      php: 7.2
      dist: precise
      addons:
        mariadb: 10.0
<<<<<<< HEAD
      env: DB="mariadb" MARIADB_VERSION=10.0 PHPUNIT_CONF=".travis/phpunit.mysqli.xml"
=======
      env: DB="mariadb" MARIADB_VERSION=10.0 PHPUNIT_CONF=".travis/phpunit.mysqli.xml" COMPOSER_FLAGS="--prefer-stable"
      before_script:
        - mysql -u root -e 'create database joomla_ut;'
        - mysql -u root joomla_ut < Tests/Stubs/mysql.sql
>>>>>>> b2a87d66

    # MariaDB 10.1 (MySQLi)
    - stage: Test
      if: NOT type = pull_request
      php: 7.2
      addons:
        mariadb: 10.1
<<<<<<< HEAD
      env: DB="mariadb" MARIADB_VERSION=10.1 PHPUNIT_CONF=".travis/phpunit.mysqli.xml"
=======
      env: DB="mariadb" MARIADB_VERSION=10.1 PHPUNIT_CONF=".travis/phpunit.mysqli.xml" COMPOSER_FLAGS="--prefer-stable"
      before_script:
        - mysql -u root -e 'create database joomla_ut;'
        - mysql -u root joomla_ut < Tests/Stubs/mysql.sql
>>>>>>> b2a87d66

    # MariaDB 10.2 (MySQLi)
    - stage: Test
      if: NOT type = pull_request
      php: 7.2
      addons:
        mariadb: 10.2
      env: DB="mariadb" MARIADB_VERSION=10.2 PHPUNIT_CONF=".travis/phpunit.mysqli.xml"
    - stage: Test
      if: NOT type = pull_request
      php: 7.3
      addons:
        mariadb: 10.2
<<<<<<< HEAD
      env: DB="mariadb" MARIADB_VERSION=10.2 PHPUNIT_CONF=".travis/phpunit.mysqli.xml"
=======
      env: DB="mariadb" MARIADB_VERSION=10.2 PHPUNIT_CONF=".travis/phpunit.mysqli.xml" COMPOSER_FLAGS="--prefer-stable"
      before_script:
        - mysql -u root -e 'create database joomla_ut;'
        - mysql -u root joomla_ut < Tests/Stubs/mysql.sql
>>>>>>> b2a87d66
    - stage: Test
      php: 7.4
      addons:
        mariadb: 10.2
<<<<<<< HEAD
      env: DB="mariadb" MARIADB_VERSION=10.2 PHPUNIT_CONF=".travis/phpunit.mysqli.xml"
=======
      env: DB="mariadb" MARIADB_VERSION=10.2 PHPUNIT_CONF=".travis/phpunit.mysqli.xml" COMPOSER_FLAGS="--prefer-stable"
      before_script:
        - mysql -u root -e 'create database joomla_ut;'
        - mysql -u root joomla_ut < Tests/Stubs/mysql.sql
>>>>>>> b2a87d66
    - stage: Test
      if: NOT type = pull_request
      php: nightly
      addons:
        mariadb: 10.2
<<<<<<< HEAD
      env: DB="mariadb" MARIADB_VERSION=10.2 PHPUNIT_CONF=".travis/phpunit.mysqli.xml"
=======
      env: DB="mariadb" MARIADB_VERSION=10.2 PHPUNIT_CONF=".travis/phpunit.mysqli.xml" COMPOSER_FLAGS="--prefer-stable --ignore-platform-req=php"
      before_script:
        - mysql -u root -e 'create database joomla_ut;'
        - mysql -u root joomla_ut < Tests/Stubs/mysql.sql
>>>>>>> b2a87d66

    # MariaDB 10.0 (PDO MySQL)
    - stage: Test
      php: 7.2
      addons:
        mariadb: 10.0
<<<<<<< HEAD
      env: DB="mariadb" MARIADB_VERSION=10.0 PHPUNIT_CONF=".travis/phpunit.mysql.xml"
=======
      env: DB="mariadb" MARIADB_VERSION=10.0 PHPUNIT_CONF=".travis/phpunit.mysql.xml" COMPOSER_FLAGS="--prefer-stable"
      before_script:
        - mysql -u root -e 'create database joomla_ut;'
        - mysql -u root joomla_ut < Tests/Stubs/mysql.sql
>>>>>>> b2a87d66

    # MariaDB 10.1 (PDO MySQL)
    - stage: Test
      if: NOT type = pull_request
      php: 7.2
      addons:
        mariadb: 10.1
<<<<<<< HEAD
      env: DB="mariadb" MARIADB_VERSION=10.1 PHPUNIT_CONF=".travis/phpunit.mysql.xml"
=======
      env: DB="mariadb" MARIADB_VERSION=10.1 PHPUNIT_CONF=".travis/phpunit.mysql.xml" COMPOSER_FLAGS="--prefer-stable"
      before_script:
        - mysql -u root -e 'create database joomla_ut;'
        - mysql -u root joomla_ut < Tests/Stubs/mysql.sql
>>>>>>> b2a87d66

    # MariaDB 10.2 (PDO MySQL)
    - stage: Test
      if: NOT type = pull_request
      php: 7.2
      addons:
        mariadb: 10.2
      env: DB="mariadb" MARIADB_VERSION=10.2 PHPUNIT_CONF=".travis/phpunit.mysql.xml"
    - stage: Test
      if: NOT type = pull_request
      php: 7.3
      addons:
        mariadb: 10.2
<<<<<<< HEAD
      env: DB="mariadb" MARIADB_VERSION=10.2 PHPUNIT_CONF=".travis/phpunit.mysql.xml"
=======
      env: DB="mariadb" MARIADB_VERSION=10.2 PHPUNIT_CONF=".travis/phpunit.mysql.xml" COMPOSER_FLAGS="--prefer-stable"
      before_script:
        - mysql -u root -e 'create database joomla_ut;'
        - mysql -u root joomla_ut < Tests/Stubs/mysql.sql
>>>>>>> b2a87d66
    - stage: Test
      php: 7.4
      addons:
        mariadb: 10.2
<<<<<<< HEAD
      env: DB="mariadb" MARIADB_VERSION=10.2 PHPUNIT_CONF=".travis/phpunit.mysql.xml"
=======
      env: DB="mariadb" MARIADB_VERSION=10.2 PHPUNIT_CONF=".travis/phpunit.mysql.xml" COMPOSER_FLAGS="--prefer-stable"
      before_script:
        - mysql -u root -e 'create database joomla_ut;'
        - mysql -u root joomla_ut < Tests/Stubs/mysql.sql
>>>>>>> b2a87d66
    - stage: Test
      if: NOT type = pull_request
      php: nightly
      addons:
        mariadb: 10.2
<<<<<<< HEAD
      env: DB="mariadb" MARIADB_VERSION=10.2 PHPUNIT_CONF=".travis/phpunit.mysql.xml"
=======
      env: DB="mariadb" MARIADB_VERSION=10.2 PHPUNIT_CONF=".travis/phpunit.mysql.xml" COMPOSER_FLAGS="--prefer-stable --ignore-platform-req=php"
      before_script:
        - mysql -u root -e 'create database joomla_ut;'
        - mysql -u root joomla_ut < Tests/Stubs/mysql.sql

    # PDO PostgreSQL 9.1
    - stage: Test
      php: 5.3
      dist: precise
      addons:
        postgresql: "9.1"
      services:
        - postgresql
      env: DB="pgsql" PGSQL_VERSION=9.1 PHPUNIT_CONF=".travis/phpunit.pgsql.xml" COMPOSER_FLAGS="--prefer-stable"
      before_script:
        - psql -U postgres -c 'create database joomla_ut;'
        - psql -U postgres -d joomla_ut -a -f Tests/Stubs/postgresql.sql

    # PDO PostgreSQL 9.2
    - stage: Test
      if: NOT type = pull_request
      php: 5.4
      addons:
        postgresql: "9.2"
      services:
        - postgresql
      env: DB="pgsql" PGSQL_VERSION=9.2 PHPUNIT_CONF=".travis/phpunit.pgsql.xml" COMPOSER_FLAGS="--prefer-stable"
      before_script:
        - psql -U postgres -c 'create database joomla_ut;'
        - psql -U postgres -d joomla_ut -a -f Tests/Stubs/postgresql.sql

    # PDO PostgreSQL 9.3
    - stage: Test
      if: NOT type = pull_request
      php: 5.5
      addons:
        postgresql: "9.3"
      services:
        - postgresql
      env: DB="pgsql" PGSQL_VERSION=9.3 PHPUNIT_CONF=".travis/phpunit.pgsql.xml" COMPOSER_FLAGS="--prefer-stable"
      before_script:
        - psql -U postgres -c 'create database joomla_ut;'
        - psql -U postgres -d joomla_ut -a -f Tests/Stubs/postgresql.sql
>>>>>>> b2a87d66

    # PDO PostgreSQL 9.4
    - stage: Test
      php: 7.2
      addons:
        postgresql: "9.4"
      services:
        - postgresql
      env: DB="pgsql" PGSQL_VERSION=9.4 PHPUNIT_CONF=".travis/phpunit.pgsql.xml" COMPOSER_FLAGS="--prefer-stable"
      before_script:
        - psql -U postgres -c 'create database joomla_ut;'
        - psql -U postgres -d joomla_ut -a -f Tests/Stubs/Schema/pgsql.sql

    # PDO PostgreSQL 9.5
    - stage: Test
      if: NOT type = pull_request
      php: 7.2
      addons:
        postgresql: "9.5"
      services:
        - postgresql
      env: DB="pgsql" PGSQL_VERSION=9.5 PHPUNIT_CONF=".travis/phpunit.pgsql.xml" COMPOSER_FLAGS="--prefer-stable"
      before_script:
        - psql -U postgres -c 'create database joomla_ut;'
        - psql -U postgres -d joomla_ut -a -f Tests/Stubs/Schema/pgsql.sql

    # PDO PostgreSQL 9.6
    - stage: Test
      php: 7.3
      addons:
        postgresql: "9.6"
      services:
        - postgresql
      env: DB="pgsql" PGSQL_VERSION=9.6 PHPUNIT_CONF=".travis/phpunit.pgsql.xml" COMPOSER_FLAGS="--prefer-stable"
      before_script:
        - psql -U postgres -c 'create database joomla_ut;'
        - psql -U postgres -d joomla_ut -a -f Tests/Stubs/Schema/pgsql.sql

    # PDO PostgreSQL 10.0
    - stage: Test
      if: NOT type = pull_request
<<<<<<< HEAD
=======
      php: 7.2
      sudo: required
      addons:
        postgresql: "9.6"
      services:
        - postgresql
      env: DB="pgsql" PGSQL_VERSION=10.0 PHPUNIT_CONF=".travis/phpunit.pgsql.xml" COMPOSER_FLAGS="--prefer-stable"
      before_script:
        - bash ./.travis/install-postgres-10.sh
        - psql -U postgres -c 'create database joomla_ut;'
        - psql -U postgres -d joomla_ut -a -f Tests/Stubs/postgresql.sql
    - stage: Test
      if: NOT type = pull_request
>>>>>>> b2a87d66
      php: 7.3
      addons:
        postgresql: "9.6"
      services:
        - postgresql
      env: DB="pgsql" PGSQL_VERSION=10.0 PHPUNIT_CONF=".travis/phpunit.pgsql.xml" COMPOSER_FLAGS="--prefer-stable"
      before_script:
        - bash ./.travis/install-postgres-10.sh
        - psql -U postgres -c 'create database joomla_ut;'
        - psql -U postgres -d joomla_ut -a -f Tests/Stubs/Schema/pgsql.sql
    - stage: Test
      if: NOT type = pull_request
      php: 7.3
      addons:
        postgresql: "9.6"
      services:
        - postgresql
      env: DB="pgsql" PGSQL_VERSION=10.0 PHPUNIT_CONF=".travis/phpunit.pgsql.xml" COMPOSER_FLAGS="--prefer-stable"
      before_script:
        - bash ./.travis/install-postgres-10.sh
        - psql -U postgres -c 'create database joomla_ut;'
        - psql -U postgres -d joomla_ut -a -f Tests/Stubs/Schema/pgsql.sql
    - stage: Test
      php: 7.4
      addons:
        postgresql: "9.6"
      services:
        - postgresql
      env: DB="pgsql" PGSQL_VERSION=10.0 PHPUNIT_CONF=".travis/phpunit.pgsql.xml" COMPOSER_FLAGS="--prefer-stable"
      before_script:
        - bash ./.travis/install-postgres-10.sh
        - psql -U postgres -c 'create database joomla_ut;'
        - psql -U postgres -d joomla_ut -a -f Tests/Stubs/Schema/pgsql.sql
    - stage: Test
      if: NOT type = pull_request
      php: nightly
      addons:
        postgresql: "9.6"
      services:
        - postgresql
      env: DB="pgsql" PGSQL_VERSION=10.0 PHPUNIT_CONF=".travis/phpunit.pgsql.xml" COMPOSER_FLAGS="--prefer-stable --ignore-platform-req=php"
      before_script:
        - bash ./.travis/install-postgres-10.sh
        - psql -U postgres -c 'create database joomla_ut;'
        - psql -U postgres -d joomla_ut -a -f Tests/Stubs/Schema/pgsql.sql

    # PDO PostgreSQL 11.0
    - stage: Test
      if: NOT type = pull_request
      php: 7.3
      services:
        - docker
      env: DB="pgsql" PGSQL_VERSION=11.0 PHPUNIT_CONF=".travis/phpunit.pgsql.xml" COMPOSER_FLAGS="--prefer-stable"
      before_script:
        - bash ./.travis/install-postgres-11.sh
        - psql -U postgres -h localhost -c 'create database joomla_ut;'
        - psql -U postgres -h localhost -d joomla_ut -a -f Tests/Stubs/Schema/pgsql.sql
    - stage: Test
      php: 7.4
      services:
        - docker
      env: DB="pgsql" PGSQL_VERSION=11.0 PHPUNIT_CONF=".travis/phpunit.pgsql.xml" COMPOSER_FLAGS="--prefer-stable"
      before_script:
        - bash ./.travis/install-postgres-11.sh
        - psql -U postgres -h localhost -c 'create database joomla_ut;'
        - psql -U postgres -h localhost -d joomla_ut -a -f Tests/Stubs/Schema/pgsql.sql
    - stage: Test
      if: NOT type = pull_request
      php: nightly
      services:
        - docker
      env: DB="pgsql" PGSQL_VERSION=11.0 PHPUNIT_CONF=".travis/phpunit.pgsql.xml" COMPOSER_FLAGS="--prefer-stable --ignore-platform-req=php"
      before_script:
        - bash ./.travis/install-postgres-11.sh
        - psql -U postgres -h localhost -c 'create database joomla_ut;'
<<<<<<< HEAD
        - psql -U postgres -h localhost -d joomla_ut -a -f Tests/Stubs/Schema/pgsql.sql
=======
        - psql -U postgres -h localhost -d joomla_ut -a -f Tests/Stubs/postgresql.sql

    # PostgreSQL 9.1
    - stage: Test
      php: 5.3
      dist: precise
      addons:
        postgresql: "9.1"
      services:
        - postgresql
      env: DB="postgresql" PGSQL_VERSION=9.1 PHPUNIT_CONF=".travis/phpunit.postgresql.xml" COMPOSER_FLAGS="--prefer-stable"
      before_script:
        - psql -U postgres -c 'create database joomla_ut;'
        - psql -U postgres -d joomla_ut -a -f Tests/Stubs/postgresql.sql
    - stage: Test
      php: 5.3
      dist: precise
      addons:
        postgresql: "9.1"
      services:
        - postgresql
      env: DB="postgresql" PGSQL_VERSION=9.1 PHPUNIT_CONF=".travis/phpunit.postgresql.xml" COMPOSER_FLAGS="--prefer-stable --prefer-lowest"
      before_script:
        - psql -U postgres -c 'create database joomla_ut;'
        - psql -U postgres -d joomla_ut -a -f Tests/Stubs/postgresql.sql

    # PostgreSQL 9.2
    - stage: Test
      if: NOT type = pull_request
      php: 5.4
      addons:
        postgresql: "9.2"
      services:
        - postgresql
      env: DB="postgresql" PGSQL_VERSION=9.2 PHPUNIT_CONF=".travis/phpunit.postgresql.xml" COMPOSER_FLAGS="--prefer-stable"
      before_script:
        - psql -U postgres -c 'create database joomla_ut;'
        - psql -U postgres -d joomla_ut -a -f Tests/Stubs/postgresql.sql

    # PostgreSQL 9.3
    - stage: Test
      if: NOT type = pull_request
      php: 5.5
      addons:
        postgresql: "9.3"
      services:
        - postgresql
      env: DB="postgresql" PGSQL_VERSION=9.3 PHPUNIT_CONF=".travis/phpunit.postgresql.xml" COMPOSER_FLAGS="--prefer-stable"
      before_script:
        - psql -U postgres -c 'create database joomla_ut;'
        - psql -U postgres -d joomla_ut -a -f Tests/Stubs/postgresql.sql

    # PostgreSQL 9.4
    - stage: Test
      if: NOT type = pull_request
      php: 5.6
      addons:
        postgresql: "9.4"
      services:
        - postgresql
      env: DB="postgresql" PGSQL_VERSION=9.4 PHPUNIT_CONF=".travis/phpunit.postgresql.xml" COMPOSER_FLAGS="--prefer-stable"
      before_script:
        - psql -U postgres -c 'create database joomla_ut;'
        - psql -U postgres -d joomla_ut -a -f Tests/Stubs/postgresql.sql

    # PostgreSQL 9.5
    - stage: Test
      if: NOT type = pull_request
      php: 7.0
      addons:
        postgresql: "9.5"
      services:
        - postgresql
      env: DB="postgresql" PGSQL_VERSION=9.5 PHPUNIT_CONF=".travis/phpunit.postgresql.xml" COMPOSER_FLAGS="--prefer-stable"
      before_script:
        - psql -U postgres -c 'create database joomla_ut;'
        - psql -U postgres -d joomla_ut -a -f Tests/Stubs/postgresql.sql

    # PostgreSQL 9.6
    - stage: Test
      if: NOT type = pull_request
      php: 7.1
      addons:
        postgresql: "9.6"
      services:
        - postgresql
      env: DB="postgresql" PGSQL_VERSION=9.6 PHPUNIT_CONF=".travis/phpunit.postgresql.xml" COMPOSER_FLAGS="--prefer-stable"
      before_script:
        - psql -U postgres -c 'create database joomla_ut;'
        - psql -U postgres -d joomla_ut -a -f Tests/Stubs/postgresql.sql
>>>>>>> b2a87d66

    # SQL Server
    - stage: Test
      if: NOT type = pull_request
      php: 7.2
      sudo: required
<<<<<<< HEAD
      services:
        - docker
      env: DB="sqlsrv" PHPUNIT_CONF=".travis/phpunit.sqlsrv.xml" SQL_SERVER_VERSION="5.8.0"
=======
      addons:
        postgresql: "9.6"
      services:
        - postgresql
      env: DB="postgresql" PGSQL_VERSION=10.0 PHPUNIT_CONF=".travis/phpunit.postgresql.xml" COMPOSER_FLAGS="--prefer-stable"
      before_script:
        - bash ./.travis/install-postgres-10.sh
        - psql -U postgres -c 'create database joomla_ut;'
        - psql -U postgres -d joomla_ut -a -f Tests/Stubs/postgresql.sql
    - stage: Test
      if: NOT type = pull_request
      php: 7.3
      sudo: required
      addons:
        postgresql: "9.6"
      services:
        - postgresql
      env: DB="postgresql" PGSQL_VERSION=10.0 PHPUNIT_CONF=".travis/phpunit.postgresql.xml" COMPOSER_FLAGS="--prefer-stable"
      before_script:
        - bash ./.travis/install-postgres-10.sh
        - psql -U postgres -c 'create database joomla_ut;'
        - psql -U postgres -d joomla_ut -a -f Tests/Stubs/postgresql.sql
    - stage: Test
      php: 7.3
      sudo: required
      addons:
        postgresql: "9.6"
      services:
        - postgresql
      env: DB="postgresql" PGSQL_VERSION=10.0 PHPUNIT_CONF=".travis/phpunit.postgresql.xml" COMPOSER_FLAGS="--prefer-stable"
      before_script:
        - bash ./.travis/install-postgres-10.sh
        - psql -U postgres -c 'create database joomla_ut;'
        - psql -U postgres -d joomla_ut -a -f Tests/Stubs/postgresql.sql
    - stage: Test
      php: 7.4
      sudo: required
      addons:
        postgresql: "9.6"
      services:
        - postgresql
      env: DB="postgresql" PGSQL_VERSION=10.0 PHPUNIT_CONF=".travis/phpunit.postgresql.xml" COMPOSER_FLAGS="--prefer-stable"
      before_script:
        - bash ./.travis/install-postgres-10.sh
        - psql -U postgres -c 'create database joomla_ut;'
        - psql -U postgres -d joomla_ut -a -f Tests/Stubs/postgresql.sql
    - stage: Test
      if: NOT type = pull_request
      php: nightly
      sudo: required
      addons:
        postgresql: "9.6"
      services:
        - postgresql
      env: DB="postgresql" PGSQL_VERSION=10.0 PHPUNIT_CONF=".travis/phpunit.postgresql.xml" COMPOSER_FLAGS="--prefer-stable --ignore-platform-req=php"
>>>>>>> b2a87d66
      before_script:
        - bash ./.travis/install-mssql.sh $SQL_SERVER_VERSION
    - stage: Test
      if: NOT type = pull_request
      php: 7.3
      sudo: required
      services:
        - docker
<<<<<<< HEAD
      env: DB="sqlsrv" PHPUNIT_CONF=".travis/phpunit.sqlsrv.xml" SQL_SERVER_VERSION="5.8.0"
=======
      env: DB="postgresql" PGSQL_VERSION=11.0 PHPUNIT_CONF=".travis/phpunit.postgresql.xml" COMPOSER_FLAGS="--prefer-stable"
>>>>>>> b2a87d66
      before_script:
        - bash ./.travis/install-mssql.sh $SQL_SERVER_VERSION
    - stage: Test
      php: 7.4
      sudo: required
      services:
        - docker
<<<<<<< HEAD
      env: DB="sqlsrv" PHPUNIT_CONF=".travis/phpunit.sqlsrv.xml" SQL_SERVER_VERSION="5.8.0"
=======
      env: DB="postgresql" PGSQL_VERSION=11.0 PHPUNIT_CONF=".travis/phpunit.postgresql.xml" COMPOSER_FLAGS="--prefer-stable"
>>>>>>> b2a87d66
      before_script:
        - bash ./.travis/install-mssql.sh $SQL_SERVER_VERSION
    - stage: Test
      if: NOT type = pull_request
      php: nightly
      sudo: required
      services:
        - docker
<<<<<<< HEAD
      env: DB="sqlsrv" PHPUNIT_CONF=".travis/phpunit.sqlsrv.xml" SQL_SERVER_VERSION="5.8.0"
=======
      env: DB="postgresql" PGSQL_VERSION=11.0 PHPUNIT_CONF=".travis/phpunit.postgresql.xml" COMPOSER_FLAGS="--prefer-stable --ignore-platform-req=php"
>>>>>>> b2a87d66
      before_script:
        - bash ./.travis/install-mssql.sh $SQL_SERVER_VERSION

    # PHPCS
    - stage: Coding standard
      php: 7.2
      script:
        - vendor/bin/phpcs --config-set installed_paths vendor/joomla/coding-standards && vendor/bin/phpcs -p --report=full --extensions=php --standard=ruleset.xml src/

install:
  - rm -f composer.lock
  - travis_retry composer -n update $COMPOSER_FLAGS

script:
  - vendor/bin/phpunit --configuration $PHPUNIT_CONF<|MERGE_RESOLUTION|>--- conflicted
+++ resolved
@@ -13,422 +13,137 @@
 
 jobs:
   allow_failures:
-    - php: 7.4snapshot
+    - php: nightly
   include:
     # SQLite
     - stage: Test
-<<<<<<< HEAD
-=======
-      if: NOT type = pull_request
-      php: 5.3
+      php: 7.2
+      env: DB="sqlite" PHPUNIT_CONF=".travis/phpunit.sqlite.xml" COMPOSER_FLAGS="--prefer-stable"
+    - stage: Test
+      if: NOT type = pull_request
+      php: 7.3
+      env: DB="sqlite" PHPUNIT_CONF=".travis/phpunit.sqlite.xml" COMPOSER_FLAGS="--prefer-stable"
+    - stage: Test
+      php: 7.4
+      env: DB="sqlite" PHPUNIT_CONF=".travis/phpunit.sqlite.xml" COMPOSER_FLAGS="--prefer-stable"
+    - stage: Test
+      if: NOT type = pull_request
+      php: nightly
+      env: DB="sqlite" PHPUNIT_CONF=".travis/phpunit.sqlite.xml" COMPOSER_FLAGS="--prefer-stable --ignore-platform-req=php"
+
+    # PDO MySQL 5.6
+    - stage: Test
+      php: 7.2
+      env: DB="mysql" MYSQL_VERSION=5.6 PHPUNIT_CONF=".travis/phpunit.mysql.xml" COMPOSER_FLAGS="--prefer-stable --prefer-lowest"
+    - stage: Test
+      if: NOT type = pull_request
+      php: 7.3
+      env: DB="mysql" MYSQL_VERSION=5.6 PHPUNIT_CONF=".travis/phpunit.mysql.xml" COMPOSER_FLAGS="--prefer-stable"
+
+    # PDO MySQL 5.7
+    - stage: Test
+      if: NOT type = pull_request
+      php: 7.2
+      env: DB="mysql.docker" MYSQL_VERSION=5.7 PHPUNIT_CONF=".travis/phpunit.mysql.docker.xml" COMPOSER_FLAGS="--prefer-stable"
+      before_script:
+        - bash ./.travis/install-mysql-5.7.sh
+    - stage: Test
+      if: NOT type = pull_request
+      php: 7.3
+      env: DB="mysql.docker" MYSQL_VERSION=5.7 PHPUNIT_CONF=".travis/phpunit.mysql.docker.xml" COMPOSER_FLAGS="--prefer-stable"
+      before_script:
+        - bash ./.travis/install-mysql-5.7.sh
+    - stage: Test
+      php: 7.4
+      env: DB="mysql.docker" MYSQL_VERSION=5.7 PHPUNIT_CONF=".travis/phpunit.mysql.docker.xml" COMPOSER_FLAGS="--prefer-stable"
+      before_script:
+        - bash ./.travis/install-mysql-5.7.sh
+    - stage: Test
+      if: NOT type = pull_request
+      php: nightly
+      env: DB="mysql.docker" MYSQL_VERSION=5.7 PHPUNIT_CONF=".travis/phpunit.mysql.docker.xml" COMPOSER_FLAGS="--prefer-stable"
+      before_script:
+        - bash ./.travis/install-mysql-5.7.sh
+
+    # PDO MySQL 8.0
+    - stage: Test
+      if: NOT type = pull_request
+      php: 7.3
+      env: DB="mysql.docker" MYSQL_VERSION=8.0 PHPUNIT_CONF=".travis/phpunit.mysql.docker.xml" COMPOSER_FLAGS="--prefer-stable"
+      before_script:
+        - bash ./.travis/install-mysql-8.0.sh
+    - stage: Test
+      php: 7.4
+      env: DB="mysql.docker" MYSQL_VERSION=8.0 PHPUNIT_CONF=".travis/phpunit.mysql.docker.xml" COMPOSER_FLAGS="--prefer-stable"
+      before_script:
+        - bash ./.travis/install-mysql-8.0.sh
+    - stage: Test
+      if: NOT type = pull_request
+      php: nightly
+      env: DB="mysql.docker" MYSQL_VERSION=8.0 PHPUNIT_CONF=".travis/phpunit.mysql.docker.xml" COMPOSER_FLAGS="--prefer-stable"
+      before_script:
+        - bash ./.travis/install-mysql-8.0.sh
+
+    # MySQLi 5.6
+    - stage: Test
+      php: 7.2
+      env: DB="mysqli" MYSQL_VERSION=5.6 PHPUNIT_CONF=".travis/phpunit.mysqli.xml" COMPOSER_FLAGS="--prefer-stable --prefer-lowest"
+    - stage: Test
+      if: NOT type = pull_request
+      php: 7.3
+      env: DB="mysqli" MYSQL_VERSION=5.6 PHPUNIT_CONF=".travis/phpunit.mysqli.xml" COMPOSER_FLAGS="--prefer-stable"
+
+    # MySQLi 5.7
+    - stage: Test
+      if: NOT type = pull_request
+      php: 7.2
+      env: DB="mysqli.docker" MYSQL_VERSION=5.7 PHPUNIT_CONF=".travis/phpunit.mysqli.docker.xml" COMPOSER_FLAGS="--prefer-stable"
+      before_script:
+        - bash ./.travis/install-mysql-5.7.sh
+    - stage: Test
+      if: NOT type = pull_request
+      php: 7.3
+      env: DB="mysqli.docker" MYSQL_VERSION=5.7 PHPUNIT_CONF=".travis/phpunit.mysqli.docker.xml" COMPOSER_FLAGS="--prefer-stable"
+      before_script:
+        - bash ./.travis/install-mysql-5.7.sh
+    - stage: Test
+      php: 7.4
+      env: DB="mysqli.docker" MYSQL_VERSION=5.7 PHPUNIT_CONF=".travis/phpunit.mysqli.docker.xml" COMPOSER_FLAGS="--prefer-stable"
+      before_script:
+        - bash ./.travis/install-mysql-5.7.sh
+    - stage: Test
+      if: NOT type = pull_request
+      php: nightly
+      env: DB="mysqli.docker" MYSQL_VERSION=5.7 PHPUNIT_CONF=".travis/phpunit.mysqli.docker.xml" COMPOSER_FLAGS="--prefer-stable"
+      before_script:
+        - bash ./.travis/install-mysql-5.7.sh
+
+    # MySQLi 8.0
+    - stage: Test
+      if: NOT type = pull_request
+      php: 7.3
+      env: DB="mysqli.docker" MYSQL_VERSION=8.0 PHPUNIT_CONF=".travis/phpunit.mysqli.docker.xml" COMPOSER_FLAGS="--prefer-stable"
+      before_script:
+        - bash ./.travis/install-mysql-8.0.sh
+    - stage: Test
+      php: 7.4
+      env: DB="mysqli.docker" MYSQL_VERSION=8.0 PHPUNIT_CONF=".travis/phpunit.mysqli.docker.xml" COMPOSER_FLAGS="--prefer-stable"
+      before_script:
+        - bash ./.travis/install-mysql-8.0.sh
+    - stage: Test
+      if: NOT type = pull_request
+      php: nightly
+      env: DB="mysqli.docker" MYSQL_VERSION=8.0 PHPUNIT_CONF=".travis/phpunit.mysqli.docker.xml" COMPOSER_FLAGS="--prefer-stable"
+      before_script:
+        - bash ./.travis/install-mysql-8.0.sh
+
+    # MariaDB 10.0 (MySQLi)
+    - stage: Test
+      php: 7.2
       dist: precise
-      env: DB="sqlite" PHPUNIT_CONF=".travis/phpunit.sqlite.xml" COMPOSER_FLAGS="--prefer-stable"
-    - stage: Test
-      php: 5.3
-      dist: precise
-      env: DB="sqlite" PHPUNIT_CONF=".travis/phpunit.sqlite.xml" COMPOSER_FLAGS="--prefer-stable --prefer-lowest"
-    - stage: Test
-      if: NOT type = pull_request
-      php: 5.4
-      env: DB="sqlite" PHPUNIT_CONF=".travis/phpunit.sqlite.xml" COMPOSER_FLAGS="--prefer-stable"
-    - stage: Test
-      if: NOT type = pull_request
-      php: 5.5
-      env: DB="sqlite" PHPUNIT_CONF=".travis/phpunit.sqlite.xml" COMPOSER_FLAGS="--prefer-stable"
-    - stage: Test
-      php: 5.6
-      env: DB="sqlite" PHPUNIT_CONF=".travis/phpunit.sqlite.xml" COMPOSER_FLAGS="--prefer-stable"
-    - stage: Test
-      if: NOT type = pull_request
-      php: 7.0
-      env: DB="sqlite" PHPUNIT_CONF=".travis/phpunit.sqlite.xml" COMPOSER_FLAGS="--prefer-stable"
-    - stage: Test
-      if: NOT type = pull_request
-      php: 7.1
-      env: DB="sqlite" PHPUNIT_CONF=".travis/phpunit.sqlite.xml" COMPOSER_FLAGS="--prefer-stable"
-    - stage: Test
->>>>>>> b2a87d66
-      php: 7.2
-      env: DB="sqlite" PHPUNIT_CONF=".travis/phpunit.sqlite.xml" COMPOSER_FLAGS="--prefer-stable"
-    - stage: Test
-      if: NOT type = pull_request
-      php: 7.3
-      env: DB="sqlite" PHPUNIT_CONF=".travis/phpunit.sqlite.xml" COMPOSER_FLAGS="--prefer-stable"
-    - stage: Test
-      php: 7.3
-      env: DB="sqlite" PHPUNIT_CONF=".travis/phpunit.sqlite.xml" COMPOSER_FLAGS="--prefer-stable"
-    - stage: Test
-      php: 7.4
-      env: DB="sqlite" PHPUNIT_CONF=".travis/phpunit.sqlite.xml" COMPOSER_FLAGS="--prefer-stable"
-    - stage: Test
-      if: NOT type = pull_request
-      php: nightly
-      env: DB="sqlite" PHPUNIT_CONF=".travis/phpunit.sqlite.xml" COMPOSER_FLAGS="--prefer-stable --ignore-platform-req=php"
-
-<<<<<<< HEAD
-    # PDO MySQL 5.6
-    - stage: Test
-      php: 7.2
-      env: DB="mysql" MYSQL_VERSION=5.6 PHPUNIT_CONF=".travis/phpunit.mysql.xml" COMPOSER_FLAGS="--prefer-stable --prefer-lowest"
-    - stage: Test
-      if: NOT type = pull_request
-      php: 7.3
-      env: DB="mysql" MYSQL_VERSION=5.6 PHPUNIT_CONF=".travis/phpunit.mysql.xml"
-=======
-    # PDO MySQL 5.5
-    - stage: Test
-      php: 5.3
-      dist: precise
-      env: DB="mysql" MYSQL_VERSION=5.5 PHPUNIT_CONF=".travis/phpunit.mysql.xml" COMPOSER_FLAGS="--prefer-stable"
-      before_script:
-        - mysql -u root -e 'create database joomla_ut;'
-        - mysql -u root joomla_ut < Tests/Stubs/mysql.sql
-    - stage: Test
-      php: 5.3
-      dist: precise
-      env: DB="mysql" MYSQL_VERSION=5.5 PHPUNIT_CONF=".travis/phpunit.mysql.xml" COMPOSER_FLAGS="--prefer-stable --prefer-lowest"
-      before_script:
-        - mysql -u root -e 'create database joomla_ut;'
-        - mysql -u root joomla_ut < Tests/Stubs/mysql.sql
-
-    # PDO MySQL 5.6
-    - stage: Test
-      php: 5.4
-      env: DB="mysql" MYSQL_VERSION=5.6 PHPUNIT_CONF=".travis/phpunit.mysql.xml" COMPOSER_FLAGS="--prefer-stable"
-      before_script:
-        - mysql -u root -e 'create database joomla_ut;'
-        - mysql -u root joomla_ut < Tests/Stubs/mysql.sql
-    - stage: Test
-      if: NOT type = pull_request
-      php: 5.5
-      env: DB="mysql" MYSQL_VERSION=5.6 PHPUNIT_CONF=".travis/phpunit.mysql.xml" COMPOSER_FLAGS="--prefer-stable"
-      before_script:
-        - mysql -u root -e 'create database joomla_ut;'
-        - mysql -u root joomla_ut < Tests/Stubs/mysql.sql
-    - stage: Test
-      php: 5.6
-      env: DB="mysql" MYSQL_VERSION=5.6 PHPUNIT_CONF=".travis/phpunit.mysql.xml" COMPOSER_FLAGS="--prefer-stable"
-      before_script:
-        - mysql -u root -e 'create database joomla_ut;'
-        - mysql -u root joomla_ut < Tests/Stubs/mysql.sql
-    - stage: Test
-      if: NOT type = pull_request
-      php: 7.0
-      env: DB="mysql" MYSQL_VERSION=5.6 PHPUNIT_CONF=".travis/phpunit.mysql.xml" COMPOSER_FLAGS="--prefer-stable"
-      before_script:
-        - mysql -u root -e 'create database joomla_ut;'
-        - mysql -u root joomla_ut < Tests/Stubs/mysql.sql
->>>>>>> b2a87d66
-
-    # PDO MySQL 5.7
-    - stage: Test
-      if: NOT type = pull_request
-<<<<<<< HEAD
-      php: 7.2
-      env: DB="mysql.docker" MYSQL_VERSION=5.7 PHPUNIT_CONF=".travis/phpunit.mysql.docker.xml"
-=======
-      php: 7.1
-      sudo: required
-      services:
-        - docker
-      env: DB="mysql.docker" MYSQL_VERSION=5.7 PHPUNIT_CONF=".travis/phpunit.mysql.docker.xml" COMPOSER_FLAGS="--prefer-stable"
-      before_script:
-        - bash ./.travis/install-mysql-5.7.sh
-        - mysql -h 127.0.0.1 -P 33306 -u root joomla_ut < Tests/Stubs/mysql.sql
-    - stage: Test
-      if: NOT type = pull_request
-      php: 7.2
-      sudo: required
-      services:
-        - docker
-      env: DB="mysql.docker" MYSQL_VERSION=5.7 PHPUNIT_CONF=".travis/phpunit.mysql.docker.xml" COMPOSER_FLAGS="--prefer-stable"
->>>>>>> b2a87d66
-      before_script:
-        - bash ./.travis/install-mysql-5.7.sh
-    - stage: Test
-      if: NOT type = pull_request
-      php: 7.3
-<<<<<<< HEAD
-      env: DB="mysql.docker" MYSQL_VERSION=5.7 PHPUNIT_CONF=".travis/phpunit.mysql.docker.xml"
-=======
-      sudo: required
-      services:
-        - docker
-      env: DB="mysql.docker" MYSQL_VERSION=5.7 PHPUNIT_CONF=".travis/phpunit.mysql.docker.xml" COMPOSER_FLAGS="--prefer-stable"
->>>>>>> b2a87d66
-      before_script:
-        - bash ./.travis/install-mysql-5.7.sh
-    - stage: Test
-      if: NOT type = pull_request
-      php: 7.3
-<<<<<<< HEAD
-      # This empty flag removes the prefer-stable switch to cause dev dependencies to be installed
-      env: DB="mysql.docker" MYSQL_VERSION=5.7 PHPUNIT_CONF=".travis/phpunit.mysql.docker.xml" COMPOSER_FLAGS=""
-=======
-      sudo: required
-      services:
-        - docker
-      env: DB="mysql.docker" MYSQL_VERSION=5.7 PHPUNIT_CONF=".travis/phpunit.mysql.docker.xml" COMPOSER_FLAGS="--prefer-stable"
->>>>>>> b2a87d66
-      before_script:
-        - bash ./.travis/install-mysql-5.7.sh
-    - stage: Test
-      php: 7.4
-<<<<<<< HEAD
-      env: DB="mysql.docker" MYSQL_VERSION=5.7 PHPUNIT_CONF=".travis/phpunit.mysql.docker.xml"
-=======
-      sudo: required
-      services:
-        - docker
-      env: DB="mysql.docker" MYSQL_VERSION=5.7 PHPUNIT_CONF=".travis/phpunit.mysql.docker.xml" COMPOSER_FLAGS="--prefer-stable"
->>>>>>> b2a87d66
-      before_script:
-        - bash ./.travis/install-mysql-5.7.sh
-    - stage: Test
-      if: NOT type = pull_request
-      php: nightly
-<<<<<<< HEAD
-      env: DB="mysql.docker" MYSQL_VERSION=5.7 PHPUNIT_CONF=".travis/phpunit.mysql.docker.xml"
-=======
-      sudo: required
-      services:
-        - docker
-      env: DB="mysql.docker" MYSQL_VERSION=5.7 PHPUNIT_CONF=".travis/phpunit.mysql.docker.xml" COMPOSER_FLAGS="--prefer-stable --ignore-platform-req=php"
->>>>>>> b2a87d66
-      before_script:
-        - bash ./.travis/install-mysql-5.7.sh
-
-    # PDO MySQL 8.0
-    - stage: Test
-      if: NOT type = pull_request
-      php: 7.3
-<<<<<<< HEAD
-      env: DB="mysql.docker" MYSQL_VERSION=8.0 PHPUNIT_CONF=".travis/phpunit.mysql.docker.xml"
-=======
-      sudo: required
-      services:
-        - docker
-      env: DB="mysql.docker" MYSQL_VERSION=8.0 PHPUNIT_CONF=".travis/phpunit.mysql.docker.xml" COMPOSER_FLAGS="--prefer-stable"
->>>>>>> b2a87d66
-      before_script:
-        - bash ./.travis/install-mysql-8.0.sh
-    - stage: Test
-      if: NOT type = pull_request
-      php: 7.4
-<<<<<<< HEAD
-      env: DB="mysql.docker" MYSQL_VERSION=8.0 PHPUNIT_CONF=".travis/phpunit.mysql.docker.xml"
-=======
-      sudo: required
-      services:
-        - docker
-      env: DB="mysql.docker" MYSQL_VERSION=8.0 PHPUNIT_CONF=".travis/phpunit.mysql.docker.xml" COMPOSER_FLAGS="--prefer-stable"
->>>>>>> b2a87d66
-      before_script:
-        - bash ./.travis/install-mysql-8.0.sh
-    - stage: Test
-      if: NOT type = pull_request
-      php: nightly
-<<<<<<< HEAD
-      env: DB="mysql.docker" MYSQL_VERSION=8.0 PHPUNIT_CONF=".travis/phpunit.mysql.docker.xml"
-      before_script:
-        - bash ./.travis/install-mysql-8.0.sh
-
-    # MySQLi 5.6
-    - stage: Test
-      php: 7.2
-      env: DB="mysqli" MYSQL_VERSION=5.6 PHPUNIT_CONF=".travis/phpunit.mysqli.xml" COMPOSER_FLAGS="--prefer-stable --prefer-lowest"
-    - stage: Test
-      if: NOT type = pull_request
-      php: 7.3
-      env: DB="mysqli" MYSQL_VERSION=5.6 PHPUNIT_CONF=".travis/phpunit.mysqli.xml"
-=======
-      sudo: required
-      services:
-        - docker
-      env: DB="mysql.docker" MYSQL_VERSION=8.0 PHPUNIT_CONF=".travis/phpunit.mysql.docker.xml" COMPOSER_FLAGS="--prefer-stable --ignore-platform-req=php"
-      before_script:
-        - bash ./.travis/install-mysql-8.0.sh
-        - mysql -h 127.0.0.1 -P 33306 -u root joomla_ut < Tests/Stubs/mysql.sql
-
-    # MySQLi 5.5
-    - stage: Test
-      php: 5.3
-      dist: precise
-      env: DB="mysqli" MYSQL_VERSION=5.5 PHPUNIT_CONF=".travis/phpunit.mysqli.xml" COMPOSER_FLAGS="--prefer-stable"
-      before_script:
-        - mysql -u root -e 'create database joomla_ut;'
-        - mysql -u root joomla_ut < Tests/Stubs/mysql.sql
-    - stage: Test
-      php: 5.3
-      dist: precise
-      env: DB="mysqli" MYSQL_VERSION=5.5 PHPUNIT_CONF=".travis/phpunit.mysqli.xml" COMPOSER_FLAGS="--prefer-stable --prefer-lowest"
-      before_script:
-        - mysql -u root -e 'create database joomla_ut;'
-        - mysql -u root joomla_ut < Tests/Stubs/mysql.sql
-
-    # MySQLi 5.6
-    - stage: Test
-      php: 5.4
-      env: DB="mysqli" MYSQL_VERSION=5.6 PHPUNIT_CONF=".travis/phpunit.mysqli.xml" COMPOSER_FLAGS="--prefer-stable"
-      before_script:
-        - mysql -u root -e 'create database joomla_ut;'
-        - mysql -u root joomla_ut < Tests/Stubs/mysql.sql
-    - stage: Test
-      if: NOT type = pull_request
-      php: 5.5
-      env: DB="mysqli" MYSQL_VERSION=5.6 PHPUNIT_CONF=".travis/phpunit.mysqli.xml" COMPOSER_FLAGS="--prefer-stable"
-      before_script:
-        - mysql -u root -e 'create database joomla_ut;'
-        - mysql -u root joomla_ut < Tests/Stubs/mysql.sql
-    - stage: Test
-      if: NOT type = pull_request
-      php: 5.6
-      env: DB="mysqli" MYSQL_VERSION=5.6 PHPUNIT_CONF=".travis/phpunit.mysqli.xml" COMPOSER_FLAGS="--prefer-stable"
-      before_script:
-        - mysql -u root -e 'create database joomla_ut;'
-        - mysql -u root joomla_ut < Tests/Stubs/mysql.sql
-    - stage: Test
-      if: NOT type = pull_request
-      php: 7.0
-      env: DB="mysqli" MYSQL_VERSION=5.6 PHPUNIT_CONF=".travis/phpunit.mysqli.xml" COMPOSER_FLAGS="--prefer-stable"
-      before_script:
-        - mysql -u root -e 'create database joomla_ut;'
-        - mysql -u root joomla_ut < Tests/Stubs/mysql.sql
->>>>>>> b2a87d66
-
-    # MySQLi 5.7
-    - stage: Test
-      if: NOT type = pull_request
-<<<<<<< HEAD
-      php: 7.2
-      env: DB="mysqli.docker" MYSQL_VERSION=5.7 PHPUNIT_CONF=".travis/phpunit.mysqli.docker.xml"
-=======
-      php: 7.1
-      sudo: required
-      services:
-        - docker
-      env: DB="mysqli.docker" MYSQL_VERSION=5.7 PHPUNIT_CONF=".travis/phpunit.mysqli.docker.xml" COMPOSER_FLAGS="--prefer-stable"
-      before_script:
-        - bash ./.travis/install-mysql-5.7.sh
-        - mysql -h 127.0.0.1 -P 33306 -u root joomla_ut < Tests/Stubs/mysql.sql
-    - stage: Test
-      if: NOT type = pull_request
-      php: 7.2
-      sudo: required
-      services:
-        - docker
-      env: DB="mysqli.docker" MYSQL_VERSION=5.7 PHPUNIT_CONF=".travis/phpunit.mysqli.docker.xml" COMPOSER_FLAGS="--prefer-stable"
->>>>>>> b2a87d66
-      before_script:
-        - bash ./.travis/install-mysql-5.7.sh
-    - stage: Test
-      if: NOT type = pull_request
-      php: 7.3
-<<<<<<< HEAD
-      env: DB="mysqli.docker" MYSQL_VERSION=5.7 PHPUNIT_CONF=".travis/phpunit.mysqli.docker.xml"
-=======
-      sudo: required
-      services:
-        - docker
-      env: DB="mysqli.docker" MYSQL_VERSION=5.7 PHPUNIT_CONF=".travis/phpunit.mysqli.docker.xml" COMPOSER_FLAGS="--prefer-stable"
->>>>>>> b2a87d66
-      before_script:
-        - bash ./.travis/install-mysql-5.7.sh
-    - stage: Test
-      if: NOT type = pull_request
-      php: 7.3
-<<<<<<< HEAD
-      # This empty flag removes the prefer-stable switch to cause dev dependencies to be installed
-      env: DB="mysqli.docker" MYSQL_VERSION=5.7 PHPUNIT_CONF=".travis/phpunit.mysqli.docker.xml" COMPOSER_FLAGS=""
-=======
-      sudo: required
-      services:
-        - docker
-      env: DB="mysqli.docker" MYSQL_VERSION=5.7 PHPUNIT_CONF=".travis/phpunit.mysqli.docker.xml" COMPOSER_FLAGS="--prefer-stable"
->>>>>>> b2a87d66
-      before_script:
-        - bash ./.travis/install-mysql-5.7.sh
-    - stage: Test
-      php: 7.4
-<<<<<<< HEAD
-      env: DB="mysqli.docker" MYSQL_VERSION=5.7 PHPUNIT_CONF=".travis/phpunit.mysqli.docker.xml"
-=======
-      sudo: required
-      services:
-        - docker
-      env: DB="mysqli.docker" MYSQL_VERSION=5.7 PHPUNIT_CONF=".travis/phpunit.mysqli.docker.xml" COMPOSER_FLAGS="--prefer-stable"
->>>>>>> b2a87d66
-      before_script:
-        - bash ./.travis/install-mysql-5.7.sh
-    - stage: Test
-      if: NOT type = pull_request
-      php: nightly
-<<<<<<< HEAD
-      env: DB="mysqli.docker" MYSQL_VERSION=5.7 PHPUNIT_CONF=".travis/phpunit.mysqli.docker.xml"
-=======
-      sudo: required
-      services:
-        - docker
-      env: DB="mysqli.docker" MYSQL_VERSION=5.7 PHPUNIT_CONF=".travis/phpunit.mysqli.docker.xml" COMPOSER_FLAGS="--prefer-stable --ignore-platform-req=php"
->>>>>>> b2a87d66
-      before_script:
-        - bash ./.travis/install-mysql-5.7.sh
-
-    # MySQLi 8.0
-    - stage: Test
-      if: NOT type = pull_request
-      php: 7.3
-<<<<<<< HEAD
-      env: DB="mysqli.docker" MYSQL_VERSION=8.0 PHPUNIT_CONF=".travis/phpunit.mysqli.docker.xml"
-=======
-      sudo: required
-      services:
-        - docker
-      env: DB="mysqli.docker" MYSQL_VERSION=8.0 PHPUNIT_CONF=".travis/phpunit.mysqli.docker.xml" COMPOSER_FLAGS="--prefer-stable"
->>>>>>> b2a87d66
-      before_script:
-        - bash ./.travis/install-mysql-8.0.sh
-    - stage: Test
-      if: NOT type = pull_request
-      php: 7.4
-<<<<<<< HEAD
-      env: DB="mysqli.docker" MYSQL_VERSION=8.0 PHPUNIT_CONF=".travis/phpunit.mysqli.docker.xml"
-=======
-      sudo: required
-      services:
-        - docker
-      env: DB="mysqli.docker" MYSQL_VERSION=8.0 PHPUNIT_CONF=".travis/phpunit.mysqli.docker.xml" COMPOSER_FLAGS="--prefer-stable"
->>>>>>> b2a87d66
-      before_script:
-        - bash ./.travis/install-mysql-8.0.sh
-    - stage: Test
-      if: NOT type = pull_request
-      php: nightly
-<<<<<<< HEAD
-      env: DB="mysqli.docker" MYSQL_VERSION=8.0 PHPUNIT_CONF=".travis/phpunit.mysqli.docker.xml"
-=======
-      sudo: required
-      services:
-        - docker
-      env: DB="mysqli.docker" MYSQL_VERSION=8.0 PHPUNIT_CONF=".travis/phpunit.mysqli.docker.xml" COMPOSER_FLAGS="--prefer-stable --ignore-platform-req=php"
->>>>>>> b2a87d66
-      before_script:
-        - bash ./.travis/install-mysql-8.0.sh
-
-    # MariaDB 10.0 (MySQLi)
-    - stage: Test
-      php: 7.2
-      dist: precise
       addons:
         mariadb: 10.0
-<<<<<<< HEAD
-      env: DB="mariadb" MARIADB_VERSION=10.0 PHPUNIT_CONF=".travis/phpunit.mysqli.xml"
-=======
       env: DB="mariadb" MARIADB_VERSION=10.0 PHPUNIT_CONF=".travis/phpunit.mysqli.xml" COMPOSER_FLAGS="--prefer-stable"
-      before_script:
-        - mysql -u root -e 'create database joomla_ut;'
-        - mysql -u root joomla_ut < Tests/Stubs/mysql.sql
->>>>>>> b2a87d66
 
     # MariaDB 10.1 (MySQLi)
     - stage: Test
@@ -436,14 +151,7 @@
       php: 7.2
       addons:
         mariadb: 10.1
-<<<<<<< HEAD
-      env: DB="mariadb" MARIADB_VERSION=10.1 PHPUNIT_CONF=".travis/phpunit.mysqli.xml"
-=======
       env: DB="mariadb" MARIADB_VERSION=10.1 PHPUNIT_CONF=".travis/phpunit.mysqli.xml" COMPOSER_FLAGS="--prefer-stable"
-      before_script:
-        - mysql -u root -e 'create database joomla_ut;'
-        - mysql -u root joomla_ut < Tests/Stubs/mysql.sql
->>>>>>> b2a87d66
 
     # MariaDB 10.2 (MySQLi)
     - stage: Test
@@ -451,59 +159,31 @@
       php: 7.2
       addons:
         mariadb: 10.2
-      env: DB="mariadb" MARIADB_VERSION=10.2 PHPUNIT_CONF=".travis/phpunit.mysqli.xml"
-    - stage: Test
-      if: NOT type = pull_request
-      php: 7.3
-      addons:
-        mariadb: 10.2
-<<<<<<< HEAD
-      env: DB="mariadb" MARIADB_VERSION=10.2 PHPUNIT_CONF=".travis/phpunit.mysqli.xml"
-=======
       env: DB="mariadb" MARIADB_VERSION=10.2 PHPUNIT_CONF=".travis/phpunit.mysqli.xml" COMPOSER_FLAGS="--prefer-stable"
-      before_script:
-        - mysql -u root -e 'create database joomla_ut;'
-        - mysql -u root joomla_ut < Tests/Stubs/mysql.sql
->>>>>>> b2a87d66
-    - stage: Test
-      php: 7.4
-      addons:
-        mariadb: 10.2
-<<<<<<< HEAD
-      env: DB="mariadb" MARIADB_VERSION=10.2 PHPUNIT_CONF=".travis/phpunit.mysqli.xml"
-=======
+    - stage: Test
+      if: NOT type = pull_request
+      php: 7.3
+      addons:
+        mariadb: 10.2
       env: DB="mariadb" MARIADB_VERSION=10.2 PHPUNIT_CONF=".travis/phpunit.mysqli.xml" COMPOSER_FLAGS="--prefer-stable"
-      before_script:
-        - mysql -u root -e 'create database joomla_ut;'
-        - mysql -u root joomla_ut < Tests/Stubs/mysql.sql
->>>>>>> b2a87d66
-    - stage: Test
-      if: NOT type = pull_request
-      php: nightly
-      addons:
-        mariadb: 10.2
-<<<<<<< HEAD
-      env: DB="mariadb" MARIADB_VERSION=10.2 PHPUNIT_CONF=".travis/phpunit.mysqli.xml"
-=======
-      env: DB="mariadb" MARIADB_VERSION=10.2 PHPUNIT_CONF=".travis/phpunit.mysqli.xml" COMPOSER_FLAGS="--prefer-stable --ignore-platform-req=php"
-      before_script:
-        - mysql -u root -e 'create database joomla_ut;'
-        - mysql -u root joomla_ut < Tests/Stubs/mysql.sql
->>>>>>> b2a87d66
+    - stage: Test
+      php: 7.4
+      addons:
+        mariadb: 10.2
+      env: DB="mariadb" MARIADB_VERSION=10.2 PHPUNIT_CONF=".travis/phpunit.mysqli.xml" COMPOSER_FLAGS="--prefer-stable"
+    - stage: Test
+      if: NOT type = pull_request
+      php: nightly
+      addons:
+        mariadb: 10.2
+      env: DB="mariadb" MARIADB_VERSION=10.2 PHPUNIT_CONF=".travis/phpunit.mysqli.xml" COMPOSER_FLAGS="--prefer-stable"
 
     # MariaDB 10.0 (PDO MySQL)
     - stage: Test
       php: 7.2
       addons:
         mariadb: 10.0
-<<<<<<< HEAD
-      env: DB="mariadb" MARIADB_VERSION=10.0 PHPUNIT_CONF=".travis/phpunit.mysql.xml"
-=======
       env: DB="mariadb" MARIADB_VERSION=10.0 PHPUNIT_CONF=".travis/phpunit.mysql.xml" COMPOSER_FLAGS="--prefer-stable"
-      before_script:
-        - mysql -u root -e 'create database joomla_ut;'
-        - mysql -u root joomla_ut < Tests/Stubs/mysql.sql
->>>>>>> b2a87d66
 
     # MariaDB 10.1 (PDO MySQL)
     - stage: Test
@@ -511,14 +191,7 @@
       php: 7.2
       addons:
         mariadb: 10.1
-<<<<<<< HEAD
-      env: DB="mariadb" MARIADB_VERSION=10.1 PHPUNIT_CONF=".travis/phpunit.mysql.xml"
-=======
       env: DB="mariadb" MARIADB_VERSION=10.1 PHPUNIT_CONF=".travis/phpunit.mysql.xml" COMPOSER_FLAGS="--prefer-stable"
-      before_script:
-        - mysql -u root -e 'create database joomla_ut;'
-        - mysql -u root joomla_ut < Tests/Stubs/mysql.sql
->>>>>>> b2a87d66
 
     # MariaDB 10.2 (PDO MySQL)
     - stage: Test
@@ -526,84 +199,24 @@
       php: 7.2
       addons:
         mariadb: 10.2
-      env: DB="mariadb" MARIADB_VERSION=10.2 PHPUNIT_CONF=".travis/phpunit.mysql.xml"
-    - stage: Test
-      if: NOT type = pull_request
-      php: 7.3
-      addons:
-        mariadb: 10.2
-<<<<<<< HEAD
-      env: DB="mariadb" MARIADB_VERSION=10.2 PHPUNIT_CONF=".travis/phpunit.mysql.xml"
-=======
       env: DB="mariadb" MARIADB_VERSION=10.2 PHPUNIT_CONF=".travis/phpunit.mysql.xml" COMPOSER_FLAGS="--prefer-stable"
-      before_script:
-        - mysql -u root -e 'create database joomla_ut;'
-        - mysql -u root joomla_ut < Tests/Stubs/mysql.sql
->>>>>>> b2a87d66
-    - stage: Test
-      php: 7.4
-      addons:
-        mariadb: 10.2
-<<<<<<< HEAD
-      env: DB="mariadb" MARIADB_VERSION=10.2 PHPUNIT_CONF=".travis/phpunit.mysql.xml"
-=======
+    - stage: Test
+      if: NOT type = pull_request
+      php: 7.3
+      addons:
+        mariadb: 10.2
       env: DB="mariadb" MARIADB_VERSION=10.2 PHPUNIT_CONF=".travis/phpunit.mysql.xml" COMPOSER_FLAGS="--prefer-stable"
-      before_script:
-        - mysql -u root -e 'create database joomla_ut;'
-        - mysql -u root joomla_ut < Tests/Stubs/mysql.sql
->>>>>>> b2a87d66
-    - stage: Test
-      if: NOT type = pull_request
-      php: nightly
-      addons:
-        mariadb: 10.2
-<<<<<<< HEAD
-      env: DB="mariadb" MARIADB_VERSION=10.2 PHPUNIT_CONF=".travis/phpunit.mysql.xml"
-=======
-      env: DB="mariadb" MARIADB_VERSION=10.2 PHPUNIT_CONF=".travis/phpunit.mysql.xml" COMPOSER_FLAGS="--prefer-stable --ignore-platform-req=php"
-      before_script:
-        - mysql -u root -e 'create database joomla_ut;'
-        - mysql -u root joomla_ut < Tests/Stubs/mysql.sql
-
-    # PDO PostgreSQL 9.1
-    - stage: Test
-      php: 5.3
-      dist: precise
-      addons:
-        postgresql: "9.1"
-      services:
-        - postgresql
-      env: DB="pgsql" PGSQL_VERSION=9.1 PHPUNIT_CONF=".travis/phpunit.pgsql.xml" COMPOSER_FLAGS="--prefer-stable"
-      before_script:
-        - psql -U postgres -c 'create database joomla_ut;'
-        - psql -U postgres -d joomla_ut -a -f Tests/Stubs/postgresql.sql
-
-    # PDO PostgreSQL 9.2
-    - stage: Test
-      if: NOT type = pull_request
-      php: 5.4
-      addons:
-        postgresql: "9.2"
-      services:
-        - postgresql
-      env: DB="pgsql" PGSQL_VERSION=9.2 PHPUNIT_CONF=".travis/phpunit.pgsql.xml" COMPOSER_FLAGS="--prefer-stable"
-      before_script:
-        - psql -U postgres -c 'create database joomla_ut;'
-        - psql -U postgres -d joomla_ut -a -f Tests/Stubs/postgresql.sql
-
-    # PDO PostgreSQL 9.3
-    - stage: Test
-      if: NOT type = pull_request
-      php: 5.5
-      addons:
-        postgresql: "9.3"
-      services:
-        - postgresql
-      env: DB="pgsql" PGSQL_VERSION=9.3 PHPUNIT_CONF=".travis/phpunit.pgsql.xml" COMPOSER_FLAGS="--prefer-stable"
-      before_script:
-        - psql -U postgres -c 'create database joomla_ut;'
-        - psql -U postgres -d joomla_ut -a -f Tests/Stubs/postgresql.sql
->>>>>>> b2a87d66
+    - stage: Test
+      php: 7.4
+      addons:
+        mariadb: 10.2
+      env: DB="mariadb" MARIADB_VERSION=10.2 PHPUNIT_CONF=".travis/phpunit.mysql.xml" COMPOSER_FLAGS="--prefer-stable"
+    - stage: Test
+      if: NOT type = pull_request
+      php: nightly
+      addons:
+        mariadb: 10.2
+      env: DB="mariadb" MARIADB_VERSION=10.2 PHPUNIT_CONF=".travis/phpunit.mysql.xml" COMPOSER_FLAGS="--prefer-stable"
 
     # PDO PostgreSQL 9.4
     - stage: Test
@@ -643,34 +256,6 @@
         - psql -U postgres -d joomla_ut -a -f Tests/Stubs/Schema/pgsql.sql
 
     # PDO PostgreSQL 10.0
-    - stage: Test
-      if: NOT type = pull_request
-<<<<<<< HEAD
-=======
-      php: 7.2
-      sudo: required
-      addons:
-        postgresql: "9.6"
-      services:
-        - postgresql
-      env: DB="pgsql" PGSQL_VERSION=10.0 PHPUNIT_CONF=".travis/phpunit.pgsql.xml" COMPOSER_FLAGS="--prefer-stable"
-      before_script:
-        - bash ./.travis/install-postgres-10.sh
-        - psql -U postgres -c 'create database joomla_ut;'
-        - psql -U postgres -d joomla_ut -a -f Tests/Stubs/postgresql.sql
-    - stage: Test
-      if: NOT type = pull_request
->>>>>>> b2a87d66
-      php: 7.3
-      addons:
-        postgresql: "9.6"
-      services:
-        - postgresql
-      env: DB="pgsql" PGSQL_VERSION=10.0 PHPUNIT_CONF=".travis/phpunit.pgsql.xml" COMPOSER_FLAGS="--prefer-stable"
-      before_script:
-        - bash ./.travis/install-postgres-10.sh
-        - psql -U postgres -c 'create database joomla_ut;'
-        - psql -U postgres -d joomla_ut -a -f Tests/Stubs/Schema/pgsql.sql
     - stage: Test
       if: NOT type = pull_request
       php: 7.3
@@ -736,205 +321,41 @@
       before_script:
         - bash ./.travis/install-postgres-11.sh
         - psql -U postgres -h localhost -c 'create database joomla_ut;'
-<<<<<<< HEAD
         - psql -U postgres -h localhost -d joomla_ut -a -f Tests/Stubs/Schema/pgsql.sql
-=======
-        - psql -U postgres -h localhost -d joomla_ut -a -f Tests/Stubs/postgresql.sql
-
-    # PostgreSQL 9.1
-    - stage: Test
-      php: 5.3
-      dist: precise
-      addons:
-        postgresql: "9.1"
-      services:
-        - postgresql
-      env: DB="postgresql" PGSQL_VERSION=9.1 PHPUNIT_CONF=".travis/phpunit.postgresql.xml" COMPOSER_FLAGS="--prefer-stable"
-      before_script:
-        - psql -U postgres -c 'create database joomla_ut;'
-        - psql -U postgres -d joomla_ut -a -f Tests/Stubs/postgresql.sql
-    - stage: Test
-      php: 5.3
-      dist: precise
-      addons:
-        postgresql: "9.1"
-      services:
-        - postgresql
-      env: DB="postgresql" PGSQL_VERSION=9.1 PHPUNIT_CONF=".travis/phpunit.postgresql.xml" COMPOSER_FLAGS="--prefer-stable --prefer-lowest"
-      before_script:
-        - psql -U postgres -c 'create database joomla_ut;'
-        - psql -U postgres -d joomla_ut -a -f Tests/Stubs/postgresql.sql
-
-    # PostgreSQL 9.2
-    - stage: Test
-      if: NOT type = pull_request
-      php: 5.4
-      addons:
-        postgresql: "9.2"
-      services:
-        - postgresql
-      env: DB="postgresql" PGSQL_VERSION=9.2 PHPUNIT_CONF=".travis/phpunit.postgresql.xml" COMPOSER_FLAGS="--prefer-stable"
-      before_script:
-        - psql -U postgres -c 'create database joomla_ut;'
-        - psql -U postgres -d joomla_ut -a -f Tests/Stubs/postgresql.sql
-
-    # PostgreSQL 9.3
-    - stage: Test
-      if: NOT type = pull_request
-      php: 5.5
-      addons:
-        postgresql: "9.3"
-      services:
-        - postgresql
-      env: DB="postgresql" PGSQL_VERSION=9.3 PHPUNIT_CONF=".travis/phpunit.postgresql.xml" COMPOSER_FLAGS="--prefer-stable"
-      before_script:
-        - psql -U postgres -c 'create database joomla_ut;'
-        - psql -U postgres -d joomla_ut -a -f Tests/Stubs/postgresql.sql
-
-    # PostgreSQL 9.4
-    - stage: Test
-      if: NOT type = pull_request
-      php: 5.6
-      addons:
-        postgresql: "9.4"
-      services:
-        - postgresql
-      env: DB="postgresql" PGSQL_VERSION=9.4 PHPUNIT_CONF=".travis/phpunit.postgresql.xml" COMPOSER_FLAGS="--prefer-stable"
-      before_script:
-        - psql -U postgres -c 'create database joomla_ut;'
-        - psql -U postgres -d joomla_ut -a -f Tests/Stubs/postgresql.sql
-
-    # PostgreSQL 9.5
-    - stage: Test
-      if: NOT type = pull_request
-      php: 7.0
-      addons:
-        postgresql: "9.5"
-      services:
-        - postgresql
-      env: DB="postgresql" PGSQL_VERSION=9.5 PHPUNIT_CONF=".travis/phpunit.postgresql.xml" COMPOSER_FLAGS="--prefer-stable"
-      before_script:
-        - psql -U postgres -c 'create database joomla_ut;'
-        - psql -U postgres -d joomla_ut -a -f Tests/Stubs/postgresql.sql
-
-    # PostgreSQL 9.6
-    - stage: Test
-      if: NOT type = pull_request
-      php: 7.1
-      addons:
-        postgresql: "9.6"
-      services:
-        - postgresql
-      env: DB="postgresql" PGSQL_VERSION=9.6 PHPUNIT_CONF=".travis/phpunit.postgresql.xml" COMPOSER_FLAGS="--prefer-stable"
-      before_script:
-        - psql -U postgres -c 'create database joomla_ut;'
-        - psql -U postgres -d joomla_ut -a -f Tests/Stubs/postgresql.sql
->>>>>>> b2a87d66
 
     # SQL Server
     - stage: Test
-      if: NOT type = pull_request
       php: 7.2
       sudo: required
-<<<<<<< HEAD
-      services:
-        - docker
-      env: DB="sqlsrv" PHPUNIT_CONF=".travis/phpunit.sqlsrv.xml" SQL_SERVER_VERSION="5.8.0"
-=======
-      addons:
-        postgresql: "9.6"
-      services:
-        - postgresql
-      env: DB="postgresql" PGSQL_VERSION=10.0 PHPUNIT_CONF=".travis/phpunit.postgresql.xml" COMPOSER_FLAGS="--prefer-stable"
-      before_script:
-        - bash ./.travis/install-postgres-10.sh
-        - psql -U postgres -c 'create database joomla_ut;'
-        - psql -U postgres -d joomla_ut -a -f Tests/Stubs/postgresql.sql
+      services:
+        - docker
+      env: DB="sqlsrv" SQL_SERVER_VERSION="5.8.0" PHPUNIT_CONF=".travis/phpunit.sqlsrv.xml" COMPOSER_FLAGS="--prefer-stable"
+      before_script:
+        - bash ./.travis/install-mssql.sh $SQL_SERVER_VERSION
     - stage: Test
       if: NOT type = pull_request
       php: 7.3
       sudo: required
-      addons:
-        postgresql: "9.6"
-      services:
-        - postgresql
-      env: DB="postgresql" PGSQL_VERSION=10.0 PHPUNIT_CONF=".travis/phpunit.postgresql.xml" COMPOSER_FLAGS="--prefer-stable"
-      before_script:
-        - bash ./.travis/install-postgres-10.sh
-        - psql -U postgres -c 'create database joomla_ut;'
-        - psql -U postgres -d joomla_ut -a -f Tests/Stubs/postgresql.sql
-    - stage: Test
-      php: 7.3
+      services:
+        - docker
+      env: DB="sqlsrv" SQL_SERVER_VERSION="5.8.0" PHPUNIT_CONF=".travis/phpunit.sqlsrv.xml" COMPOSER_FLAGS="--prefer-stable"
+      before_script:
+        - bash ./.travis/install-mssql.sh $SQL_SERVER_VERSION
+    - stage: Test
+      php: 7.4
       sudo: required
-      addons:
-        postgresql: "9.6"
-      services:
-        - postgresql
-      env: DB="postgresql" PGSQL_VERSION=10.0 PHPUNIT_CONF=".travis/phpunit.postgresql.xml" COMPOSER_FLAGS="--prefer-stable"
-      before_script:
-        - bash ./.travis/install-postgres-10.sh
-        - psql -U postgres -c 'create database joomla_ut;'
-        - psql -U postgres -d joomla_ut -a -f Tests/Stubs/postgresql.sql
-    - stage: Test
-      php: 7.4
+      services:
+        - docker
+      env: DB="sqlsrv" SQL_SERVER_VERSION="5.8.0" PHPUNIT_CONF=".travis/phpunit.sqlsrv.xml" COMPOSER_FLAGS="--prefer-stable"
+      before_script:
+        - bash ./.travis/install-mssql.sh $SQL_SERVER_VERSION
+    - stage: Test
+      if: NOT type = pull_request
+      php: nightly
       sudo: required
-      addons:
-        postgresql: "9.6"
-      services:
-        - postgresql
-      env: DB="postgresql" PGSQL_VERSION=10.0 PHPUNIT_CONF=".travis/phpunit.postgresql.xml" COMPOSER_FLAGS="--prefer-stable"
-      before_script:
-        - bash ./.travis/install-postgres-10.sh
-        - psql -U postgres -c 'create database joomla_ut;'
-        - psql -U postgres -d joomla_ut -a -f Tests/Stubs/postgresql.sql
-    - stage: Test
-      if: NOT type = pull_request
-      php: nightly
-      sudo: required
-      addons:
-        postgresql: "9.6"
-      services:
-        - postgresql
-      env: DB="postgresql" PGSQL_VERSION=10.0 PHPUNIT_CONF=".travis/phpunit.postgresql.xml" COMPOSER_FLAGS="--prefer-stable --ignore-platform-req=php"
->>>>>>> b2a87d66
-      before_script:
-        - bash ./.travis/install-mssql.sh $SQL_SERVER_VERSION
-    - stage: Test
-      if: NOT type = pull_request
-      php: 7.3
-      sudo: required
-      services:
-        - docker
-<<<<<<< HEAD
-      env: DB="sqlsrv" PHPUNIT_CONF=".travis/phpunit.sqlsrv.xml" SQL_SERVER_VERSION="5.8.0"
-=======
-      env: DB="postgresql" PGSQL_VERSION=11.0 PHPUNIT_CONF=".travis/phpunit.postgresql.xml" COMPOSER_FLAGS="--prefer-stable"
->>>>>>> b2a87d66
-      before_script:
-        - bash ./.travis/install-mssql.sh $SQL_SERVER_VERSION
-    - stage: Test
-      php: 7.4
-      sudo: required
-      services:
-        - docker
-<<<<<<< HEAD
-      env: DB="sqlsrv" PHPUNIT_CONF=".travis/phpunit.sqlsrv.xml" SQL_SERVER_VERSION="5.8.0"
-=======
-      env: DB="postgresql" PGSQL_VERSION=11.0 PHPUNIT_CONF=".travis/phpunit.postgresql.xml" COMPOSER_FLAGS="--prefer-stable"
->>>>>>> b2a87d66
-      before_script:
-        - bash ./.travis/install-mssql.sh $SQL_SERVER_VERSION
-    - stage: Test
-      if: NOT type = pull_request
-      php: nightly
-      sudo: required
-      services:
-        - docker
-<<<<<<< HEAD
-      env: DB="sqlsrv" PHPUNIT_CONF=".travis/phpunit.sqlsrv.xml" SQL_SERVER_VERSION="5.8.0"
-=======
-      env: DB="postgresql" PGSQL_VERSION=11.0 PHPUNIT_CONF=".travis/phpunit.postgresql.xml" COMPOSER_FLAGS="--prefer-stable --ignore-platform-req=php"
->>>>>>> b2a87d66
+      services:
+        - docker
+      env: DB="sqlsrv" SQL_SERVER_VERSION="5.8.0" PHPUNIT_CONF=".travis/phpunit.sqlsrv.xml" COMPOSER_FLAGS="--prefer-stable"
       before_script:
         - bash ./.travis/install-mssql.sh $SQL_SERVER_VERSION
 
