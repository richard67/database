language: php
sudo: false
dist: trusty

cache:
  directories:
    - vendor
    - $HOME/.composer/cache

env:
  - COMPOSER_FLAGS="--prefer-stable"

jobs:
  allow_failures:
    - php: 7.0
      env: PGSQL_VERSION=10.0
    - php: 7.1
      env: PGSQL_VERSION=10.0
    - php: 7.2
      env: PGSQL_VERSION=10.0
    - php: nightly
  include:
    # SQLite
    - stage: Test
      php: 7.0
      env: DB="sqlite" PHPUNIT_CONF=".travis/phpunit.sqlite.xml"
    - stage: Test
      if: NOT type = pull_request
      php: 7.1
      env: DB="sqlite" PHPUNIT_CONF=".travis/phpunit.sqlite.xml"
    - stage: Test
      php: 7.2
      env: DB="sqlite" PHPUNIT_CONF=".travis/phpunit.sqlite.xml"
    - stage: Test
      php: 7.3
      env: DB="sqlite" PHPUNIT_CONF=".travis/phpunit.sqlite.xml"
    - stage: Test
      php: 7.3
      # This empty flag removes the prefer-stable switch to cause dev dependencies to be installed
      env: DB="sqlite" PHPUNIT_CONF=".travis/phpunit.sqlite.xml" COMPOSER_FLAGS=""
    - stage: Test
      php: nightly
      env: DB="sqlite" PHPUNIT_CONF=".travis/phpunit.sqlite.xml"

    # PDO MySQL 5.6
    - stage: Test
      php: 7.0
      env: DB="mysql" MYSQL_VERSION=5.6 PHPUNIT_CONF=".travis/phpunit.mysql.xml"
    - stage: Test
      if: NOT type = pull_request
      php: 7.1
      env: DB="mysql" MYSQL_VERSION=5.6 PHPUNIT_CONF=".travis/phpunit.mysql.xml"
    - stage: Test
      php: 7.2
      env: DB="mysql" MYSQL_VERSION=5.6 PHPUNIT_CONF=".travis/phpunit.mysql.xml"
    - stage: Test
      php: 7.2
      # This empty flag removes the prefer-stable switch to cause dev dependencies to be installed
      env: DB="mysql" MYSQL_VERSION=5.6 PHPUNIT_CONF=".travis/phpunit.mysql.xml" COMPOSER_FLAGS=""
    - stage: Test
      php: nightly
      env: DB="mysql" MYSQL_VERSION=5.6 PHPUNIT_CONF=".travis/phpunit.mysql.xml"

    # PDO MySQL 5.7
    - stage: Test
      php: 7.0
      sudo: required
      env: DB="mysql" MYSQL_VERSION=5.7 PHPUNIT_CONF=".travis/phpunit.mysql.xml"
    - stage: Test
      if: NOT type = pull_request
      php: 7.1
      sudo: required
      env: DB="mysql" MYSQL_VERSION=5.7 PHPUNIT_CONF=".travis/phpunit.mysql.xml"
    - stage: Test
      php: 7.2
      sudo: required
      env: DB="mysql" MYSQL_VERSION=5.7 PHPUNIT_CONF=".travis/phpunit.mysql.xml"
    - stage: Test
      php: 7.3
      sudo: required
      env: DB="mysql" MYSQL_VERSION=5.7 PHPUNIT_CONF=".travis/phpunit.mysql.xml"
    - stage: Test
      php: 7.3
      sudo: required
      # This empty flag removes the prefer-stable switch to cause dev dependencies to be installed
      env: DB="mysql" MYSQL_VERSION=5.7 PHPUNIT_CONF=".travis/phpunit.mysql.xml" COMPOSER_FLAGS=""
    - stage: Test
      php: nightly
      sudo: required
      env: DB="mysql" MYSQL_VERSION=5.7 PHPUNIT_CONF=".travis/phpunit.mysql.xml"

    # MySQLi 5.6
    - stage: Test
      php: 7.0
      sudo: required
      env: DB="mysqli" MYSQL_VERSION=5.6 PHPUNIT_CONF=".travis/phpunit.mysqli.xml"
    - stage: Test
      if: NOT type = pull_request
      php: 7.1
      sudo: required
      env: DB="mysqli" MYSQL_VERSION=5.6 PHPUNIT_CONF=".travis/phpunit.mysqli.xml"
    - stage: Test
      php: 7.2
      sudo: required
      env: DB="mysqli" MYSQL_VERSION=5.6 PHPUNIT_CONF=".travis/phpunit.mysqli.xml"
    - stage: Test
      php: 7.2
      sudo: required
      # This empty flag removes the prefer-stable switch to cause dev dependencies to be installed
      env: DB="mysqli" MYSQL_VERSION=5.6 PHPUNIT_CONF=".travis/phpunit.mysqli.xml" COMPOSER_FLAGS=""
    - stage: Test
      php: nightly
      sudo: required
      env: DB="mysqli" MYSQL_VERSION=5.6 PHPUNIT_CONF=".travis/phpunit.mysqli.xml"

    # MySQLi 5.7
    - stage: Test
      php: 7.0
      sudo: required
      env: DB="mysqli" MYSQL_VERSION=5.7 PHPUNIT_CONF=".travis/phpunit.mysqli.xml"
    - stage: Test
      if: NOT type = pull_request
      php: 7.1
      sudo: required
      env: DB="mysqli" MYSQL_VERSION=5.7 PHPUNIT_CONF=".travis/phpunit.mysqli.xml"
    - stage: Test
      php: 7.2
      sudo: required
      env: DB="mysqli" MYSQL_VERSION=5.7 PHPUNIT_CONF=".travis/phpunit.mysqli.xml"
    - stage: Test
      php: 7.3
      sudo: required
      env: DB="mysqli" MYSQL_VERSION=5.7 PHPUNIT_CONF=".travis/phpunit.mysqli.xml"
    - stage: Test
      php: 7.3
      sudo: required
      # This empty flag removes the prefer-stable switch to cause dev dependencies to be installed
      env: DB="mysqli" MYSQL_VERSION=5.7 PHPUNIT_CONF=".travis/phpunit.mysqli.xml" COMPOSER_FLAGS=""
    - stage: Test
      php: nightly
      sudo: required
      env: DB="mysqli" MYSQL_VERSION=5.7 PHPUNIT_CONF=".travis/phpunit.mysqli.xml"

    # MariaDB 10.0 (MySQLi)
    - stage: Test
      php: 7.0
      sudo: required
      addons:
        mariadb: 10.0
      env: DB="mariadb" MARIADB_VERSION=10.0 PHPUNIT_CONF=".travis/phpunit.mysqli.xml"
    - stage: Test
      if: NOT type = pull_request
      php: 7.1
      sudo: required
      addons:
        mariadb: 10.0
      env: DB="mariadb" MARIADB_VERSION=10.0 PHPUNIT_CONF=".travis/phpunit.mysqli.xml"
    - stage: Test
      php: 7.2
      sudo: required
      addons:
        mariadb: 10.0
      env: DB="mariadb" MARIADB_VERSION=10.0 PHPUNIT_CONF=".travis/phpunit.mysqli.xml"
    - stage: Test
      php: 7.2
      sudo: required
      addons:
        mariadb: 10.0
      # This empty flag removes the prefer-stable switch to cause dev dependencies to be installed
      env: DB="mariadb" MARIADB_VERSION=10.0 PHPUNIT_CONF=".travis/phpunit.mysqli.xml" COMPOSER_FLAGS=""
    - stage: Test
      php: nightly
      sudo: required
      addons:
        mariadb: 10.0
      env: DB="mariadb" MARIADB_VERSION=10.0 PHPUNIT_CONF=".travis/phpunit.mysqli.xml"

    # MariaDB 10.1 (MySQLi)
    - stage: Test
      php: 7.0
      sudo: required
      addons:
        mariadb: 10.1
      env: DB="mariadb" MARIADB_VERSION=10.1 PHPUNIT_CONF=".travis/phpunit.mysqli.xml"
    - stage: Test
      if: NOT type = pull_request
      php: 7.1
      sudo: required
      addons:
        mariadb: 10.1
      env: DB="mariadb" MARIADB_VERSION=10.1 PHPUNIT_CONF=".travis/phpunit.mysqli.xml"
    - stage: Test
      php: 7.2
      sudo: required
      addons:
        mariadb: 10.1
      env: DB="mariadb" MARIADB_VERSION=10.1 PHPUNIT_CONF=".travis/phpunit.mysqli.xml"
    - stage: Test
      php: 7.2
      sudo: required
      addons:
        mariadb: 10.1
      # This empty flag removes the prefer-stable switch to cause dev dependencies to be installed
      env: DB="mariadb" MARIADB_VERSION=10.1 PHPUNIT_CONF=".travis/phpunit.mysqli.xml" COMPOSER_FLAGS=""
    - stage: Test
      php: nightly
      sudo: required
      addons:
        mariadb: 10.1
      env: DB="mariadb" MARIADB_VERSION=10.1 PHPUNIT_CONF=".travis/phpunit.mysqli.xml"

    # MariaDB 10.2 (PDO MySQL)
    - stage: Test
      php: 7.0
      sudo: required
      addons:
        mariadb: 10.2
      env: DB="mariadb" MARIADB_VERSION=10.2 PHPUNIT_CONF=".travis/phpunit.mysqli.xml"
    - stage: Test
      if: NOT type = pull_request
      php: 7.1
      sudo: required
      addons:
        mariadb: 10.2
      env: DB="mariadb" MARIADB_VERSION=10.2 PHPUNIT_CONF=".travis/phpunit.mysqli.xml"
    - stage: Test
      php: 7.2
      sudo: required
      addons:
        mariadb: 10.2
      env: DB="mariadb" MARIADB_VERSION=10.2 PHPUNIT_CONF=".travis/phpunit.mysqli.xml"
    - stage: Test
<<<<<<< HEAD
      php: 7.2
      sudo: required
=======
      php: 7.3
      addons:
        mariadb: 10.2
      env: DB="mariadb" MARIADB_VERSION=10.2 PHPUNIT_CONF=".travis/phpunit.mysql.xml"
    - stage: Test
      php: nightly
>>>>>>> e75b5b58
      addons:
        mariadb: 10.2
      # This empty flag removes the prefer-stable switch to cause dev dependencies to be installed
      env: DB="mariadb" MARIADB_VERSION=10.2 PHPUNIT_CONF=".travis/phpunit.mysqli.xml" COMPOSER_FLAGS=""
    - stage: Test
      php: nightly
      sudo: required
      addons:
        mariadb: 10.2
      env: DB="mariadb" MARIADB_VERSION=10.2 PHPUNIT_CONF=".travis/phpunit.mysqli.xml"

    # PDO PostgreSQL 9.2
    - stage: Test
      php: 7.0
      addons:
        postgresql: "9.2"
      services:
        - postgresql
      env: DB="pgsql" PGSQL_VERSION=9.2 PHPUNIT_CONF=".travis/phpunit.pgsql.xml"

    # PDO PostgreSQL 9.3
    - stage: Test
      php: 7.0
      addons:
        postgresql: "9.3"
      services:
        - postgresql
      env: DB="pgsql" PGSQL_VERSION=9.3 PHPUNIT_CONF=".travis/phpunit.pgsql.xml"

    # PDO PostgreSQL 9.4
    - stage: Test
      php: 7.1
      addons:
        postgresql: "9.4"
      services:
        - postgresql
      env: DB="pgsql" PGSQL_VERSION=9.4 PHPUNIT_CONF=".travis/phpunit.pgsql.xml"

    # PDO PostgreSQL 9.5
    - stage: Test
      php: 7.1
      addons:
        postgresql: "9.5"
      services:
        - postgresql
      env: DB="pgsql" PGSQL_VERSION=9.5 PHPUNIT_CONF=".travis/phpunit.pgsql.xml"

    # PDO PostgreSQL 9.6
    - stage: Test
      php: 7.0
      addons:
        postgresql: "9.6"
      services:
        - postgresql
      env: DB="pgsql" PGSQL_VERSION=9.6 PHPUNIT_CONF=".travis/phpunit.pgsql.xml"
    - stage: Test
      if: NOT type = pull_request
      php: 7.1
      addons:
        postgresql: "9.6"
      services:
        - postgresql
      env: DB="pgsql" PGSQL_VERSION=9.6 PHPUNIT_CONF=".travis/phpunit.pgsql.xml"
    - stage: Test
      php: 7.2
      addons:
        postgresql: "9.6"
      services:
        - postgresql
      env: DB="pgsql" PGSQL_VERSION=9.6 PHPUNIT_CONF=".travis/phpunit.pgsql.xml"
    - stage: Test
<<<<<<< HEAD
      php: 7.2
=======
      php: 7.3
      sudo: required
      addons:
        postgresql: "9.6"
      services:
        - postgresql
      env: DB="pgsql" PGSQL_VERSION=10.0 PHPUNIT_CONF=".travis/phpunit.pgsql.xml"
    - stage: Test
      php: 7.3
      sudo: required
>>>>>>> e75b5b58
      addons:
        postgresql: "9.6"
      services:
        - postgresql
      # This empty flag removes the prefer-stable switch to cause dev dependencies to be installed
      env: DB="pgsql" PGSQL_VERSION=9.6 PHPUNIT_CONF=".travis/phpunit.pgsql.xml" COMPOSER_FLAGS=""
    - stage: Test
      php: nightly
      sudo: required
      addons:
        postgresql: "9.6"
      services:
        - postgresql
      env: DB="pgsql" PGSQL_VERSION=9.6 PHPUNIT_CONF=".travis/phpunit.pgsql.xml"

    # PDO PostgreSQL 10.0
    - stage: Test
      php: 7.2
      sudo: required
      addons:
        postgresql: "9.6"
      services:
        - postgresql
      env: DB="pgsql" PGSQL_VERSION=10.0 PHPUNIT_CONF=".travis/phpunit.pgsql.xml"
    - stage: Test
      php: 7.2
      sudo: required
      addons:
        postgresql: "9.6"
      services:
        - postgresql
      # This empty flag removes the prefer-stable switch to cause dev dependencies to be installed
      env: DB="pgsql" PGSQL_VERSION=10.0 PHPUNIT_CONF=".travis/phpunit.pgsql.xml" COMPOSER_FLAGS=""
    - stage: Test
      php: nightly
      sudo: required
      addons:
        postgresql: "9.6"
      services:
        - postgresql
      env: DB="pgsql" PGSQL_VERSION=10.0 PHPUNIT_CONF=".travis/phpunit.pgsql.xml"

    # SQL Server
    - stage: Test
      php: 7.0
      sudo: required
      services:
        - docker
      env: DB="sqlsrv" PHPUNIT_CONF=".travis/phpunit.sqlsrv.xml"
    - stage: Test
      if: NOT type = pull_request
      php: 7.1
      sudo: required
      services:
        - docker
      env: DB="sqlsrv" PHPUNIT_CONF=".travis/phpunit.sqlsrv.xml"
    - stage: Test
      php: 7.2
      sudo: required
      services:
        - docker
      env: DB="sqlsrv" PHPUNIT_CONF=".travis/phpunit.sqlsrv.xml"
    - stage: Test
      php: 7.3
      sudo: required
      addons:
        postgresql: "9.6"
      services:
        - postgresql
      env: DB="postgresql" PGSQL_VERSION=10.0 PHPUNIT_CONF=".travis/phpunit.postgresql.xml"
    - stage: Test
      php: 7.3
      sudo: required
      services:
        - docker
      # This empty flag removes the prefer-stable switch to cause dev dependencies to be installed
      env: DB="sqlsrv" PHPUNIT_CONF=".travis/phpunit.sqlsrv.xml" COMPOSER_FLAGS=""

    # PHPCS
    - stage: Coding standard
      php: 7.1
      script:
        - vendor/bin/phpcs --config-set installed_paths vendor/joomla/coding-standards && vendor/bin/phpcs -p --report=full --extensions=php --standard=ruleset.xml src/

before_install:
  - mv ~/.phpenv/versions/$(phpenv version-name)/etc/conf.d/xdebug.ini{,.disabled} || echo "xdebug not available"

before_script:
  - if [[ "$MYSQL_VERSION" == "5.7" ]]; then bash ./.travis/install-mysql-5.7.sh; fi;
  - if [[ "$PGSQL_VERSION" == "10.0" ]]; then bash ./.travis/install-postgres-10.sh; fi;
  - if [[ "$DB" == "sqlsrv" ]]; then bash ./.travis/install-mssql.sh; fi;
  - if [[ "$DB" == "mysql" || "$DB" == "mysqli" || "$DB" == "mariadb" ]]; then mysql -u root -e 'create database joomla_ut;'; fi;
  - if [[ "$DB" == "mysql" || "$DB" == "mysqli" || "$DB" == "mariadb" ]]; then mysql -u root joomla_ut < Tests/Stubs/mysql.sql; fi;
  - if [[ "$DB" == "pgsql" ]]; then psql -U postgres -c 'create database joomla_ut;'; fi;
  - if [[ "$DB" == "pgsql" ]]; then psql -U postgres -d joomla_ut -a -f Tests/Stubs/postgresql.sql; fi;
  - if [[ "$DB" == "sqlsrv" ]]; then /opt/mssql-tools/bin/sqlcmd -S 127.0.0.1 -l 1 -U sa -P JoomlaFramework123 -b -Q "CREATE DATABASE joomla_ut"; fi;
  - if [[ "$DB" == "sqlsrv" ]]; then /opt/mssql-tools/bin/sqlcmd -S 127.0.0.1 -l 1 -U sa -P JoomlaFramework123 -i Tests/Stubs/sqlsrv.sql; fi;

install:
  - rm -f composer.lock
  - travis_retry composer -n update $COMPOSER_FLAGS

script:
  - vendor/bin/phpunit --configuration $PHPUNIT_CONF<|MERGE_RESOLUTION|>--- conflicted
+++ resolved
@@ -54,7 +54,10 @@
       php: 7.2
       env: DB="mysql" MYSQL_VERSION=5.6 PHPUNIT_CONF=".travis/phpunit.mysql.xml"
     - stage: Test
-      php: 7.2
+      php: 7.3
+      env: DB="mysql" MYSQL_VERSION=5.6 PHPUNIT_CONF=".travis/phpunit.mysql.xml"
+    - stage: Test
+      php: 7.3
       # This empty flag removes the prefer-stable switch to cause dev dependencies to be installed
       env: DB="mysql" MYSQL_VERSION=5.6 PHPUNIT_CONF=".travis/phpunit.mysql.xml" COMPOSER_FLAGS=""
     - stage: Test
@@ -104,7 +107,11 @@
       sudo: required
       env: DB="mysqli" MYSQL_VERSION=5.6 PHPUNIT_CONF=".travis/phpunit.mysqli.xml"
     - stage: Test
-      php: 7.2
+      php: 7.3
+      sudo: required
+      env: DB="mysqli" MYSQL_VERSION=5.6 PHPUNIT_CONF=".travis/phpunit.mysqli.xml"
+    - stage: Test
+      php: 7.3
       sudo: required
       # This empty flag removes the prefer-stable switch to cause dev dependencies to be installed
       env: DB="mysqli" MYSQL_VERSION=5.6 PHPUNIT_CONF=".travis/phpunit.mysqli.xml" COMPOSER_FLAGS=""
@@ -162,7 +169,13 @@
         mariadb: 10.0
       env: DB="mariadb" MARIADB_VERSION=10.0 PHPUNIT_CONF=".travis/phpunit.mysqli.xml"
     - stage: Test
-      php: 7.2
+      php: 7.3
+      sudo: required
+      addons:
+        mariadb: 10.0
+      env: DB="mariadb" MARIADB_VERSION=10.0 PHPUNIT_CONF=".travis/phpunit.mysqli.xml"
+    - stage: Test
+      php: 7.3
       sudo: required
       addons:
         mariadb: 10.0
@@ -196,7 +209,13 @@
         mariadb: 10.1
       env: DB="mariadb" MARIADB_VERSION=10.1 PHPUNIT_CONF=".travis/phpunit.mysqli.xml"
     - stage: Test
-      php: 7.2
+      php: 7.3
+      sudo: required
+      addons:
+        mariadb: 10.1
+      env: DB="mariadb" MARIADB_VERSION=10.1 PHPUNIT_CONF=".travis/phpunit.mysqli.xml"
+    - stage: Test
+      php: 7.3
       sudo: required
       addons:
         mariadb: 10.1
@@ -230,17 +249,14 @@
         mariadb: 10.2
       env: DB="mariadb" MARIADB_VERSION=10.2 PHPUNIT_CONF=".travis/phpunit.mysqli.xml"
     - stage: Test
-<<<<<<< HEAD
-      php: 7.2
-      sudo: required
-=======
-      php: 7.3
+      php: 7.3
+      sudo: required
       addons:
         mariadb: 10.2
       env: DB="mariadb" MARIADB_VERSION=10.2 PHPUNIT_CONF=".travis/phpunit.mysql.xml"
     - stage: Test
       php: nightly
->>>>>>> e75b5b58
+      sudo: required
       addons:
         mariadb: 10.2
       # This empty flag removes the prefer-stable switch to cause dev dependencies to be installed
@@ -312,20 +328,14 @@
         - postgresql
       env: DB="pgsql" PGSQL_VERSION=9.6 PHPUNIT_CONF=".travis/phpunit.pgsql.xml"
     - stage: Test
-<<<<<<< HEAD
-      php: 7.2
-=======
-      php: 7.3
-      sudo: required
-      addons:
-        postgresql: "9.6"
-      services:
-        - postgresql
-      env: DB="pgsql" PGSQL_VERSION=10.0 PHPUNIT_CONF=".travis/phpunit.pgsql.xml"
-    - stage: Test
-      php: 7.3
-      sudo: required
->>>>>>> e75b5b58
+      php: 7.3
+      addons:
+        postgresql: "9.6"
+      services:
+        - postgresql
+      env: DB="pgsql" PGSQL_VERSION=9.6 PHPUNIT_CONF=".travis/phpunit.pgsql.xml"
+    - stage: Test
+      php: 7.3
       addons:
         postgresql: "9.6"
       services:
@@ -391,11 +401,9 @@
     - stage: Test
       php: 7.3
       sudo: required
-      addons:
-        postgresql: "9.6"
-      services:
-        - postgresql
-      env: DB="postgresql" PGSQL_VERSION=10.0 PHPUNIT_CONF=".travis/phpunit.postgresql.xml"
+      services:
+        - docker
+      env: DB="sqlsrv" PHPUNIT_CONF=".travis/phpunit.sqlsrv.xml"
     - stage: Test
       php: 7.3
       sudo: required
