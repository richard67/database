language: php
sudo: false
dist: trusty

cache:
  directories:
    - vendor
    - $HOME/.composer/cache

env:
  - COMPOSER_FLAGS="--prefer-stable"

jobs:
  allow_failures:
    - php: 7.1
      env: PGSQL_VERSION=10.0
    - php: 7.2
    - php: nightly
  include:
<<<<<<< HEAD
    - php: 7.0
    - php: 7.0
      env: COMPOSER_FLAGS="--prefer-stable --prefer-lowest"
    - php: 7.0
      env: RUN_PHPCS="yes"
    - php: 7.1
    - php: 7.1
      # This empty flag removes the prefer-stable switch to cause dev dependencies to be installed
      env: COMPOSER_FLAGS=""
    - php: 7.2
    - php: nightly
  allow_failures:
    - php: 7.2
    - php: nightly
=======
    # SQLite
    - stage: Test
      php: 5.3
      dist: precise
      env: DB="sqlite" PHPUNIT_CONF=".travis/phpunit.sqlite.xml"
    - stage: Test
      php: 5.3
      dist: precise
      env: DB="sqlite" PHPUNIT_CONF=".travis/phpunit.sqlite.xml" COMPOSER_FLAGS="--prefer-stable --prefer-lowest"
    - stage: Test
      php: 5.4
      env: DB="sqlite" PHPUNIT_CONF=".travis/phpunit.sqlite.xml"
    - stage: Test
      php: 5.5
      env: DB="sqlite" PHPUNIT_CONF=".travis/phpunit.sqlite.xml"
    - stage: Test
      php: 5.6
      env: DB="sqlite" PHPUNIT_CONF=".travis/phpunit.sqlite.xml"
    - stage: Test
      php: 7.0
      env: DB="sqlite" PHPUNIT_CONF=".travis/phpunit.sqlite.xml"
    - stage: Test
      php: 7.1
      env: DB="sqlite" PHPUNIT_CONF=".travis/phpunit.sqlite.xml"
    - stage: Test
      php: 7.1
      # This empty flag removes the prefer-stable switch to cause dev dependencies to be installed
      env: DB="sqlite" PHPUNIT_CONF=".travis/phpunit.sqlite.xml" COMPOSER_FLAGS=""
    - stage: Test
      php: 7.2
      env: DB="sqlite" PHPUNIT_CONF=".travis/phpunit.sqlite.xml"
    - stage: Test
      php: nightly
      env: DB="sqlite" PHPUNIT_CONF=".travis/phpunit.sqlite.xml"

    # PDO MySQL 5.5
    - stage: Test
      php: 5.3
      dist: precise
      env: DB="mysql" MYSQL_VERSION=5.5 PHPUNIT_CONF=".travis/phpunit.mysql.xml"
    - stage: Test
      php: 5.3
      dist: precise
      env: DB="mysql" MYSQL_VERSION=5.5 PHPUNIT_CONF=".travis/phpunit.mysql.xml" COMPOSER_FLAGS="--prefer-stable --prefer-lowest"

    # PDO MySQL 5.6
    - stage: Test
      php: 5.4
      env: DB="mysql" MYSQL_VERSION=5.6 PHPUNIT_CONF=".travis/phpunit.mysql.xml"
    - stage: Test
      php: 5.5
      env: DB="mysql" MYSQL_VERSION=5.6 PHPUNIT_CONF=".travis/phpunit.mysql.xml"
    - stage: Test
      php: 5.6
      env: DB="mysql" MYSQL_VERSION=5.6 PHPUNIT_CONF=".travis/phpunit.mysql.xml"
    - stage: Test
      php: 7.1
      # This empty flag removes the prefer-stable switch to cause dev dependencies to be installed
      env: DB="mysql" MYSQL_VERSION=5.6 PHPUNIT_CONF=".travis/phpunit.mysql.xml" COMPOSER_FLAGS=""

    # PDO MySQL 5.7
    - stage: Test
      php: 7.0
      sudo: required
      env: DB="mysql" MYSQL_VERSION=5.7 PHPUNIT_CONF=".travis/phpunit.mysql.xml"
    - stage: Test
      php: 7.1
      sudo: required
      env: DB="mysql" MYSQL_VERSION=5.7 PHPUNIT_CONF=".travis/phpunit.mysql.xml"
    - stage: Test
      php: 7.1
      sudo: required
      # This empty flag removes the prefer-stable switch to cause dev dependencies to be installed
      env: DB="mysql" MYSQL_VERSION=5.7 PHPUNIT_CONF=".travis/phpunit.mysql.xml" COMPOSER_FLAGS=""
    - stage: Test
      php: 7.2
      sudo: required
      env: DB="mysql" MYSQL_VERSION=5.7 PHPUNIT_CONF=".travis/phpunit.mysql.xml"
    - stage: Test
      php: nightly
      sudo: required
      env: DB="mysql" MYSQL_VERSION=5.7 PHPUNIT_CONF=".travis/phpunit.mysql.xml"

    # MySQLi 5.5
    - stage: Test
      php: 5.3
      dist: precise
      env: DB="mysqli" MYSQL_VERSION=5.5 PHPUNIT_CONF=".travis/phpunit.mysqli.xml"
    - stage: Test
      php: 5.3
      dist: precise
      env: DB="mysqli" MYSQL_VERSION=5.5 PHPUNIT_CONF=".travis/phpunit.mysqli.xml" COMPOSER_FLAGS="--prefer-stable --prefer-lowest"

    # MySQLi 5.6
    - stage: Test
      php: 5.4
      env: DB="mysqli" MYSQL_VERSION=5.6 PHPUNIT_CONF=".travis/phpunit.mysqli.xml"
    - stage: Test
      php: 5.5
      env: DB="mysqli" MYSQL_VERSION=5.6 PHPUNIT_CONF=".travis/phpunit.mysqli.xml"
    - stage: Test
      php: 5.6
      env: DB="mysqli" MYSQL_VERSION=5.6 PHPUNIT_CONF=".travis/phpunit.mysqli.xml"
    - stage: Test
      php: 7.1
      # This empty flag removes the prefer-stable switch to cause dev dependencies to be installed
      env: DB="mysqli" MYSQL_VERSION=5.6 PHPUNIT_CONF=".travis/phpunit.mysqli.xml" COMPOSER_FLAGS=""

    # MySQLi 5.7
    - stage: Test
      php: 7.0
      sudo: required
      env: DB="mysqli" MYSQL_VERSION=5.7 PHPUNIT_CONF=".travis/phpunit.mysqli.xml"
    - stage: Test
      php: 7.1
      sudo: required
      env: DB="mysqli" MYSQL_VERSION=5.7 PHPUNIT_CONF=".travis/phpunit.mysqli.xml"
    - stage: Test
      php: 7.1
      sudo: required
      # This empty flag removes the prefer-stable switch to cause dev dependencies to be installed
      env: DB="mysqli" MYSQL_VERSION=5.7 PHPUNIT_CONF=".travis/phpunit.mysqli.xml" COMPOSER_FLAGS=""
    - stage: Test
      php: 7.2
      sudo: required
      env: DB="mysqli" MYSQL_VERSION=5.7 PHPUNIT_CONF=".travis/phpunit.mysqli.xml"
    - stage: Test
      php: nightly
      sudo: required
      env: DB="mysqli" MYSQL_VERSION=5.7 PHPUNIT_CONF=".travis/phpunit.mysqli.xml"

    # PDO PostgreSQL 9.1
    - stage: Test
      php: 5.3
      dist: precise
      addons:
        postgresql: "9.1"
      services:
        - postgresql
      env: DB="pgsql" PGSQL_VERSION=9.1 PHPUNIT_CONF=".travis/phpunit.pgsql.xml"

    # PDO PostgreSQL 9.2
    - stage: Test
      php: 5.4
      addons:
        postgresql: "9.2"
      services:
        - postgresql
      env: DB="pgsql" PGSQL_VERSION=9.2 PHPUNIT_CONF=".travis/phpunit.pgsql.xml"

    # PDO PostgreSQL 9.3
    - stage: Test
      php: 5.5
      addons:
        postgresql: "9.3"
      services:
        - postgresql
      env: DB="pgsql" PGSQL_VERSION=9.3 PHPUNIT_CONF=".travis/phpunit.pgsql.xml"

    # PDO PostgreSQL 9.4
    - stage: Test
      php: 5.6
      addons:
        postgresql: "9.4"
      services:
        - postgresql
      env: DB="pgsql" PGSQL_VERSION=9.4 PHPUNIT_CONF=".travis/phpunit.pgsql.xml"

    # PDO PostgreSQL 9.5
    - stage: Test
      php: 7.0
      addons:
        postgresql: "9.5"
      services:
        - postgresql
      env: DB="pgsql" PGSQL_VERSION=9.5 PHPUNIT_CONF=".travis/phpunit.pgsql.xml"

    # PDO PostgreSQL 9.6
    - stage: Test
      php: 7.1
      addons:
        postgresql: "9.6"
      services:
        - postgresql
      env: DB="pgsql" PGSQL_VERSION=9.6 PHPUNIT_CONF=".travis/phpunit.pgsql.xml"
    - stage: Test
      php: 7.1
      addons:
        postgresql: "9.6"
      services:
        - postgresql
      # This empty flag removes the prefer-stable switch to cause dev dependencies to be installed
      env: DB="pgsql" PGSQL_VERSION=9.6 PHPUNIT_CONF=".travis/phpunit.pgsql.xml" COMPOSER_FLAGS=""

    # PDO PostgreSQL 10.0
    - stage: Test
      php: 7.2
      sudo: required
      addons:
        postgresql: "9.6"
      services:
        - postgresql
      env: DB="pgsql" PGSQL_VERSION=10.0 PHPUNIT_CONF=".travis/phpunit.pgsql.xml"
    - stage: Test
      php: nightly
      sudo: required
      addons:
        postgresql: "9.6"
      services:
        - postgresql
      env: DB="pgsql" PGSQL_VERSION=10.0 PHPUNIT_CONF=".travis/phpunit.pgsql.xml"
    - stage: Test
      php: 7.1
      sudo: required
      addons:
        postgresql: "9.6"
      services:
        - postgresql
      # This empty flag removes the prefer-stable switch to cause dev dependencies to be installed
      env: DB="pgsql" PGSQL_VERSION=10.0 PHPUNIT_CONF=".travis/phpunit.pgsql.xml" COMPOSER_FLAGS=""

    # PostgreSQL 9.1
    - stage: Test
      php: 5.3
      dist: precise
      addons:
        postgresql: "9.1"
      services:
        - postgresql
      env: DB="postgresql" PGSQL_VERSION=9.1 PHPUNIT_CONF=".travis/phpunit.postgresql.xml"
    - stage: Test
      php: 5.3
      dist: precise
      addons:
        postgresql: "9.1"
      services:
        - postgresql
      env: DB="postgresql" PGSQL_VERSION=9.1 PHPUNIT_CONF=".travis/phpunit.postgresql.xml" COMPOSER_FLAGS="--prefer-stable --prefer-lowest"

    # PostgreSQL 9.2
    - stage: Test
      php: 5.4
      addons:
        postgresql: "9.2"
      services:
        - postgresql
      env: DB="postgresql" PGSQL_VERSION=9.2 PHPUNIT_CONF=".travis/phpunit.postgresql.xml"

    # PostgreSQL 9.3
    - stage: Test
      php: 5.5
      addons:
        postgresql: "9.3"
      services:
        - postgresql
      env: DB="postgresql" PGSQL_VERSION=9.3 PHPUNIT_CONF=".travis/phpunit.postgresql.xml"

    # PostgreSQL 9.4
    - stage: Test
      php: 5.6
      addons:
        postgresql: "9.4"
      services:
        - postgresql
      env: DB="postgresql" PGSQL_VERSION=9.4 PHPUNIT_CONF=".travis/phpunit.postgresql.xml"

    # PostgreSQL 9.5
    - stage: Test
      php: 7.0
      addons:
        postgresql: "9.5"
      services:
        - postgresql
      env: DB="postgresql" PGSQL_VERSION=9.5 PHPUNIT_CONF=".travis/phpunit.postgresql.xml"

    # PostgreSQL 9.6
    - stage: Test
      php: 7.1
      addons:
        postgresql: "9.6"
      services:
        - postgresql
      env: DB="postgresql" PGSQL_VERSION=9.6 PHPUNIT_CONF=".travis/phpunit.postgresql.xml"
    - stage: Test
      php: 7.1
      addons:
        postgresql: "9.6"
      services:
        - postgresql
      # This empty flag removes the prefer-stable switch to cause dev dependencies to be installed
      env: DB="postgresql" PGSQL_VERSION=9.6 PHPUNIT_CONF=".travis/phpunit.postgresql.xml" COMPOSER_FLAGS=""

    # PostgreSQL 10.0
    - stage: Test
      php: 7.2
      sudo: required
      addons:
        postgresql: "9.6"
      services:
        - postgresql
      env: DB="postgresql" PGSQL_VERSION=10.0 PHPUNIT_CONF=".travis/phpunit.postgresql.xml"
    - stage: Test
      php: nightly
      sudo: required
      addons:
        postgresql: "9.6"
      services:
        - postgresql
      env: DB="postgresql" PGSQL_VERSION=10.0 PHPUNIT_CONF=".travis/phpunit.postgresql.xml"
    - stage: Test
      php: 7.1
      sudo: required
      addons:
        postgresql: "9.6"
      services:
        - postgresql
      # This empty flag removes the prefer-stable switch to cause dev dependencies to be installed
      env: DB="postgresql" PGSQL_VERSION=10.0 PHPUNIT_CONF=".travis/phpunit.postgresql.xml" COMPOSER_FLAGS=""

    # PHPCS
    - stage: Coding standard
      php: 5.6
      script:
        - vendor/bin/phpcs --config-set installed_paths vendor/joomla/coding-standards && vendor/bin/phpcs -p --report=full --extensions=php --standard=ruleset.xml src/

before_install:
  - mv ~/.phpenv/versions/$(phpenv version-name)/etc/conf.d/xdebug.ini{,.disabled} || echo "xdebug not available"
>>>>>>> e857315e

before_script:
  - if [[ "$MYSQL_VERSION" == "5.7" ]]; then bash ./.travis/install-mysql-5.7.sh; fi;
  - if [[ "$PGSQL_VERSION" == "10.0" ]]; then bash ./.travis/install-postgres-10.sh; fi;
  - if [[ "$DB" == "mysql" || "$DB" == "mysqli" || "$DB" == *"mariadb"* ]]; then mysql -u root -e 'create database joomla_ut;'; fi;
  - if [[ "$DB" == "mysql" || "$DB" == "mysqli" || "$DB" == *"mariadb"* ]]; then mysql -u root joomla_ut < Tests/Stubs/mysql.sql; fi;
  - if [[ "$DB" == "pgsql" || "$DB" == "postgresql" ]]; then psql -U postgres -c 'create database joomla_ut;'; fi;
  - if [[ "$DB" == "pgsql" || "$DB" == "postgresql" ]]; then psql -U postgres -d joomla_ut -a -f Tests/Stubs/postgresql.sql; fi;

install:
  - rm -f composer.lock
  - travis_retry composer -n update $COMPOSER_FLAGS

script:
  - vendor/bin/phpunit --configuration $PHPUNIT_CONF<|MERGE_RESOLUTION|>--- conflicted
+++ resolved
@@ -17,81 +17,41 @@
     - php: 7.2
     - php: nightly
   include:
-<<<<<<< HEAD
-    - php: 7.0
-    - php: 7.0
-      env: COMPOSER_FLAGS="--prefer-stable --prefer-lowest"
-    - php: 7.0
-      env: RUN_PHPCS="yes"
-    - php: 7.1
-    - php: 7.1
-      # This empty flag removes the prefer-stable switch to cause dev dependencies to be installed
-      env: COMPOSER_FLAGS=""
-    - php: 7.2
-    - php: nightly
-  allow_failures:
-    - php: 7.2
-    - php: nightly
-=======
     # SQLite
     - stage: Test
-      php: 5.3
-      dist: precise
+      php: 7.0
       env: DB="sqlite" PHPUNIT_CONF=".travis/phpunit.sqlite.xml"
     - stage: Test
-      php: 5.3
-      dist: precise
-      env: DB="sqlite" PHPUNIT_CONF=".travis/phpunit.sqlite.xml" COMPOSER_FLAGS="--prefer-stable --prefer-lowest"
-    - stage: Test
-      php: 5.4
+      php: 7.1
       env: DB="sqlite" PHPUNIT_CONF=".travis/phpunit.sqlite.xml"
     - stage: Test
-      php: 5.5
+      php: 7.1
+      # This empty flag removes the prefer-stable switch to cause dev dependencies to be installed
+      env: DB="sqlite" PHPUNIT_CONF=".travis/phpunit.sqlite.xml" COMPOSER_FLAGS=""
+    - stage: Test
+      php: 7.2
       env: DB="sqlite" PHPUNIT_CONF=".travis/phpunit.sqlite.xml"
     - stage: Test
-      php: 5.6
+      php: nightly
       env: DB="sqlite" PHPUNIT_CONF=".travis/phpunit.sqlite.xml"
-    - stage: Test
-      php: 7.0
-      env: DB="sqlite" PHPUNIT_CONF=".travis/phpunit.sqlite.xml"
-    - stage: Test
-      php: 7.1
-      env: DB="sqlite" PHPUNIT_CONF=".travis/phpunit.sqlite.xml"
-    - stage: Test
-      php: 7.1
-      # This empty flag removes the prefer-stable switch to cause dev dependencies to be installed
-      env: DB="sqlite" PHPUNIT_CONF=".travis/phpunit.sqlite.xml" COMPOSER_FLAGS=""
-    - stage: Test
-      php: 7.2
-      env: DB="sqlite" PHPUNIT_CONF=".travis/phpunit.sqlite.xml"
-    - stage: Test
-      php: nightly
-      env: DB="sqlite" PHPUNIT_CONF=".travis/phpunit.sqlite.xml"
-
-    # PDO MySQL 5.5
-    - stage: Test
-      php: 5.3
-      dist: precise
-      env: DB="mysql" MYSQL_VERSION=5.5 PHPUNIT_CONF=".travis/phpunit.mysql.xml"
-    - stage: Test
-      php: 5.3
-      dist: precise
-      env: DB="mysql" MYSQL_VERSION=5.5 PHPUNIT_CONF=".travis/phpunit.mysql.xml" COMPOSER_FLAGS="--prefer-stable --prefer-lowest"
 
     # PDO MySQL 5.6
     - stage: Test
-      php: 5.4
+      php: 7.0
       env: DB="mysql" MYSQL_VERSION=5.6 PHPUNIT_CONF=".travis/phpunit.mysql.xml"
     - stage: Test
-      php: 5.5
+      php: 7.1
       env: DB="mysql" MYSQL_VERSION=5.6 PHPUNIT_CONF=".travis/phpunit.mysql.xml"
     - stage: Test
-      php: 5.6
+      php: 7.1
+      # This empty flag removes the prefer-stable switch to cause dev dependencies to be installed
+      env: DB="mysql" MYSQL_VERSION=5.6 PHPUNIT_CONF=".travis/phpunit.mysql.xml" COMPOSER_FLAGS=""
+    - stage: Test
+      php: 7.2
       env: DB="mysql" MYSQL_VERSION=5.6 PHPUNIT_CONF=".travis/phpunit.mysql.xml"
     - stage: Test
-      php: 7.1
-      # This empty flag removes the prefer-stable switch to cause dev dependencies to be installed
-      env: DB="mysql" MYSQL_VERSION=5.6 PHPUNIT_CONF=".travis/phpunit.mysql.xml" COMPOSER_FLAGS=""
+      php: nightly
+      env: DB="mysql" MYSQL_VERSION=5.6 PHPUNIT_CONF=".travis/phpunit.mysql.xml"
 
     # PDO MySQL 5.7
     - stage: Test
@@ -116,30 +76,28 @@
       sudo: required
       env: DB="mysql" MYSQL_VERSION=5.7 PHPUNIT_CONF=".travis/phpunit.mysql.xml"
 
-    # MySQLi 5.5
-    - stage: Test
-      php: 5.3
-      dist: precise
-      env: DB="mysqli" MYSQL_VERSION=5.5 PHPUNIT_CONF=".travis/phpunit.mysqli.xml"
-    - stage: Test
-      php: 5.3
-      dist: precise
-      env: DB="mysqli" MYSQL_VERSION=5.5 PHPUNIT_CONF=".travis/phpunit.mysqli.xml" COMPOSER_FLAGS="--prefer-stable --prefer-lowest"
-
     # MySQLi 5.6
     - stage: Test
-      php: 5.4
+      php: 7.0
+      sudo: required
       env: DB="mysqli" MYSQL_VERSION=5.6 PHPUNIT_CONF=".travis/phpunit.mysqli.xml"
     - stage: Test
-      php: 5.5
+      php: 7.1
+      sudo: required
       env: DB="mysqli" MYSQL_VERSION=5.6 PHPUNIT_CONF=".travis/phpunit.mysqli.xml"
     - stage: Test
-      php: 5.6
+      php: 7.1
+      sudo: required
+      # This empty flag removes the prefer-stable switch to cause dev dependencies to be installed
+      env: DB="mysqli" MYSQL_VERSION=5.6 PHPUNIT_CONF=".travis/phpunit.mysqli.xml" COMPOSER_FLAGS=""
+    - stage: Test
+      php: 7.2
+      sudo: required
       env: DB="mysqli" MYSQL_VERSION=5.6 PHPUNIT_CONF=".travis/phpunit.mysqli.xml"
     - stage: Test
-      php: 7.1
-      # This empty flag removes the prefer-stable switch to cause dev dependencies to be installed
-      env: DB="mysqli" MYSQL_VERSION=5.6 PHPUNIT_CONF=".travis/phpunit.mysqli.xml" COMPOSER_FLAGS=""
+      php: nightly
+      sudo: required
+      env: DB="mysqli" MYSQL_VERSION=5.6 PHPUNIT_CONF=".travis/phpunit.mysqli.xml"
 
     # MySQLi 5.7
     - stage: Test
@@ -164,19 +122,9 @@
       sudo: required
       env: DB="mysqli" MYSQL_VERSION=5.7 PHPUNIT_CONF=".travis/phpunit.mysqli.xml"
 
-    # PDO PostgreSQL 9.1
-    - stage: Test
-      php: 5.3
-      dist: precise
-      addons:
-        postgresql: "9.1"
-      services:
-        - postgresql
-      env: DB="pgsql" PGSQL_VERSION=9.1 PHPUNIT_CONF=".travis/phpunit.pgsql.xml"
-
     # PDO PostgreSQL 9.2
     - stage: Test
-      php: 5.4
+      php: 7.0
       addons:
         postgresql: "9.2"
       services:
@@ -185,7 +133,7 @@
 
     # PDO PostgreSQL 9.3
     - stage: Test
-      php: 5.5
+      php: 7.0
       addons:
         postgresql: "9.3"
       services:
@@ -194,7 +142,7 @@
 
     # PDO PostgreSQL 9.4
     - stage: Test
-      php: 5.6
+      php: 7.1
       addons:
         postgresql: "9.4"
       services:
@@ -203,7 +151,7 @@
 
     # PDO PostgreSQL 9.5
     - stage: Test
-      php: 7.0
+      php: 7.1
       addons:
         postgresql: "9.5"
       services:
@@ -212,7 +160,7 @@
 
     # PDO PostgreSQL 9.6
     - stage: Test
-      php: 7.1
+      php: 7.0
       addons:
         postgresql: "9.6"
       services:
@@ -224,8 +172,30 @@
         postgresql: "9.6"
       services:
         - postgresql
+      env: DB="pgsql" PGSQL_VERSION=9.6 PHPUNIT_CONF=".travis/phpunit.pgsql.xml"
+    - stage: Test
+      php: 7.1
+      addons:
+        postgresql: "9.6"
+      services:
+        - postgresql
       # This empty flag removes the prefer-stable switch to cause dev dependencies to be installed
       env: DB="pgsql" PGSQL_VERSION=9.6 PHPUNIT_CONF=".travis/phpunit.pgsql.xml" COMPOSER_FLAGS=""
+    - stage: Test
+      php: 7.2
+      addons:
+        postgresql: "9.6"
+      services:
+        - postgresql
+      env: DB="pgsql" PGSQL_VERSION=9.6 PHPUNIT_CONF=".travis/phpunit.pgsql.xml"
+    - stage: Test
+      php: nightly
+      sudo: required
+      addons:
+        postgresql: "9.6"
+      services:
+        - postgresql
+      env: DB="pgsql" PGSQL_VERSION=9.6 PHPUNIT_CONF=".travis/phpunit.pgsql.xml"
 
     # PDO PostgreSQL 10.0
     - stage: Test
@@ -254,27 +224,9 @@
       # This empty flag removes the prefer-stable switch to cause dev dependencies to be installed
       env: DB="pgsql" PGSQL_VERSION=10.0 PHPUNIT_CONF=".travis/phpunit.pgsql.xml" COMPOSER_FLAGS=""
 
-    # PostgreSQL 9.1
-    - stage: Test
-      php: 5.3
-      dist: precise
-      addons:
-        postgresql: "9.1"
-      services:
-        - postgresql
-      env: DB="postgresql" PGSQL_VERSION=9.1 PHPUNIT_CONF=".travis/phpunit.postgresql.xml"
-    - stage: Test
-      php: 5.3
-      dist: precise
-      addons:
-        postgresql: "9.1"
-      services:
-        - postgresql
-      env: DB="postgresql" PGSQL_VERSION=9.1 PHPUNIT_CONF=".travis/phpunit.postgresql.xml" COMPOSER_FLAGS="--prefer-stable --prefer-lowest"
-
     # PostgreSQL 9.2
     - stage: Test
-      php: 5.4
+      php: 7.0
       addons:
         postgresql: "9.2"
       services:
@@ -283,7 +235,7 @@
 
     # PostgreSQL 9.3
     - stage: Test
-      php: 5.5
+      php: 7.0
       addons:
         postgresql: "9.3"
       services:
@@ -292,7 +244,7 @@
 
     # PostgreSQL 9.4
     - stage: Test
-      php: 5.6
+      php: 7.1
       addons:
         postgresql: "9.4"
       services:
@@ -301,7 +253,7 @@
 
     # PostgreSQL 9.5
     - stage: Test
-      php: 7.0
+      php: 7.1
       addons:
         postgresql: "9.5"
       services:
@@ -310,7 +262,7 @@
 
     # PostgreSQL 9.6
     - stage: Test
-      php: 7.1
+      php: 7.0
       addons:
         postgresql: "9.6"
       services:
@@ -322,8 +274,30 @@
         postgresql: "9.6"
       services:
         - postgresql
+      env: DB="postgresql" PGSQL_VERSION=9.6 PHPUNIT_CONF=".travis/phpunit.postgresql.xml"
+    - stage: Test
+      php: 7.1
+      addons:
+        postgresql: "9.6"
+      services:
+        - postgresql
       # This empty flag removes the prefer-stable switch to cause dev dependencies to be installed
       env: DB="postgresql" PGSQL_VERSION=9.6 PHPUNIT_CONF=".travis/phpunit.postgresql.xml" COMPOSER_FLAGS=""
+    - stage: Test
+      php: 7.2
+      addons:
+        postgresql: "9.6"
+      services:
+        - postgresql
+      env: DB="postgresql" PGSQL_VERSION=9.6 PHPUNIT_CONF=".travis/phpunit.postgresql.xml"
+    - stage: Test
+      php: nightly
+      sudo: required
+      addons:
+        postgresql: "9.6"
+      services:
+        - postgresql
+      env: DB="postgresql" PGSQL_VERSION=9.6 PHPUNIT_CONF=".travis/phpunit.postgresql.xml"
 
     # PostgreSQL 10.0
     - stage: Test
@@ -360,7 +334,6 @@
 
 before_install:
   - mv ~/.phpenv/versions/$(phpenv version-name)/etc/conf.d/xdebug.ini{,.disabled} || echo "xdebug not available"
->>>>>>> e857315e
 
 before_script:
   - if [[ "$MYSQL_VERSION" == "5.7" ]]; then bash ./.travis/install-mysql-5.7.sh; fi;
