--- conflicted
+++ resolved
@@ -437,15 +437,9 @@
         - docker
       env: DB="sqlsrv" PHPUNIT_CONF=".travis/phpunit.sqlsrv.xml" SQL_SERVER_VERSION="5.6.1"
       before_script:
-<<<<<<< HEAD
         - bash ./.travis/install-mssql.sh $SQL_SERVER_VERSION
         - /opt/mssql-tools/bin/sqlcmd -S 127.0.0.1 -l 1 -U sa -P JoomlaFramework123 -b -Q "CREATE DATABASE joomla_ut"
         - /opt/mssql-tools/bin/sqlcmd -S 127.0.0.1 -l 1 -U sa -P JoomlaFramework123 -i Tests/Stubs/sqlsrv.sql
-=======
-        - bash ./.travis/install-postgres-11.sh
-        - psql -U postgres -h localhost -c 'create database joomla_ut;'
-        - psql -U postgres -h localhost -d joomla_ut -a -f Tests/Stubs/postgresql.sql
->>>>>>> 32eb11d0
     - stage: Test
       if: NOT type = pull_request
       php: 7.4snapshot
@@ -454,15 +448,9 @@
         - docker
       env: DB="sqlsrv" PHPUNIT_CONF=".travis/phpunit.sqlsrv.xml" SQL_SERVER_VERSION="5.6.1"
       before_script:
-<<<<<<< HEAD
         - bash ./.travis/install-mssql.sh $SQL_SERVER_VERSION
         - /opt/mssql-tools/bin/sqlcmd -S 127.0.0.1 -l 1 -U sa -P JoomlaFramework123 -b -Q "CREATE DATABASE joomla_ut"
         - /opt/mssql-tools/bin/sqlcmd -S 127.0.0.1 -l 1 -U sa -P JoomlaFramework123 -i Tests/Stubs/sqlsrv.sql
-=======
-        - bash ./.travis/install-postgres-11.sh
-        - psql -U postgres -h localhost -c 'create database joomla_ut;'
-        - psql -U postgres -h localhost -d joomla_ut -a -f Tests/Stubs/postgresql.sql
->>>>>>> 32eb11d0
 
     # PHPCS
     - stage: Coding standard
