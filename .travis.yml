--- conflicted
+++ resolved
@@ -1,16 +1,5 @@
 language: php
 
-<<<<<<< HEAD
-php:
-  - 5.3
-  - 5.4
-  - 5.5
-  - 5.6
-  - 7.0
-  - hhvm
-
-matrix:
-=======
 sudo: false
 
 env:
@@ -29,7 +18,6 @@
       env: RUN_PHPCS="yes"
     - php: 7.0
     - php: hhvm
->>>>>>> 28c67561
   allow_failures:
     - php: hhvm
 
