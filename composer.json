--- conflicted
+++ resolved
@@ -11,19 +11,12 @@
         "psr/log": "~1.0"
     },
     "require-dev": {
-<<<<<<< HEAD
+        "joomla/coding-standards": "~2.0@alpha",
         "joomla/di": "~1.0|~2.0",
         "joomla/registry": "^1.4.5|~2.0",
         "joomla/test": "~1.2",
         "phpunit/phpunit": "~6.3",
-        "phpunit/dbunit": "~3.0",
-        "squizlabs/php_codesniffer": "1.*"
-=======
-        "joomla/coding-standards": "~2.0@alpha",
-        "joomla/test": "~1.0",
-        "phpunit/phpunit": "^4.8.35|^5.4.3",
-        "phpunit/dbunit": "~1.3|~2.0"
->>>>>>> 21e10610
+        "phpunit/dbunit": "~3.0"
     },
     "suggest": {
         "joomla/di": "To use the Database ServiceProviderInterface objects, install joomla/di.",
